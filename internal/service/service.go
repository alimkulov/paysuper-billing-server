--- conflicted
+++ resolved
@@ -65,20 +65,7 @@
 
 	accountingCurrency *billing.Currency
 
-<<<<<<< HEAD
-	currency      CurrencyServiceInterface
-	currencyRate  *CurrencyRate
-	commission    *Commission
-	country       *Country
-	project       *Project
-	merchant      *Merchant
-	paymentMethod PaymentMethodInterface
-	systemFees    *SystemFee
-	priceGroup    *PriceGroup
-	paymentSystem PaymentSystemServiceInterface
-	zipCode       *ZipCode
-=======
-	currency                   *Currency
+	currency                   CurrencyServiceInterface
 	currencyRate               *CurrencyRate
 	commission                 *Commission
 	country                    *Country
@@ -93,7 +80,6 @@
 	moneyBackCostSystem        *MoneyBackCostSystem
 	moneyBackCostMerchant      *MoneyBackCostMerchant
 	payoutCostSystem           *PayoutCostSystem
->>>>>>> 4e2e9f8f
 }
 
 func NewBillingService(
