package service

import (
	"context"
	"fmt"
	"github.com/ProtocolONE/geoip-service/pkg/proto"
	"github.com/globalsign/mgo/bson"
	"github.com/go-redis/redis"
	casbinProto "github.com/paysuper/casbin-server/pkg/generated/api/proto/casbinpb"
	documentSignerProto "github.com/paysuper/document-signer/pkg/proto"
	"github.com/paysuper/paysuper-billing-server/internal/config"
	internalPkg "github.com/paysuper/paysuper-billing-server/internal/pkg"
	"github.com/paysuper/paysuper-billing-server/pkg"
	"github.com/paysuper/paysuper-billing-server/pkg/proto/billing"
	"github.com/paysuper/paysuper-billing-server/pkg/proto/grpc"
	"github.com/paysuper/paysuper-currencies/pkg/proto/currencies"
	mongodb "github.com/paysuper/paysuper-database-mongo"
	"github.com/paysuper/paysuper-i18n"
	"github.com/paysuper/paysuper-recurring-repository/pkg/proto/repository"
	reporterProto "github.com/paysuper/paysuper-reporter/pkg/proto"
	"github.com/paysuper/paysuper-tax-service/proto"
	"go.uber.org/zap"
	"gopkg.in/ProtocolONE/rabbitmq.v1/pkg"
	"gopkg.in/gomail.v2"
	"strings"
	"sync"
)

const (
	errorNotFound      = "%s not found"
	errorQueryMask     = "Query from collection \"%s\" failed"
	errorInterfaceCast = "unable to cast interface to object %s"

	errorBbNotFoundMessage = "not found"

	HeaderContentType   = "Content-Type"
	HeaderAuthorization = "Authorization"
	HeaderContentLength = "Content-Length"

	MIMEApplicationForm = "application/x-www-form-urlencoded"
	MIMEApplicationJSON = "application/json"

	DefaultPaymentMethodFee               = float64(5)
	DefaultPaymentMethodPerTransactionFee = float64(0)
	DefaultPaymentMethodCurrency          = ""

	CountryCodeUSA = "US"

	DefaultLanguage = "en"

	centrifugoChannel = "paysuper-billing-server"
)

type Service struct {
	db                         *mongodb.Source
	mx                         sync.Mutex
	cfg                        *config.Config
	ctx                        context.Context
	geo                        proto.GeoIpService
	rep                        repository.RepositoryService
	tax                        tax_service.TaxService
	broker                     rabbitmq.BrokerInterface
	redis                      redis.Cmdable
	cacher                     internalPkg.CacheInterface
	curService                 currencies.CurrencyratesService
	smtpCl                     gomail.SendCloser
	supportedCurrencies        []string
	country                    CountryServiceInterface
	project                    *Project
	merchant                   MerchantRepositoryInterface
	payoutDocument             PayoutDocumentServiceInterface
	merchantBalance            MerchantBalanceServiceInterface
	royaltyReport              RoyaltyReportServiceInterface
	orderView                  OrderViewServiceInterface
	accounting                 AccountingServiceInterface
	paymentMethod              PaymentMethodInterface
	priceGroup                 PriceGroupServiceInterface
	paymentSystem              PaymentSystemServiceInterface
	zipCode                    *ZipCode
	paymentChannelCostSystem   *PaymentChannelCostSystem
	paymentChannelCostMerchant *PaymentChannelCostMerchant
	moneyBackCostSystem        *MoneyBackCostSystem
	moneyBackCostMerchant      *MoneyBackCostMerchant
	payoutCostSystem           *PayoutCostSystem
	priceTable                 PriceTableServiceInterface
	productService             ProductServiceInterface
	turnover                   *Turnover
	documentSigner             documentSignerProto.DocumentSignerService
	merchantTariffRates        MerchantTariffRatesInterface
	keyRepository              KeyRepositoryInterface
	dashboardRepository        DashboardRepositoryInterface
	orderRepository            OrderRepositoryInterface
	userRoleRepository         UserRoleServiceInterface
	userProfileRepository      UserProfileRepositoryInterface
	centrifugo                 CentrifugoInterface
	formatter                  paysuper_i18n.Formatter
	reporterService            reporterProto.ReporterService
	postmarkBroker             rabbitmq.BrokerInterface
	paylinkService             PaylinkServiceInterface
<<<<<<< HEAD
	casbinService              casbinProto.CasbinService
=======
	operatingCompany           OperatingCompanyInterface
	paymentMinLimitSystem      PaymentMinLimitSystemInterface
>>>>>>> 0718b459
}

func newBillingServerResponseError(status int32, message *grpc.ResponseErrorMessage) *grpc.ResponseError {
	return &grpc.ResponseError{
		Status:  status,
		Message: message,
	}
}

func newBillingServerErrorMsg(code, msg string, details ...string) *grpc.ResponseErrorMessage {
	var det string
	if len(details) > 0 && details[0] != "" {
		det = details[0]
	} else {
		det = ""
	}
	return &grpc.ResponseErrorMessage{Code: code, Message: msg, Details: det}
}

func NewBillingService(
	db *mongodb.Source,
	cfg *config.Config,
	geo proto.GeoIpService,
	rep repository.RepositoryService,
	tax tax_service.TaxService,
	broker rabbitmq.BrokerInterface,
	redis redis.Cmdable,
	cache internalPkg.CacheInterface,
	curService currencies.CurrencyratesService,
	documentSigner documentSignerProto.DocumentSignerService,
	reporterService reporterProto.ReporterService,
	formatter paysuper_i18n.Formatter,
	postmarkBroker rabbitmq.BrokerInterface,
	casbinService casbinProto.CasbinService,
) *Service {
	return &Service{
		db:              db,
		cfg:             cfg,
		geo:             geo,
		rep:             rep,
		tax:             tax,
		broker:          broker,
		redis:           redis,
		cacher:          cache,
		curService:      curService,
		documentSigner:  documentSigner,
		reporterService: reporterService,
		formatter:       formatter,
		postmarkBroker:  postmarkBroker,
		casbinService:   casbinService,
	}
}

func (s *Service) Init() (err error) {
	s.paymentMethod = newPaymentMethodService(s)
	s.merchant = newMerchantService(s)
	s.payoutDocument = newPayoutService(s)
	s.merchantBalance = newMerchantBalance(s)
	s.royaltyReport = newRoyaltyReport(s)
	s.orderView = newOrderView(s)
	s.accounting = newAccounting(s)
	s.country = newCountryService(s)
	s.project = newProjectService(s)
	s.priceGroup = newPriceGroupService(s)
	s.paymentSystem = newPaymentSystemService(s)
	s.zipCode = newZipCodeService(s)
	s.paymentChannelCostSystem = newPaymentChannelCostSystemService(s)
	s.paymentChannelCostMerchant = newPaymentChannelCostMerchantService(s)
	s.moneyBackCostSystem = newMoneyBackCostSystemService(s)
	s.moneyBackCostMerchant = newMoneyBackCostMerchantService(s)
	s.payoutCostSystem = newPayoutCostSystemService(s)
	s.priceTable = newPriceTableService(s)
	s.productService = newProductService(s)
	s.turnover = newTurnoverService(s)
	s.merchantTariffRates = newMerchantsTariffRatesRepository(s)
	s.keyRepository = newKeyRepository(s)
	s.dashboardRepository = newDashboardRepository(s)
	s.orderRepository = newOrderRepository(s)
	s.userRoleRepository = newUserRoleRepository(s)
	s.userProfileRepository = newUserProfileRepository(s)
	s.centrifugo = newCentrifugo(s)
	s.paylinkService = newPaylinkService(s)
	s.operatingCompany = newOperatingCompanyService(s)
	s.paymentMinLimitSystem = newPaymentMinLimitSystem(s)

	sCurr, err := s.curService.GetSupportedCurrencies(context.TODO(), &currencies.EmptyRequest{})
	if err != nil {
		zap.S().Error(
			pkg.ErrorGrpcServiceCallFailed,
			zap.Error(err),
			zap.String(errorFieldService, "CurrencyRatesService"),
			zap.String(errorFieldMethod, "GetSupportedCurrencies"),
		)

		return err
	}

	s.supportedCurrencies = sCurr.Currencies

	return
}

func (s *Service) logError(msg string, data []interface{}) {
	zap.S().Errorw(msg, data...)
}

func (s *Service) UpdateOrder(ctx context.Context, req *billing.Order, rsp *grpc.EmptyResponse) error {
	err := s.updateOrder(req)

	if err != nil {
		return err
	}

	return nil
}

func (s *Service) UpdateMerchant(ctx context.Context, req *billing.Merchant, rsp *grpc.EmptyResponse) error {
	err := s.merchant.Update(req)

	if err != nil {
		zap.S().Errorf("Update merchant failed", "err", err.Error(), "order", req)
	}

	return nil
}

func (s *Service) IsDbNotFoundError(err error) bool {
	return err.Error() == errorBbNotFoundMessage
}

func (s *Service) getCountryFromAcceptLanguage(acceptLanguage string) (string, string) {
	it := strings.Split(acceptLanguage, ",")

	if strings.Index(it[0], "-") == -1 {
		return "", ""
	}

	it = strings.Split(it[0], "-")

	return strings.ToLower(it[0]), strings.ToUpper(it[1])
}

func (s *Service) mgoPipeSort(query []bson.M, sort []string) []bson.M {
	pipeSort := make(bson.M)

	for _, field := range sort {
		n := 1

		if field == "" {
			continue
		}

		sField := strings.Split(field, "")

		if sField[0] == "-" {
			n = -1
			field = field[1:]
		}

		pipeSort[field] = n
	}

	if len(pipeSort) > 0 {
		query = append(query, bson.M{"$sort": pipeSort})
	}

	return query
}

func (s *Service) getDefaultPaymentMethodCommissions() *billing.MerchantPaymentMethodCommissions {
	return &billing.MerchantPaymentMethodCommissions{
		Fee: DefaultPaymentMethodFee,
		PerTransaction: &billing.MerchantPaymentMethodPerTransactionCommission{
			Fee:      DefaultPaymentMethodPerTransactionFee,
			Currency: DefaultPaymentMethodCurrency,
		},
	}
}

func (s *Service) CheckProjectRequestSignature(
	ctx context.Context,
	req *grpc.CheckProjectRequestSignatureRequest,
	rsp *grpc.CheckProjectRequestSignatureResponse,
) error {
	p := &OrderCreateRequestProcessor{
		Service: s,
		request: &billing.OrderCreateRequest{ProjectId: req.ProjectId},
		checked: &orderCreateRequestProcessorChecked{},
	}

	err := p.processProject()

	if err != nil {
		zap.S().Errorw(pkg.MethodFinishedWithError, "err", err)
		if e, ok := err.(*grpc.ResponseErrorMessage); ok {
			rsp.Status = pkg.ResponseStatusBadData
			rsp.Message = e
			return nil
		}
		return err
	}

	if p.checked.project.SecretKey != req.Signature {
		rsp.Status = pkg.ResponseStatusBadData
		rsp.Message = orderErrorSignatureInvalid

		return nil
	}

	rsp.Status = pkg.ResponseStatusOk

	return nil
}

func (s *Service) getMerchantCentrifugoChannel(merchantId string) string {
	return fmt.Sprintf(s.cfg.CentrifugoMerchantChannel, merchantId)
}<|MERGE_RESOLUTION|>--- conflicted
+++ resolved
@@ -97,12 +97,9 @@
 	reporterService            reporterProto.ReporterService
 	postmarkBroker             rabbitmq.BrokerInterface
 	paylinkService             PaylinkServiceInterface
-<<<<<<< HEAD
-	casbinService              casbinProto.CasbinService
-=======
 	operatingCompany           OperatingCompanyInterface
 	paymentMinLimitSystem      PaymentMinLimitSystemInterface
->>>>>>> 0718b459
+	casbinService              casbinProto.CasbinService
 }
 
 func newBillingServerResponseError(status int32, message *grpc.ResponseErrorMessage) *grpc.ResponseError {
