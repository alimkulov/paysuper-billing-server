package service

import (
	"context"
	"crypto/sha512"
	"encoding/hex"
	"errors"
	"fmt"
	"github.com/ProtocolONE/geoip-service/pkg/proto"
	"github.com/globalsign/mgo/bson"
	"github.com/go-redis/redis"
	documentSignerProto "github.com/paysuper/document-signer/pkg/proto"
	"github.com/paysuper/paysuper-billing-server/internal/config"
	"github.com/paysuper/paysuper-billing-server/pkg"
	"github.com/paysuper/paysuper-billing-server/pkg/proto/billing"
	"github.com/paysuper/paysuper-billing-server/pkg/proto/grpc"
	"github.com/paysuper/paysuper-currencies/pkg/proto/currencies"
	mongodb "github.com/paysuper/paysuper-database-mongo"
	"github.com/paysuper/paysuper-i18n"
	"github.com/paysuper/paysuper-recurring-repository/pkg/proto/repository"
	reporterProto "github.com/paysuper/paysuper-reporter/pkg/proto"
	"github.com/paysuper/paysuper-tax-service/proto"
	"go.uber.org/zap"
	"gopkg.in/ProtocolONE/rabbitmq.v1/pkg"
	"gopkg.in/gomail.v2"
	"strings"
	"sync"
)

const (
	errorNotFound                   = "%s not found"
	errorQueryMask                  = "Query from collection \"%s\" failed"
	errorAccountingCurrencyNotFound = "accounting currency not found"
	errorInterfaceCast              = "unable to cast interface to object %s"

	errorBbNotFoundMessage = "not found"

	HeaderContentType   = "Content-Type"
	HeaderAuthorization = "Authorization"
	HeaderContentLength = "Content-Length"

	MIMEApplicationForm = "application/x-www-form-urlencoded"
	MIMEApplicationJSON = "application/json"

	DefaultPaymentMethodFee               = float64(5)
	DefaultPaymentMethodPerTransactionFee = float64(0)
	DefaultPaymentMethodCurrency          = ""

	CountryCodeUSA = "US"

	DefaultLanguage = "en"

	centrifugoChannel = "paysuper-billing-server"
)

type Service struct {
	db                         *mongodb.Source
	mx                         sync.Mutex
	cfg                        *config.Config
	ctx                        context.Context
	geo                        proto.GeoIpService
	rep                        repository.RepositoryService
	tax                        tax_service.TaxService
	broker                     rabbitmq.BrokerInterface
	redis                      redis.Cmdable
	cacher                     CacheInterface
	curService                 currencies.CurrencyratesService
	smtpCl                     gomail.SendCloser
	supportedCurrencies        []string
	country                    CountryServiceInterface
	project                    *Project
	merchant                   *Merchant
	payoutDocument             PayoutDocumentServiceInterface
	merchantBalance            MerchantBalanceServiceInterface
	royaltyReport              RoyaltyReportServiceInterface
	orderView                  OrderViewServiceInterface
	accounting                 AccountingServiceInterface
	paymentMethod              PaymentMethodInterface
	priceGroup                 PriceGroupServiceInterface
	paymentSystem              PaymentSystemServiceInterface
	zipCode                    *ZipCode
	paymentChannelCostSystem   *PaymentChannelCostSystem
	paymentChannelCostMerchant *PaymentChannelCostMerchant
	moneyBackCostSystem        *MoneyBackCostSystem
<<<<<<< HEAD
	moneyBackCostMerchant *MoneyBackCostMerchant
	payoutCostSystem      *PayoutCostSystem
	priceTable            PriceTableServiceInterface
	productService        ProductServiceInterface
	turnover              *Turnover
	documentSigner        documentSignerProto.DocumentSignerService
	merchantTariffRates   MerchantTariffRatesInterface
	keyRepository         KeyRepositoryInterface
	dashboardRepository   DashboardRepositoryInterface
	centrifugo            CentrifugoInterface
	formatter             paysuper_i18n.Formatter
=======
	moneyBackCostMerchant      *MoneyBackCostMerchant
	payoutCostSystem           *PayoutCostSystem
	priceTable                 PriceTableServiceInterface
	productService             ProductServiceInterface
	turnover                   *Turnover
	documentSigner             documentSignerProto.DocumentSignerService
	merchantTariffRates        MerchantTariffRatesInterface
	keyRepository              KeyRepositoryInterface
	dashboardRepository        DashboardRepositoryInterface
	centrifugo                 CentrifugoInterface
	reporterService            reporterProto.ReporterService
>>>>>>> ae41a61c
}

func newBillingServerResponseError(status int32, message *grpc.ResponseErrorMessage) *grpc.ResponseError {
	return &grpc.ResponseError{
		Status:  status,
		Message: message,
	}
}

func newBillingServerErrorMsg(code, msg string, details ...string) *grpc.ResponseErrorMessage {
	var det string
	if len(details) > 0 && details[0] != "" {
		det = details[0]
	} else {
		det = ""
	}
	return &grpc.ResponseErrorMessage{Code: code, Message: msg, Details: det}
}

<<<<<<< HEAD
func NewBillingService(db *mongodb.Source, cfg *config.Config, geo proto.GeoIpService, rep repository.RepositoryService, tax tax_service.TaxService, broker rabbitmq.BrokerInterface, redis redis.Cmdable, cache CacheInterface, curService currencies.CurrencyratesService, documentSigner documentSignerProto.DocumentSignerService, formatter paysuper_i18n.Formatter, ) *Service {
	return &Service{
		db:             db,
		cfg:            cfg,
		geo:            geo,
		rep:            rep,
		tax:            tax,
		broker:         broker,
		redis:          redis,
		cacher:         cache,
		curService:     curService,
		documentSigner: documentSigner,
		formatter:      formatter,
=======
func NewBillingService(
	db *mongodb.Source,
	cfg *config.Config,
	geo proto.GeoIpService,
	rep repository.RepositoryService,
	tax tax_service.TaxService,
	broker rabbitmq.BrokerInterface,
	redis redis.Cmdable,
	cache CacheInterface,
	curService currencies.CurrencyratesService,
	documentSigner documentSignerProto.DocumentSignerService,
	reporterService reporterProto.ReporterService,
) *Service {
	return &Service{
		db:              db,
		cfg:             cfg,
		geo:             geo,
		rep:             rep,
		tax:             tax,
		broker:          broker,
		redis:           redis,
		cacher:          cache,
		curService:      curService,
		documentSigner:  documentSigner,
		reporterService: reporterService,
>>>>>>> ae41a61c
	}
}

func (s *Service) Init() (err error) {
	s.paymentMethod = newPaymentMethodService(s)
	s.merchant = newMerchantService(s)
	s.payoutDocument = newPayoutService(s)
	s.merchantBalance = newMerchantBalance(s)
	s.royaltyReport = newRoyaltyReport(s)
	s.orderView = newOrderView(s)
	s.accounting = newAccounting(s)
	s.country = newCountryService(s)
	s.project = newProjectService(s)
	s.priceGroup = newPriceGroupService(s)
	s.paymentSystem = newPaymentSystemService(s)
	s.zipCode = newZipCodeService(s)
	s.paymentChannelCostSystem = newPaymentChannelCostSystemService(s)
	s.paymentChannelCostMerchant = newPaymentChannelCostMerchantService(s)
	s.moneyBackCostSystem = newMoneyBackCostSystemService(s)
	s.moneyBackCostMerchant = newMoneyBackCostMerchantService(s)
	s.payoutCostSystem = newPayoutCostSystemService(s)
	s.priceTable = newPriceTableService(s)
	s.productService = newProductService(s)
	s.turnover = newTurnoverService(s)
	s.merchantTariffRates = newMerchantsTariffRatesRepository(s)
	s.keyRepository = newKeyRepository(s)
	s.dashboardRepository = newDashboardRepository(s)
	s.centrifugo = newCentrifugo(s)

	if s.cfg.AccountingCurrency == "" {
		return errors.New(errorAccountingCurrencyNotFound)
	}

	sCurr, err := s.curService.GetSupportedCurrencies(context.TODO(), &currencies.EmptyRequest{})
	if err != nil {
		zap.S().Error(
			pkg.ErrorGrpcServiceCallFailed,
			zap.Error(err),
			zap.String(errorFieldService, "CurrencyRatesService"),
			zap.String(errorFieldMethod, "GetSupportedCurrencies"),
		)

		return err
	}

	s.supportedCurrencies = sCurr.Currencies

	return
}

func (s *Service) logError(msg string, data []interface{}) {
	zap.S().Errorw(msg, data...)
}

func (s *Service) UpdateOrder(ctx context.Context, req *billing.Order, rsp *grpc.EmptyResponse) error {
	err := s.updateOrder(req)

	if err != nil {
		return err
	}

	return nil
}

func (s *Service) UpdateMerchant(ctx context.Context, req *billing.Merchant, rsp *grpc.EmptyResponse) error {
	err := s.merchant.Update(req)

	if err != nil {
		zap.S().Errorf("Update merchant failed", "err", err.Error(), "order", req)
	}

	return nil
}

func (s *Service) IsDbNotFoundError(err error) bool {
	return err.Error() == errorBbNotFoundMessage
}

func (s *Service) getCountryFromAcceptLanguage(acceptLanguage string) (string, string) {
	it := strings.Split(acceptLanguage, ",")

	if strings.Index(it[0], "-") == -1 {
		return "", ""
	}

	it = strings.Split(it[0], "-")

	return strings.ToLower(it[0]), strings.ToUpper(it[1])
}

func (s *Service) mgoPipeSort(query []bson.M, sort []string) []bson.M {
	pipeSort := make(bson.M)

	for _, field := range sort {
		n := 1

		if field == "" {
			continue
		}

		sField := strings.Split(field, "")

		if sField[0] == "-" {
			n = -1
			field = field[1:]
		}

		pipeSort[field] = n
	}

	if len(pipeSort) > 0 {
		query = append(query, bson.M{"$sort": pipeSort})
	}

	return query
}

func (s *Service) getDefaultPaymentMethodCommissions() *billing.MerchantPaymentMethodCommissions {
	return &billing.MerchantPaymentMethodCommissions{
		Fee: DefaultPaymentMethodFee,
		PerTransaction: &billing.MerchantPaymentMethodPerTransactionCommission{
			Fee:      DefaultPaymentMethodPerTransactionFee,
			Currency: DefaultPaymentMethodCurrency,
		},
	}
}

func (s *Service) CheckProjectRequestSignature(
	ctx context.Context,
	req *grpc.CheckProjectRequestSignatureRequest,
	rsp *grpc.CheckProjectRequestSignatureResponse,
) error {
	p := &OrderCreateRequestProcessor{
		Service: s,
		request: &billing.OrderCreateRequest{ProjectId: req.ProjectId},
		checked: &orderCreateRequestProcessorChecked{},
	}

	err := p.processProject()

	if err != nil {
		zap.S().Errorw(pkg.MethodFinishedWithError, "err", err)
		if e, ok := err.(*grpc.ResponseErrorMessage); ok {
			rsp.Status = pkg.ResponseStatusBadData
			rsp.Message = e
			return nil
		}
		return err
	}

	hashString := req.Body + p.checked.project.SecretKey

	h := sha512.New()
	h.Write([]byte(hashString))

	if hex.EncodeToString(h.Sum(nil)) != req.Signature {
		rsp.Status = pkg.ResponseStatusBadData
		rsp.Message = orderErrorSignatureInvalid

		return nil
	}

	rsp.Status = pkg.ResponseStatusOk

	return nil
}

func (s *Service) getMerchantCentrifugoChannel(merchant *billing.Merchant) string {
	return fmt.Sprintf(s.cfg.CentrifugoMerchantChannel, merchant.Id)
}<|MERGE_RESOLUTION|>--- conflicted
+++ resolved
@@ -82,7 +82,6 @@
 	paymentChannelCostSystem   *PaymentChannelCostSystem
 	paymentChannelCostMerchant *PaymentChannelCostMerchant
 	moneyBackCostSystem        *MoneyBackCostSystem
-<<<<<<< HEAD
 	moneyBackCostMerchant *MoneyBackCostMerchant
 	payoutCostSystem      *PayoutCostSystem
 	priceTable            PriceTableServiceInterface
@@ -94,19 +93,7 @@
 	dashboardRepository   DashboardRepositoryInterface
 	centrifugo            CentrifugoInterface
 	formatter             paysuper_i18n.Formatter
-=======
-	moneyBackCostMerchant      *MoneyBackCostMerchant
-	payoutCostSystem           *PayoutCostSystem
-	priceTable                 PriceTableServiceInterface
-	productService             ProductServiceInterface
-	turnover                   *Turnover
-	documentSigner             documentSignerProto.DocumentSignerService
-	merchantTariffRates        MerchantTariffRatesInterface
-	keyRepository              KeyRepositoryInterface
-	dashboardRepository        DashboardRepositoryInterface
-	centrifugo                 CentrifugoInterface
 	reporterService            reporterProto.ReporterService
->>>>>>> ae41a61c
 }
 
 func newBillingServerResponseError(status int32, message *grpc.ResponseErrorMessage) *grpc.ResponseError {
@@ -126,21 +113,6 @@
 	return &grpc.ResponseErrorMessage{Code: code, Message: msg, Details: det}
 }
 
-<<<<<<< HEAD
-func NewBillingService(db *mongodb.Source, cfg *config.Config, geo proto.GeoIpService, rep repository.RepositoryService, tax tax_service.TaxService, broker rabbitmq.BrokerInterface, redis redis.Cmdable, cache CacheInterface, curService currencies.CurrencyratesService, documentSigner documentSignerProto.DocumentSignerService, formatter paysuper_i18n.Formatter, ) *Service {
-	return &Service{
-		db:             db,
-		cfg:            cfg,
-		geo:            geo,
-		rep:            rep,
-		tax:            tax,
-		broker:         broker,
-		redis:          redis,
-		cacher:         cache,
-		curService:     curService,
-		documentSigner: documentSigner,
-		formatter:      formatter,
-=======
 func NewBillingService(
 	db *mongodb.Source,
 	cfg *config.Config,
@@ -166,7 +138,7 @@
 		curService:      curService,
 		documentSigner:  documentSigner,
 		reporterService: reporterService,
->>>>>>> ae41a61c
+		formatter:      formatter,
 	}
 }
 
