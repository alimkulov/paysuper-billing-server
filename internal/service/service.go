package service

import (
	"context"
	"crypto/sha512"
	"encoding/hex"
	"encoding/json"
	"errors"
	"fmt"
	"github.com/ProtocolONE/geoip-service/pkg/proto"
	"github.com/ProtocolONE/rabbitmq/pkg"
	"github.com/centrifugal/gocent"
	"github.com/globalsign/mgo/bson"
	"github.com/go-redis/redis"
	"github.com/paysuper/paysuper-billing-server/internal/config"
	"github.com/paysuper/paysuper-billing-server/internal/database"
	"github.com/paysuper/paysuper-billing-server/pkg"
	"github.com/paysuper/paysuper-billing-server/pkg/proto/billing"
	"github.com/paysuper/paysuper-billing-server/pkg/proto/grpc"
	"github.com/paysuper/paysuper-recurring-repository/pkg/proto/repository"
	"github.com/paysuper/paysuper-recurring-repository/tools"
	"github.com/paysuper/paysuper-tax-service/proto"
	"go.uber.org/zap"
	"strings"
	"sync"
)

const (
<<<<<<< HEAD
	errorNotFound                   = "[PAYONE_BILLING] %s not found"
	errorQueryMask                  = "[PAYONE_BILLING] Query from collection \"%s\" failed"
	errorAccountingCurrencyNotFound = "[PAYONE_BILLING] Accounting currency not found"
	errorInterfaceCast              = "[PAYONE_BILLING] Unable to cast interface to object %s"
=======
	errorNotFound                   = "%s not found"
	errorQueryMask                  = "Query from collection \"%s\" failed"
	errorAccountingCurrencyNotFound = "Accounting currency not found"
>>>>>>> 71a51404

	errorBbNotFoundMessage = "not found"

	environmentProd = "prod"

	HeaderContentType   = "Content-Type"
	HeaderAuthorization = "Authorization"
	HeaderContentLength = "Content-Length"

	MIMEApplicationForm = "application/x-www-form-urlencoded"
	MIMEApplicationJSON = "application/json"

	DefaultPaymentMethodFee               = float64(5)
	DefaultPaymentMethodPerTransactionFee = float64(0)
	DefaultPaymentMethodCurrency          = ""

	CountryCodeUSA = "US"

	DefaultLanguage = "en"

	centrifugoChannel = "paysuper-billing-server"
)

type Service struct {
	db               *database.Source
	mx               sync.Mutex
	cfg              *config.Config
	ctx              context.Context
	geo              proto.GeoIpService
	rep              repository.RepositoryService
	tax              tax_service.TaxService
	broker           *rabbitmq.Broker
	centrifugoClient *gocent.Client
	redis            *redis.Client
	cacher           CacheInterface

	accountingCurrency *billing.Currency

	rebuild      bool
	rebuildError error
<<<<<<< HEAD
=======

	wg               sync.WaitGroup
	exitCacheRebuild chan bool
}
>>>>>>> 71a51404

	currency      *Currency
	currencyRate  *CurrencyRate
	commission    *Commission
	country       *Country
	project       *Project
	merchant      *Merchant
	paymentMethod *PaymentMethod
	systemFees    *SystemFee
}

func NewBillingService(
	db *database.Source,
	cfg *config.Config,
	geo proto.GeoIpService,
	rep repository.RepositoryService,
	tax tax_service.TaxService,
	broker *rabbitmq.Broker,
	redis *redis.Client,
	cache CacheInterface,
) *Service {
<<<<<<< HEAD
	s := &Service{
		db:     db,
		cfg:    cfg,
		exitCh: exitCh,
		geo:    geo,
		rep:    rep,
		tax:    tax,
		broker: broker,
		redis:  redis,
		cacher: cache,
=======
	return &Service{
		db:               db,
		cfg:              cfg,
		geo:              geo,
		rep:              rep,
		tax:              tax,
		broker:           broker,
		redis:            redis,
		wg:               sync.WaitGroup{},
		exitCacheRebuild: make(chan bool, 1),
>>>>>>> 71a51404
	}

	return s
}

func (s *Service) Init() (err error) {
	s.paymentMethod = newPaymentMethodService(s)
	s.merchant = newMerchantService(s)
	s.currency = newCurrencyService(s)
	s.currencyRate = newCurrencyRateService(s)
	s.commission = newCommissionService(s)
	s.country = newCountryService(s)
	s.project = newProjectService(s)
	s.systemFees = newSystemFeesService(s)

	s.centrifugoClient = gocent.New(
		gocent.Config{
			Addr:       s.cfg.CentrifugoURL,
			Key:        s.cfg.CentrifugoSecret,
			HTTPClient: tools.NewLoggedHttpClient(zap.S()),
		},
	)

	s.accountingCurrency, err = s.currency.GetByCodeA3(s.cfg.AccountingCurrency)

	if err != nil {
		return errors.New(errorAccountingCurrencyNotFound)
	}

<<<<<<< HEAD
	return
}

=======
	s.wg.Add(1)
	go s.reBuildCache()

	return
}

func (s *Service) Shutdown() {
	zap.S().Info("Shutting down GRPC serivce...")
	s.exitCacheRebuild <- true
	s.wg.Wait()
}

func (s *Service) reBuildCache() {
	defer s.wg.Done()

	var err error
	var key string

	curTicker := time.NewTicker(time.Second * time.Duration(s.cfg.CurrencyTimeout))
	countryTicker := time.NewTicker(time.Second * time.Duration(s.cfg.CountryTimeout))
	projectTicker := time.NewTicker(time.Second * time.Duration(s.cfg.ProjectTimeout))
	currencyRateTicker := time.NewTicker(time.Second * time.Duration(s.cfg.CurrencyRateTimeout))
	paymentMethodTicker := time.NewTicker(time.Second * time.Duration(s.cfg.PaymentMethodTimeout))
	commissionTicker := time.NewTicker(time.Second * time.Duration(s.cfg.CommissionTimeout))
	systemFeesTimer := time.NewTicker(time.Second * time.Duration(s.cfg.SystemFeesTimeout))

	s.rebuild = true

	for {
		select {
		case <-curTicker.C:
			err = s.cache(pkg.CollectionCurrency, handlers[pkg.CollectionCurrency](s))
			key = pkg.CollectionCurrency
		case <-countryTicker.C:
			err = s.cache(pkg.CollectionCountry, handlers[pkg.CollectionCountry](s))
			key = pkg.CollectionCountry
		case <-projectTicker.C:
			err = s.cache(pkg.CollectionProject, handlers[pkg.CollectionProject](s))
			key = pkg.CollectionProject
		case <-currencyRateTicker.C:
			err = s.cache(pkg.CollectionCurrencyRate, handlers[pkg.CollectionCurrencyRate](s))
			key = pkg.CollectionCurrencyRate
		case <-paymentMethodTicker.C:
			err = s.cache(pkg.CollectionPaymentMethod, handlers[pkg.CollectionPaymentMethod](s))
			key = pkg.CollectionPaymentMethod
		case <-commissionTicker.C:
			err = s.cache(pkg.CollectionCommission, handlers[pkg.CollectionCommission](s))
			key = pkg.CollectionCommission
		case <-systemFeesTimer.C:
			s.mx.Lock()
			s.systemFeesCache = make(map[string]map[string]map[string]*billing.SystemFees)
			s.mx.Unlock()
		case <-s.exitCacheRebuild:
			s.rebuild = false
			zap.S().Info("Cache rebuilding stopped")
			return
		}

		if err != nil {
			s.rebuild = false
			s.rebuildError = err

			zap.S().Errorw("Rebuild cache failed", "error", err, "cached_collection", key)
		}
	}
}

func (s *Service) cache(key string, handler Cacher) error {
	rec, err := handler.getAll()

	if err != nil {
		return err
	}

	s.mx.Lock()
	defer s.mx.Unlock()

	handler.setCache(rec)

	return nil
}

func (s *Service) initCache() error {
	for k, handler := range handlers {
		err := s.cache(k, handler(s))

		if err != nil {
			return err
		}
	}

	return nil
}

>>>>>>> 71a51404
func (s *Service) isProductionEnvironment() bool {
	return s.cfg.Environment == environmentProd
}

func (s *Service) logError(msg string, data []interface{}) {
	zap.S().Errorw(fmt.Sprintf("[PAYSUPER_BILLING] %s", msg), data...)
}

func (s *Service) UpdateOrder(ctx context.Context, req *billing.Order, rsp *grpc.EmptyResponse) error {
<<<<<<< HEAD
	err := s.db.Collection(collectionOrder).UpdateId(bson.ObjectIdHex(req.Id), req)
=======
	err := s.updateOrder(req)
>>>>>>> 71a51404

	if err != nil {
		return err
	}

	return nil
}

func (s *Service) UpdateMerchant(ctx context.Context, req *billing.Merchant, rsp *grpc.EmptyResponse) error {
	err := s.merchant.Update(req)

	if err != nil {
		s.logError("Update merchant failed", []interface{}{"error", err.Error(), "order", req})
	}

	return nil
}

func (s *Service) GetConvertRate(ctx context.Context, req *grpc.ConvertRateRequest, rsp *grpc.ConvertRateResponse) error {
	rate, err := s.currencyRate.Convert(req.From, req.To, 1)

	if err != nil {
		s.logError("Get convert rate failed", []interface{}{"error", err.Error(), "from", req.From, "to", req.To})
	} else {
		rsp.Rate = rate
	}

	return nil
}

func (s *Service) IsDbNotFoundError(err error) bool {
	return err.Error() == errorBbNotFoundMessage
}

func (s *Service) getCountryFromAcceptLanguage(acceptLanguage string) (string, string) {
	it := strings.Split(acceptLanguage, ",")

	if strings.Index(it[0], "-") == -1 {
		return "", ""
	}

	it = strings.Split(it[0], "-")

	return strings.ToLower(it[0]), strings.ToUpper(it[1])
}

func (s *Service) sendCentrifugoMessage(msg map[string]interface{}) error {
	b, err := json.Marshal(msg)

	if err != nil {
		return err
	}

	if err = s.centrifugoClient.Publish(context.Background(), centrifugoChannel, b); err != nil {
		return err
	}

	return nil
}

func (s *Service) mgoPipeSort(query []bson.M, sort []string) []bson.M {
	pipeSort := make(bson.M)

	for _, field := range sort {
		n := 1

		if field == "" {
			continue
		}

		sField := strings.Split(field, "")

		if sField[0] == "-" {
			n = -1
			field = field[1:]
		}

		pipeSort[field] = n
	}

	if len(pipeSort) > 0 {
		query = append(query, bson.M{"$sort": pipeSort})
	}

	return query
}

func (s *Service) getDefaultPaymentMethodCommissions() *billing.MerchantPaymentMethodCommissions {
	return &billing.MerchantPaymentMethodCommissions{
		Fee: DefaultPaymentMethodFee,
		PerTransaction: &billing.MerchantPaymentMethodPerTransactionCommission{
			Fee:      DefaultPaymentMethodPerTransactionFee,
			Currency: DefaultPaymentMethodCurrency,
		},
	}
}

func (s *Service) CheckProjectRequestSignature(
	ctx context.Context,
	req *grpc.CheckProjectRequestSignatureRequest,
	rsp *grpc.CheckProjectRequestSignatureResponse,
) error {
	p := &OrderCreateRequestProcessor{
		Service: s,
		request: &billing.OrderCreateRequest{ProjectId: req.ProjectId},
		checked: &orderCreateRequestProcessorChecked{},
	}

	err := p.processProject()

	if err != nil {
		rsp.Status = pkg.ResponseStatusBadData
		rsp.Message = err.Error()

		return nil
	}

	hashString := req.Body + p.checked.project.SecretKey

	h := sha512.New()
	h.Write([]byte(hashString))

	if hex.EncodeToString(h.Sum(nil)) != req.Signature {
		rsp.Status = pkg.ResponseStatusBadData
		rsp.Message = orderErrorSignatureInvalid

		return nil
	}

	rsp.Status = pkg.ResponseStatusOk

	return nil
}<|MERGE_RESOLUTION|>--- conflicted
+++ resolved
@@ -26,16 +26,10 @@
 )
 
 const (
-<<<<<<< HEAD
-	errorNotFound                   = "[PAYONE_BILLING] %s not found"
-	errorQueryMask                  = "[PAYONE_BILLING] Query from collection \"%s\" failed"
-	errorAccountingCurrencyNotFound = "[PAYONE_BILLING] Accounting currency not found"
-	errorInterfaceCast              = "[PAYONE_BILLING] Unable to cast interface to object %s"
-=======
 	errorNotFound                   = "%s not found"
 	errorQueryMask                  = "Query from collection \"%s\" failed"
 	errorAccountingCurrencyNotFound = "Accounting currency not found"
->>>>>>> 71a51404
+	errorInterfaceCast              = "Unable to cast interface to object %s"
 
 	errorBbNotFoundMessage = "not found"
 
@@ -76,13 +70,9 @@
 
 	rebuild      bool
 	rebuildError error
-<<<<<<< HEAD
-=======
 
 	wg               sync.WaitGroup
 	exitCacheRebuild chan bool
-}
->>>>>>> 71a51404
 
 	currency      *Currency
 	currencyRate  *CurrencyRate
@@ -104,18 +94,6 @@
 	redis *redis.Client,
 	cache CacheInterface,
 ) *Service {
-<<<<<<< HEAD
-	s := &Service{
-		db:     db,
-		cfg:    cfg,
-		exitCh: exitCh,
-		geo:    geo,
-		rep:    rep,
-		tax:    tax,
-		broker: broker,
-		redis:  redis,
-		cacher: cache,
-=======
 	return &Service{
 		db:               db,
 		cfg:              cfg,
@@ -126,10 +104,8 @@
 		redis:            redis,
 		wg:               sync.WaitGroup{},
 		exitCacheRebuild: make(chan bool, 1),
->>>>>>> 71a51404
-	}
-
-	return s
+		cacher:           cache,
+	}
 }
 
 func (s *Service) Init() (err error) {
@@ -156,106 +132,9 @@
 		return errors.New(errorAccountingCurrencyNotFound)
 	}
 
-<<<<<<< HEAD
 	return
 }
 
-=======
-	s.wg.Add(1)
-	go s.reBuildCache()
-
-	return
-}
-
-func (s *Service) Shutdown() {
-	zap.S().Info("Shutting down GRPC serivce...")
-	s.exitCacheRebuild <- true
-	s.wg.Wait()
-}
-
-func (s *Service) reBuildCache() {
-	defer s.wg.Done()
-
-	var err error
-	var key string
-
-	curTicker := time.NewTicker(time.Second * time.Duration(s.cfg.CurrencyTimeout))
-	countryTicker := time.NewTicker(time.Second * time.Duration(s.cfg.CountryTimeout))
-	projectTicker := time.NewTicker(time.Second * time.Duration(s.cfg.ProjectTimeout))
-	currencyRateTicker := time.NewTicker(time.Second * time.Duration(s.cfg.CurrencyRateTimeout))
-	paymentMethodTicker := time.NewTicker(time.Second * time.Duration(s.cfg.PaymentMethodTimeout))
-	commissionTicker := time.NewTicker(time.Second * time.Duration(s.cfg.CommissionTimeout))
-	systemFeesTimer := time.NewTicker(time.Second * time.Duration(s.cfg.SystemFeesTimeout))
-
-	s.rebuild = true
-
-	for {
-		select {
-		case <-curTicker.C:
-			err = s.cache(pkg.CollectionCurrency, handlers[pkg.CollectionCurrency](s))
-			key = pkg.CollectionCurrency
-		case <-countryTicker.C:
-			err = s.cache(pkg.CollectionCountry, handlers[pkg.CollectionCountry](s))
-			key = pkg.CollectionCountry
-		case <-projectTicker.C:
-			err = s.cache(pkg.CollectionProject, handlers[pkg.CollectionProject](s))
-			key = pkg.CollectionProject
-		case <-currencyRateTicker.C:
-			err = s.cache(pkg.CollectionCurrencyRate, handlers[pkg.CollectionCurrencyRate](s))
-			key = pkg.CollectionCurrencyRate
-		case <-paymentMethodTicker.C:
-			err = s.cache(pkg.CollectionPaymentMethod, handlers[pkg.CollectionPaymentMethod](s))
-			key = pkg.CollectionPaymentMethod
-		case <-commissionTicker.C:
-			err = s.cache(pkg.CollectionCommission, handlers[pkg.CollectionCommission](s))
-			key = pkg.CollectionCommission
-		case <-systemFeesTimer.C:
-			s.mx.Lock()
-			s.systemFeesCache = make(map[string]map[string]map[string]*billing.SystemFees)
-			s.mx.Unlock()
-		case <-s.exitCacheRebuild:
-			s.rebuild = false
-			zap.S().Info("Cache rebuilding stopped")
-			return
-		}
-
-		if err != nil {
-			s.rebuild = false
-			s.rebuildError = err
-
-			zap.S().Errorw("Rebuild cache failed", "error", err, "cached_collection", key)
-		}
-	}
-}
-
-func (s *Service) cache(key string, handler Cacher) error {
-	rec, err := handler.getAll()
-
-	if err != nil {
-		return err
-	}
-
-	s.mx.Lock()
-	defer s.mx.Unlock()
-
-	handler.setCache(rec)
-
-	return nil
-}
-
-func (s *Service) initCache() error {
-	for k, handler := range handlers {
-		err := s.cache(k, handler(s))
-
-		if err != nil {
-			return err
-		}
-	}
-
-	return nil
-}
-
->>>>>>> 71a51404
 func (s *Service) isProductionEnvironment() bool {
 	return s.cfg.Environment == environmentProd
 }
@@ -265,11 +144,7 @@
 }
 
 func (s *Service) UpdateOrder(ctx context.Context, req *billing.Order, rsp *grpc.EmptyResponse) error {
-<<<<<<< HEAD
-	err := s.db.Collection(collectionOrder).UpdateId(bson.ObjectIdHex(req.Id), req)
-=======
 	err := s.updateOrder(req)
->>>>>>> 71a51404
 
 	if err != nil {
 		return err
