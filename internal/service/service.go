package service

import (
	"context"
	"fmt"
	"github.com/ProtocolONE/geoip-service/pkg/proto"
	"github.com/go-redis/redis"
	"github.com/paysuper/paysuper-billing-server/internal/config"
	"github.com/paysuper/paysuper-billing-server/internal/database"
	"github.com/paysuper/paysuper-billing-server/internal/repository"
	"github.com/paysuper/paysuper-billing-server/pkg"
	"github.com/paysuper/paysuper-i18n"
	"github.com/paysuper/paysuper-proto/go/billingpb"
	"github.com/paysuper/paysuper-proto/go/casbinpb"
	"github.com/paysuper/paysuper-proto/go/currenciespb"
	"github.com/paysuper/paysuper-proto/go/document_signerpb"
	"github.com/paysuper/paysuper-proto/go/recurringpb"
	"github.com/paysuper/paysuper-proto/go/reporterpb"
	"github.com/paysuper/paysuper-proto/go/taxpb"
	httpTools "github.com/paysuper/paysuper-tools/http"
	tools "github.com/paysuper/paysuper-tools/number"
	"go.uber.org/zap"
	"gopkg.in/ProtocolONE/rabbitmq.v1/pkg"
	"gopkg.in/gomail.v2"
	mongodb "gopkg.in/paysuper/paysuper-database-mongo.v2"
	"strings"
	"sync"
)

const (
	errorNotFound = "%s not found"

	errorBbNotFoundMessage = "not found"

	HeaderContentType   = "Content-Type"
	HeaderAuthorization = "Authorization"
	HeaderContentLength = "Content-Length"

	MIMEApplicationForm = "application/x-www-form-urlencoded"
	MIMEApplicationJSON = "application/json"

	CountryCodeUSA = "US"

	DefaultLanguage = "en"

	centrifugoChannel = "paysuper-billing-server"
)

type Service struct {
	db                                   mongodb.SourceInterface
	mx                                   sync.Mutex
	cfg                                  *config.Config
	ctx                                  context.Context
	geo                                  proto.GeoIpService
	rep                                  recurringpb.RepositoryService
	tax                                  taxpb.TaxService
	broker                               rabbitmq.BrokerInterface
	redis                                redis.Cmdable
	cacher                               database.CacheInterface
	curService                           currenciespb.CurrencyRatesService
	smtpCl                               gomail.SendCloser
	supportedCurrencies                  []string
	currenciesPrecision                  map[string]int32
	payoutDocument                       PayoutDocumentServiceInterface
	royaltyReport                        RoyaltyReportServiceInterface
	orderView                            OrderViewServiceInterface
	accounting                           AccountingServiceInterface
	productService                       ProductServiceInterface
	documentSigner                       document_signerpb.DocumentSignerService
	merchantTariffRates                  MerchantTariffRatesInterface
	dashboardRepository                  DashboardRepositoryInterface
	centrifugoPaymentForm                CentrifugoInterface
	centrifugoDashboard                  CentrifugoInterface
	formatter                            paysuper_i18n.Formatter
	reporterService                      reporterpb.ReporterService
	postmarkBroker                       rabbitmq.BrokerInterface
	paylinkService                       PaylinkServiceInterface
	casbinService                        casbinpb.CasbinService
	paymentSystemGateway                 *Gateway
	country                              repository.CountryRepositoryInterface
	refundRepository                     repository.RefundRepositoryInterface
	orderRepository                      repository.OrderRepositoryInterface
	userRoleRepository                   repository.UserRoleRepositoryInterface
	zipCodeRepository                    repository.ZipCodeRepositoryInterface
	userProfileRepository                repository.UserProfileRepositoryInterface
	turnoverRepository                   repository.TurnoverRepositoryInterface
	priceGroupRepository                 repository.PriceGroupRepositoryInterface
	merchantRepository                   repository.MerchantRepositoryInterface
	merchantBalanceRepository            repository.MerchantBalanceRepositoryInterface
	moneyBackCostMerchantRepository      repository.MoneyBackCostMerchantRepositoryInterface
	moneyBackCostSystemRepository        repository.MoneyBackCostSystemRepositoryInterface
	project                              repository.ProjectRepositoryInterface
	priceTableRepository                 repository.PriceTableRepositoryInterface
	notificationRepository               repository.NotificationRepositoryInterface
	operatingCompanyRepository           repository.OperatingCompanyRepositoryInterface
	bankBinRepository                    repository.BankBinRepositoryInterface
	notifySalesRepository                repository.NotifySalesRepositoryInterface
	notifyRegionRepository               repository.NotifyRegionRepositoryInterface
	paymentSystemRepository              repository.PaymentSystemRepositoryInterface
	paymentMethodRepository              repository.PaymentMethodRepositoryInterface
	paymentChannelCostSystemRepository   repository.PaymentChannelCostSystemRepositoryInterface
	paymentChannelCostMerchantRepository repository.PaymentChannelCostMerchantRepositoryInterface
	paymentMinLimitSystemRepository      repository.PaymentMinLimitSystemRepositoryInterface
<<<<<<< HEAD
	keyProductRepository                 repository.KeyProductRepositoryInterface
=======
	keyRepository                        repository.KeyRepositoryInterface
>>>>>>> e2ef415e
}

func newBillingServerResponseError(status int32, message *billingpb.ResponseErrorMessage) *billingpb.ResponseError {
	return &billingpb.ResponseError{
		Status:  status,
		Message: message,
	}
}

func newBillingServerErrorMsg(code, msg string, details ...string) *billingpb.ResponseErrorMessage {
	var det string
	if len(details) > 0 && details[0] != "" {
		det = details[0]
	} else {
		det = ""
	}
	return &billingpb.ResponseErrorMessage{Code: code, Message: msg, Details: det}
}

func NewBillingService(
	db mongodb.SourceInterface,
	cfg *config.Config,
	geo proto.GeoIpService,
	rep recurringpb.RepositoryService,
	tax taxpb.TaxService,
	broker rabbitmq.BrokerInterface,
	redis redis.Cmdable,
	cache database.CacheInterface,
	curService currenciespb.CurrencyRatesService,
	documentSigner document_signerpb.DocumentSignerService,
	reporterService reporterpb.ReporterService,
	formatter paysuper_i18n.Formatter,
	postmarkBroker rabbitmq.BrokerInterface,
	casbinService casbinpb.CasbinService,
) *Service {
	return &Service{
		db:              db,
		cfg:             cfg,
		geo:             geo,
		rep:             rep,
		tax:             tax,
		broker:          broker,
		redis:           redis,
		cacher:          cache,
		curService:      curService,
		documentSigner:  documentSigner,
		reporterService: reporterService,
		formatter:       formatter,
		postmarkBroker:  postmarkBroker,
		casbinService:   casbinService,
	}
}

func (s *Service) Init() (err error) {
	s.payoutDocument = newPayoutService(s)
	s.royaltyReport = newRoyaltyReport(s)
	s.orderView = newOrderView(s)
	s.accounting = newAccounting(s)
	s.productService = newProductService(s)
	s.merchantTariffRates = newMerchantsTariffRatesRepository(s)
	s.dashboardRepository = newDashboardRepository(s)
	s.centrifugoPaymentForm = newCentrifugo(s.cfg.CentrifugoPaymentForm, httpTools.NewLoggedHttpClient(zap.S()))
	s.centrifugoDashboard = newCentrifugo(s.cfg.CentrifugoDashboard, httpTools.NewLoggedHttpClient(zap.S()))
	s.paylinkService = newPaylinkService(s)
	s.paymentSystemGateway = s.newPaymentSystemGateway()

	s.refundRepository = repository.NewRefundRepository(s.db)
	s.orderRepository = repository.NewOrderRepository(s.db)
	s.country = repository.NewCountryRepository(s.db, s.cacher)
	s.userRoleRepository = repository.NewUserRoleRepository(s.db, s.cacher)
	s.zipCodeRepository = repository.NewZipCodeRepository(s.db, s.cacher)
	s.userProfileRepository = repository.NewUserProfileRepository(s.db)
	s.turnoverRepository = repository.NewTurnoverRepository(s.db, s.cacher)
	s.priceGroupRepository = repository.NewPriceGroupRepository(s.db, s.cacher)
	s.merchantRepository = repository.NewMerchantRepository(s.db, s.cacher)
	s.merchantBalanceRepository = repository.NewMerchantBalanceRepository(s.db, s.cacher)
	s.moneyBackCostMerchantRepository = repository.NewMoneyBackCostMerchantRepository(s.db, s.cacher)
	s.moneyBackCostSystemRepository = repository.NewMoneyBackCostSystemRepository(s.db, s.cacher)
	s.project = repository.NewProjectRepository(s.db, s.cacher)
	s.priceTableRepository = repository.NewPriceTableRepository(s.db)
	s.notificationRepository = repository.NewNotificationRepository(s.db)
	s.operatingCompanyRepository = repository.NewOperatingCompanyRepository(s.db, s.cacher)
	s.bankBinRepository = repository.NewBankBinRepository(s.db)
	s.notifySalesRepository = repository.NewNotifySalesRepository(s.db)
	s.notifyRegionRepository = repository.NewNotifyRegionRepository(s.db)
	s.paymentSystemRepository = repository.NewPaymentSystemRepository(s.db, s.cacher)
	s.paymentMethodRepository = repository.NewPaymentMethodRepository(s.db, s.cacher)
	s.paymentChannelCostSystemRepository = repository.NewPaymentChannelCostSystemRepository(s.db, s.cacher)
	s.paymentChannelCostMerchantRepository = repository.NewPaymentChannelCostMerchantRepository(s.db, s.cacher)
	s.paymentMinLimitSystemRepository = repository.NewPaymentMinLimitSystemRepository(s.db, s.cacher)
<<<<<<< HEAD
	s.keyProductRepository = repository.NewKeyProductRepository(s.db)
=======
	s.keyRepository = repository.NewKeyRepository(s.db)
>>>>>>> e2ef415e

	sCurr, err := s.curService.GetSupportedCurrencies(context.TODO(), &currenciespb.EmptyRequest{})
	if err != nil {
		zap.S().Error(
			pkg.ErrorGrpcServiceCallFailed,
			zap.Error(err),
			zap.String(errorFieldService, "CurrencyRatesService"),
			zap.String(errorFieldMethod, "GetSupportedCurrencies"),
		)

		return err
	}

	s.supportedCurrencies = sCurr.Currencies

	cp, err := s.curService.GetCurrenciesPrecision(context.TODO(), &currenciespb.EmptyRequest{})
	if err != nil {
		zap.S().Error(
			pkg.ErrorGrpcServiceCallFailed,
			zap.Error(err),
			zap.String(errorFieldService, "CurrencyRatesService"),
			zap.String(errorFieldMethod, "GetCurrenciesPrecision"),
		)

		return err
	}

	s.currenciesPrecision = cp.Values

	return
}

func (s *Service) getCurrencyPrecision(currency string) int32 {
	p, ok := s.currenciesPrecision[currency]
	if !ok {
		return 2
	}
	return p
}

func (s *Service) FormatAmount(amount float64, currency string) float64 {
	p := s.getCurrencyPrecision(currency)
	return tools.ToFixed(amount, int(p))
}

func (s *Service) logError(msg string, data []interface{}) {
	zap.S().Errorw(msg, data...)
}

func (s *Service) UpdateOrder(ctx context.Context, req *billingpb.Order, _ *billingpb.EmptyResponse) error {
	err := s.updateOrder(ctx, req)

	if err != nil {
		return err
	}

	return nil
}

func (s *Service) IsDbNotFoundError(err error) bool {
	return err.Error() == errorBbNotFoundMessage
}

func (s *Service) getCountryFromAcceptLanguage(acceptLanguage string) (string, string) {
	it := strings.Split(acceptLanguage, ",")

	if strings.Index(it[0], "-") == -1 {
		return "", ""
	}

	it1 := strings.Split(it[0], "-")
	return it[0], strings.ToUpper(it1[1])
}

func (s *Service) getDefaultPaymentMethodCommissions() *billingpb.MerchantPaymentMethodCommissions {
	return &billingpb.MerchantPaymentMethodCommissions{
		Fee: pkg.DefaultPaymentMethodFee,
		PerTransaction: &billingpb.MerchantPaymentMethodPerTransactionCommission{
			Fee:      pkg.DefaultPaymentMethodPerTransactionFee,
			Currency: pkg.DefaultPaymentMethodCurrency,
		},
	}
}

func (s *Service) CheckProjectRequestSignature(
	ctx context.Context,
	req *billingpb.CheckProjectRequestSignatureRequest,
	rsp *billingpb.CheckProjectRequestSignatureResponse,
) error {
	p := &OrderCreateRequestProcessor{
		Service: s,
		request: &billingpb.OrderCreateRequest{ProjectId: req.ProjectId},
		checked: &orderCreateRequestProcessorChecked{},
		ctx:     ctx,
	}

	err := p.processProject()

	if err != nil {
		zap.S().Errorw(pkg.MethodFinishedWithError, "err", err)
		if e, ok := err.(*billingpb.ResponseErrorMessage); ok {
			rsp.Status = billingpb.ResponseStatusBadData
			rsp.Message = e
			return nil
		}
		return err
	}

	if p.checked.project.SecretKey != req.Signature {
		rsp.Status = billingpb.ResponseStatusBadData
		rsp.Message = orderErrorSignatureInvalid

		return nil
	}

	rsp.Status = billingpb.ResponseStatusOk

	return nil
}

func (s *Service) getMerchantCentrifugoChannel(merchantId string) string {
	return fmt.Sprintf(s.cfg.CentrifugoMerchantChannel, merchantId)
}<|MERGE_RESOLUTION|>--- conflicted
+++ resolved
@@ -101,11 +101,8 @@
 	paymentChannelCostSystemRepository   repository.PaymentChannelCostSystemRepositoryInterface
 	paymentChannelCostMerchantRepository repository.PaymentChannelCostMerchantRepositoryInterface
 	paymentMinLimitSystemRepository      repository.PaymentMinLimitSystemRepositoryInterface
-<<<<<<< HEAD
+	keyRepository                        repository.KeyRepositoryInterface
 	keyProductRepository                 repository.KeyProductRepositoryInterface
-=======
-	keyRepository                        repository.KeyRepositoryInterface
->>>>>>> e2ef415e
 }
 
 func newBillingServerResponseError(status int32, message *billingpb.ResponseErrorMessage) *billingpb.ResponseError {
@@ -196,11 +193,8 @@
 	s.paymentChannelCostSystemRepository = repository.NewPaymentChannelCostSystemRepository(s.db, s.cacher)
 	s.paymentChannelCostMerchantRepository = repository.NewPaymentChannelCostMerchantRepository(s.db, s.cacher)
 	s.paymentMinLimitSystemRepository = repository.NewPaymentMinLimitSystemRepository(s.db, s.cacher)
-<<<<<<< HEAD
+	s.keyRepository = repository.NewKeyRepository(s.db)
 	s.keyProductRepository = repository.NewKeyProductRepository(s.db)
-=======
-	s.keyRepository = repository.NewKeyRepository(s.db)
->>>>>>> e2ef415e
 
 	sCurr, err := s.curService.GetSupportedCurrencies(context.TODO(), &currenciespb.EmptyRequest{})
 	if err != nil {
