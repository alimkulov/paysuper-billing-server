package service

import (
	"context"
	"crypto/sha512"
	"encoding/hex"
	"errors"
	"fmt"
	"github.com/ProtocolONE/geoip-service/pkg/proto"
	"github.com/globalsign/mgo/bson"
	"github.com/go-redis/redis"
	casbinProto "github.com/paysuper/casbin-server/pkg/generated/api/proto/casbinpb"
	documentSignerProto "github.com/paysuper/document-signer/pkg/proto"
	"github.com/paysuper/paysuper-billing-server/internal/config"
	"github.com/paysuper/paysuper-billing-server/pkg"
	"github.com/paysuper/paysuper-billing-server/pkg/proto/billing"
	"github.com/paysuper/paysuper-billing-server/pkg/proto/grpc"
	"github.com/paysuper/paysuper-currencies/pkg/proto/currencies"
	mongodb "github.com/paysuper/paysuper-database-mongo"
	"github.com/paysuper/paysuper-i18n"
	"github.com/paysuper/paysuper-recurring-repository/pkg/proto/repository"
	reporterProto "github.com/paysuper/paysuper-reporter/pkg/proto"
	"github.com/paysuper/paysuper-tax-service/proto"
	"go.uber.org/zap"
	"gopkg.in/ProtocolONE/rabbitmq.v1/pkg"
	"gopkg.in/gomail.v2"
	"strings"
	"sync"
)

const (
	errorNotFound                   = "%s not found"
	errorQueryMask                  = "Query from collection \"%s\" failed"
	errorAccountingCurrencyNotFound = "accounting currency not found"
	errorInterfaceCast              = "unable to cast interface to object %s"

	errorBbNotFoundMessage = "not found"

	HeaderContentType   = "Content-Type"
	HeaderAuthorization = "Authorization"
	HeaderContentLength = "Content-Length"

	MIMEApplicationForm = "application/x-www-form-urlencoded"
	MIMEApplicationJSON = "application/json"

	DefaultPaymentMethodFee               = float64(5)
	DefaultPaymentMethodPerTransactionFee = float64(0)
	DefaultPaymentMethodCurrency          = ""

	CountryCodeUSA = "US"

	DefaultLanguage = "en"

	centrifugoChannel = "paysuper-billing-server"
)

type Service struct {
	db                         *mongodb.Source
	mx                         sync.Mutex
	cfg                        *config.Config
	ctx                        context.Context
	geo                        proto.GeoIpService
	rep                        repository.RepositoryService
	tax                        tax_service.TaxService
	broker                     rabbitmq.BrokerInterface
	redis                      redis.Cmdable
	cacher                     CacheInterface
	curService                 currencies.CurrencyratesService
	smtpCl                     gomail.SendCloser
	supportedCurrencies        []string
	country                    CountryServiceInterface
	project                    *Project
	merchant                   MerchantRepositoryInterface
	payoutDocument             PayoutDocumentServiceInterface
	merchantBalance            MerchantBalanceServiceInterface
	royaltyReport              RoyaltyReportServiceInterface
	orderView                  OrderViewServiceInterface
	accounting                 AccountingServiceInterface
	paymentMethod              PaymentMethodInterface
	priceGroup                 PriceGroupServiceInterface
	paymentSystem              PaymentSystemServiceInterface
	zipCode                    *ZipCode
	paymentChannelCostSystem   *PaymentChannelCostSystem
	paymentChannelCostMerchant *PaymentChannelCostMerchant
	moneyBackCostSystem        *MoneyBackCostSystem
	moneyBackCostMerchant      *MoneyBackCostMerchant
	payoutCostSystem           *PayoutCostSystem
	priceTable                 PriceTableServiceInterface
	productService             ProductServiceInterface
	turnover                   *Turnover
	documentSigner             documentSignerProto.DocumentSignerService
	merchantTariffRates        MerchantTariffRatesInterface
	keyRepository              KeyRepositoryInterface
	dashboardRepository        DashboardRepositoryInterface
	orderRepository            OrderRepositoryInterface
	userRoleRepository         UserRoleServiceInterface
	centrifugo                 CentrifugoInterface
	formatter                  paysuper_i18n.Formatter
	reporterService            reporterProto.ReporterService
<<<<<<< HEAD
	casbinService              casbinProto.CasbinService
=======
	postmarkBroker             rabbitmq.BrokerInterface
>>>>>>> e59d6a12
}

func newBillingServerResponseError(status int32, message *grpc.ResponseErrorMessage) *grpc.ResponseError {
	return &grpc.ResponseError{
		Status:  status,
		Message: message,
	}
}

func newBillingServerErrorMsg(code, msg string, details ...string) *grpc.ResponseErrorMessage {
	var det string
	if len(details) > 0 && details[0] != "" {
		det = details[0]
	} else {
		det = ""
	}
	return &grpc.ResponseErrorMessage{Code: code, Message: msg, Details: det}
}

func NewBillingService(
	db *mongodb.Source,
	cfg *config.Config,
	geo proto.GeoIpService,
	rep repository.RepositoryService,
	tax tax_service.TaxService,
	broker rabbitmq.BrokerInterface,
	redis redis.Cmdable,
	cache CacheInterface,
	curService currencies.CurrencyratesService,
	documentSigner documentSignerProto.DocumentSignerService,
	reporterService reporterProto.ReporterService,
	formatter paysuper_i18n.Formatter,
<<<<<<< HEAD
	casbinService casbinProto.CasbinService,
=======
	postmarkBroker rabbitmq.BrokerInterface,
>>>>>>> e59d6a12
) *Service {
	return &Service{
		db:              db,
		cfg:             cfg,
		geo:             geo,
		rep:             rep,
		tax:             tax,
		broker:          broker,
		redis:           redis,
		cacher:          cache,
		curService:      curService,
		documentSigner:  documentSigner,
		reporterService: reporterService,
		formatter:       formatter,
<<<<<<< HEAD
		casbinService:   casbinService,
=======
		postmarkBroker:  postmarkBroker,
>>>>>>> e59d6a12
	}
}

func (s *Service) Init() (err error) {
	s.paymentMethod = newPaymentMethodService(s)
	s.merchant = newMerchantService(s)
	s.payoutDocument = newPayoutService(s)
	s.merchantBalance = newMerchantBalance(s)
	s.royaltyReport = newRoyaltyReport(s)
	s.orderView = newOrderView(s)
	s.accounting = newAccounting(s)
	s.country = newCountryService(s)
	s.project = newProjectService(s)
	s.priceGroup = newPriceGroupService(s)
	s.paymentSystem = newPaymentSystemService(s)
	s.zipCode = newZipCodeService(s)
	s.paymentChannelCostSystem = newPaymentChannelCostSystemService(s)
	s.paymentChannelCostMerchant = newPaymentChannelCostMerchantService(s)
	s.moneyBackCostSystem = newMoneyBackCostSystemService(s)
	s.moneyBackCostMerchant = newMoneyBackCostMerchantService(s)
	s.payoutCostSystem = newPayoutCostSystemService(s)
	s.priceTable = newPriceTableService(s)
	s.productService = newProductService(s)
	s.turnover = newTurnoverService(s)
	s.merchantTariffRates = newMerchantsTariffRatesRepository(s)
	s.keyRepository = newKeyRepository(s)
	s.dashboardRepository = newDashboardRepository(s)
	s.orderRepository = newOrderRepository(s)
	s.userRoleRepository = newUserRoleRepository(s)
	s.centrifugo = newCentrifugo(s)

	if s.cfg.AccountingCurrency == "" {
		return errors.New(errorAccountingCurrencyNotFound)
	}

	sCurr, err := s.curService.GetSupportedCurrencies(context.TODO(), &currencies.EmptyRequest{})
	if err != nil {
		zap.S().Error(
			pkg.ErrorGrpcServiceCallFailed,
			zap.Error(err),
			zap.String(errorFieldService, "CurrencyRatesService"),
			zap.String(errorFieldMethod, "GetSupportedCurrencies"),
		)

		return err
	}

	s.supportedCurrencies = sCurr.Currencies

	return
}

func (s *Service) logError(msg string, data []interface{}) {
	zap.S().Errorw(msg, data...)
}

func (s *Service) UpdateOrder(ctx context.Context, req *billing.Order, rsp *grpc.EmptyResponse) error {
	err := s.updateOrder(req)

	if err != nil {
		return err
	}

	return nil
}

func (s *Service) UpdateMerchant(ctx context.Context, req *billing.Merchant, rsp *grpc.EmptyResponse) error {
	err := s.merchant.Update(req)

	if err != nil {
		zap.S().Errorf("Update merchant failed", "err", err.Error(), "order", req)
	}

	return nil
}

func (s *Service) IsDbNotFoundError(err error) bool {
	return err.Error() == errorBbNotFoundMessage
}

func (s *Service) getCountryFromAcceptLanguage(acceptLanguage string) (string, string) {
	it := strings.Split(acceptLanguage, ",")

	if strings.Index(it[0], "-") == -1 {
		return "", ""
	}

	it = strings.Split(it[0], "-")

	return strings.ToLower(it[0]), strings.ToUpper(it[1])
}

func (s *Service) mgoPipeSort(query []bson.M, sort []string) []bson.M {
	pipeSort := make(bson.M)

	for _, field := range sort {
		n := 1

		if field == "" {
			continue
		}

		sField := strings.Split(field, "")

		if sField[0] == "-" {
			n = -1
			field = field[1:]
		}

		pipeSort[field] = n
	}

	if len(pipeSort) > 0 {
		query = append(query, bson.M{"$sort": pipeSort})
	}

	return query
}

func (s *Service) getDefaultPaymentMethodCommissions() *billing.MerchantPaymentMethodCommissions {
	return &billing.MerchantPaymentMethodCommissions{
		Fee: DefaultPaymentMethodFee,
		PerTransaction: &billing.MerchantPaymentMethodPerTransactionCommission{
			Fee:      DefaultPaymentMethodPerTransactionFee,
			Currency: DefaultPaymentMethodCurrency,
		},
	}
}

func (s *Service) CheckProjectRequestSignature(
	ctx context.Context,
	req *grpc.CheckProjectRequestSignatureRequest,
	rsp *grpc.CheckProjectRequestSignatureResponse,
) error {
	p := &OrderCreateRequestProcessor{
		Service: s,
		request: &billing.OrderCreateRequest{ProjectId: req.ProjectId},
		checked: &orderCreateRequestProcessorChecked{},
	}

	err := p.processProject()

	if err != nil {
		zap.S().Errorw(pkg.MethodFinishedWithError, "err", err)
		if e, ok := err.(*grpc.ResponseErrorMessage); ok {
			rsp.Status = pkg.ResponseStatusBadData
			rsp.Message = e
			return nil
		}
		return err
	}

	hashString := req.Body + p.checked.project.SecretKey

	h := sha512.New()
	h.Write([]byte(hashString))

	if hex.EncodeToString(h.Sum(nil)) != req.Signature {
		rsp.Status = pkg.ResponseStatusBadData
		rsp.Message = orderErrorSignatureInvalid

		return nil
	}

	rsp.Status = pkg.ResponseStatusOk

	return nil
}

func (s *Service) getMerchantCentrifugoChannel(merchantId string) string {
	return fmt.Sprintf(s.cfg.CentrifugoMerchantChannel, merchantId)
}<|MERGE_RESOLUTION|>--- conflicted
+++ resolved
@@ -97,11 +97,8 @@
 	centrifugo                 CentrifugoInterface
 	formatter                  paysuper_i18n.Formatter
 	reporterService            reporterProto.ReporterService
-<<<<<<< HEAD
+	postmarkBroker             rabbitmq.BrokerInterface
 	casbinService              casbinProto.CasbinService
-=======
-	postmarkBroker             rabbitmq.BrokerInterface
->>>>>>> e59d6a12
 }
 
 func newBillingServerResponseError(status int32, message *grpc.ResponseErrorMessage) *grpc.ResponseError {
@@ -134,11 +131,8 @@
 	documentSigner documentSignerProto.DocumentSignerService,
 	reporterService reporterProto.ReporterService,
 	formatter paysuper_i18n.Formatter,
-<<<<<<< HEAD
+	postmarkBroker rabbitmq.BrokerInterface,
 	casbinService casbinProto.CasbinService,
-=======
-	postmarkBroker rabbitmq.BrokerInterface,
->>>>>>> e59d6a12
 ) *Service {
 	return &Service{
 		db:              db,
@@ -153,11 +147,8 @@
 		documentSigner:  documentSigner,
 		reporterService: reporterService,
 		formatter:       formatter,
-<<<<<<< HEAD
+		postmarkBroker:  postmarkBroker,
 		casbinService:   casbinService,
-=======
-		postmarkBroker:  postmarkBroker,
->>>>>>> e59d6a12
 	}
 }
 
