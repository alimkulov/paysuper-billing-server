package service

import (
	"github.com/globalsign/mgo/bson"
	"github.com/go-redis/redis"
	"github.com/golang-migrate/migrate/v4"
	_ "github.com/golang-migrate/migrate/v4/database/mongodb"
	_ "github.com/golang-migrate/migrate/v4/source/file"
	casbinMocks "github.com/paysuper/casbin-server/pkg/mocks"
	"github.com/paysuper/paysuper-billing-server/internal/config"
	"github.com/paysuper/paysuper-billing-server/internal/database"
	"github.com/paysuper/paysuper-billing-server/internal/mocks"
	"github.com/paysuper/paysuper-billing-server/pkg/proto/billing"
	mongodb "github.com/paysuper/paysuper-database-mongo"
	"github.com/paysuper/paysuper-recurring-repository/tools"
	reportingMocks "github.com/paysuper/paysuper-reporter/pkg/mocks"
	"github.com/stretchr/testify/assert"
	"github.com/stretchr/testify/suite"
	"go.uber.org/zap"
	rabbitmq "gopkg.in/ProtocolONE/rabbitmq.v1/pkg"
	"testing"
	"time"
)

type OrderViewTestSuite struct {
	suite.Suite
	service *Service
	log     *zap.Logger
	cache   CacheInterface

	merchant           *billing.Merchant
	projectFixedAmount *billing.Project
	paymentMethod      *billing.PaymentMethod
	paymentSystem      *billing.PaymentSystem
}

func Test_OrderView(t *testing.T) {
	suite.Run(t, new(OrderViewTestSuite))
}

func (suite *OrderViewTestSuite) SetupTest() {
	cfg, err := config.NewConfig()
	if err != nil {
		suite.FailNow("Config load failed", "%v", err)
	}
	cfg.AccountingCurrency = "RUB"
	cfg.RoyaltyReportPeriodEndHour = 0
	cfg.CardPayApiUrl = "https://sandbox.cardpay.com"
	cfg.OrderViewUpdateBatchSize = 20

	m, err := migrate.New(
		"file://../../migrations/tests",
		cfg.MongoDsn)
	assert.NoError(suite.T(), err, "Migrate init failed")

	err = m.Up()
	if err != nil && err.Error() != "no change" {
		suite.FailNow("Migrations failed", "%v", err)
	}

	db, err := mongodb.NewDatabase()
	if err != nil {
		suite.FailNow("Database connection failed", "%v", err)
	}

	suite.log, err = zap.NewProduction()

	if err != nil {
		suite.FailNow("Logger initialization failed", "%v", err)
	}

	broker, err := rabbitmq.NewBroker(cfg.BrokerAddress)

	if err != nil {
		suite.FailNow("Creating RabbitMQ publisher failed", "%v", err)
	}

	redisClient := database.NewRedis(
		&redis.Options{
			Addr:     cfg.RedisHost,
			Password: cfg.RedisPassword,
		},
	)

	redisdb := mocks.NewTestRedis()
	suite.cache = NewCacheRedis(redisdb)
<<<<<<< HEAD
	suite.service = NewBillingService(db, cfg, mocks.NewGeoIpServiceTestOk(), mocks.NewRepositoryServiceOk(), mocks.NewTaxServiceOkMock(), broker, redisClient, suite.cache, mocks.NewCurrencyServiceMockOk(), mocks.NewDocumentSignerMockOk(), &reportingMocks.ReporterService{}, mocks.NewFormatterOK(), &casbinMocks.CasbinService{})
=======
	suite.service = NewBillingService(
		db,
		cfg,
		mocks.NewGeoIpServiceTestOk(),
		mocks.NewRepositoryServiceOk(),
		mocks.NewTaxServiceOkMock(),
		broker,
		redisClient,
		suite.cache,
		mocks.NewCurrencyServiceMockOk(),
		mocks.NewDocumentSignerMockOk(),
		&reportingMocks.ReporterService{},
		mocks.NewFormatterOK(),
		mocks.NewBrokerMockOk(),
	)
>>>>>>> e59d6a12

	if err := suite.service.Init(); err != nil {
		suite.FailNow("Billing service initialization failed", "%v", err)
	}

	suite.merchant, suite.projectFixedAmount, suite.paymentMethod, suite.paymentSystem = helperCreateEntitiesForTests(suite.Suite, suite.service)
}

func (suite *OrderViewTestSuite) TearDownTest() {
	if err := suite.service.db.Drop(); err != nil {
		suite.FailNow("Database deletion failed", "%v", err)
	}

	suite.service.db.Close()
}

func (suite *OrderViewTestSuite) Test_OrderView_updateOrderView() {
	amounts := []float64{100, 10}
	currencies := []string{"RUB", "USD"}
	countries := []string{"RU", "FI"}
	var orders []*billing.Order

	count := 0
	for count < suite.service.cfg.OrderViewUpdateBatchSize+10 {
		order := helperCreateAndPayOrder(
			suite.Suite,
			suite.service,
			amounts[count%2],
			currencies[count%2],
			countries[count%2],
			suite.projectFixedAmount,
			suite.paymentMethod,
		)
		assert.NotNil(suite.T(), order)
		orders = append(orders, order)

		count++
	}
	err := suite.service.updateOrderView([]string{})
	assert.NoError(suite.T(), err)
}

func (suite *OrderViewTestSuite) Test_OrderView_GetOrderFromViewPublic_Ok() {
	order := helperCreateAndPayOrder(
		suite.Suite,
		suite.service,
		100,
		"USD",
		"RU",
		suite.projectFixedAmount,
		suite.paymentMethod,
	)
	orderPublic, err := suite.service.orderView.GetOrderBy(order.Id, "", "", new(billing.OrderViewPublic))
	assert.NoError(suite.T(), err)
	assert.NotNil(suite.T(), orderPublic)
	assert.IsType(suite.T(), &billing.OrderViewPublic{}, orderPublic)
}

func (suite *OrderViewTestSuite) Test_OrderView_GetOrderFromViewPrivate_Ok() {
	order := helperCreateAndPayOrder(
		suite.Suite,
		suite.service,
		100,
		"USD",
		"RU",
		suite.projectFixedAmount,
		suite.paymentMethod,
	)

	orderPrivate, err := suite.service.orderView.GetOrderBy(order.Id, "", "", new(billing.OrderViewPrivate))
	assert.NoError(suite.T(), err)
	assert.NotNil(suite.T(), orderPrivate)
	assert.IsType(suite.T(), &billing.OrderViewPrivate{}, orderPrivate)
}

func (suite *OrderViewTestSuite) Test_OrderView_CountTransactions_Ok() {
	_ = helperCreateAndPayOrder(
		suite.Suite,
		suite.service,
		100,
		"RUB",
		"RU",
		suite.projectFixedAmount,
		suite.paymentMethod,
	)
	_ = helperCreateAndPayOrder(
		suite.Suite,
		suite.service,
		200,
		"USD",
		"FI",
		suite.projectFixedAmount,
		suite.paymentMethod,
	)

	count, err := suite.service.orderView.CountTransactions(bson.M{})
	assert.NoError(suite.T(), err)
	assert.Equal(suite.T(), count, 2)

	count, err = suite.service.orderView.CountTransactions(bson.M{"country_code": "FI"})
	assert.NoError(suite.T(), err)
	assert.Equal(suite.T(), count, 1)
}

func (suite *OrderViewTestSuite) Test_OrderView_GetTransactionsPublic_Ok() {
	transactions, err := suite.service.orderView.GetTransactionsPublic(bson.M{}, 10, 0)
	assert.NoError(suite.T(), err)
	assert.Len(suite.T(), transactions, 0)

	_ = helperCreateAndPayOrder(
		suite.Suite,
		suite.service,
		100,
		"USD",
		"RU",
		suite.projectFixedAmount,
		suite.paymentMethod,
	)

	transactions, err = suite.service.orderView.GetTransactionsPublic(bson.M{}, 10, 0)
	assert.NoError(suite.T(), err)
	assert.Len(suite.T(), transactions, 1)
	assert.IsType(suite.T(), &billing.OrderViewPublic{}, transactions[0])
}

func (suite *OrderViewTestSuite) Test_OrderView_GetTransactionsPrivate_Ok() {
	transactions, err := suite.service.orderView.GetTransactionsPrivate(bson.M{}, 10, 0)
	assert.NoError(suite.T(), err)
	assert.Len(suite.T(), transactions, 0)

	_ = helperCreateAndPayOrder(
		suite.Suite,
		suite.service,
		100,
		"USD",
		"RU",
		suite.projectFixedAmount,
		suite.paymentMethod,
	)

	transactions, err = suite.service.orderView.GetTransactionsPrivate(bson.M{}, 10, 0)
	assert.NoError(suite.T(), err)
	assert.Len(suite.T(), transactions, 1)
	assert.IsType(suite.T(), &billing.OrderViewPrivate{}, transactions[0])
}

func (suite *OrderViewTestSuite) Test_OrderView_GetRoyaltySummary_Ok_NoTransactions() {
	to := time.Now().Add(time.Duration(5) * time.Hour)
	from := to.Add(-time.Duration(10) * time.Hour)

	summaryItems, summaryTotal, err := suite.service.orderView.GetRoyaltySummary(suite.merchant.Id, suite.merchant.GetPayoutCurrency(), from, to)
	assert.NoError(suite.T(), err)

	assert.Len(suite.T(), summaryItems, 0)

	assert.NotNil(suite.T(), summaryTotal)
	assert.Equal(suite.T(), summaryTotal.Product, "")
	assert.Equal(suite.T(), summaryTotal.Region, "")
	assert.Equal(suite.T(), summaryTotal.TotalTransactions, int32(0))
	assert.Equal(suite.T(), summaryTotal.SalesCount, int32(0))
	assert.Equal(suite.T(), summaryTotal.ReturnsCount, int32(0))
	assert.Equal(suite.T(), tools.FormatAmount(summaryTotal.GrossSalesAmount), float64(0))
	assert.Equal(suite.T(), tools.FormatAmount(summaryTotal.GrossReturnsAmount), float64(0))
	assert.Equal(suite.T(), tools.FormatAmount(summaryTotal.GrossTotalAmount), float64(0))
	assert.Equal(suite.T(), tools.FormatAmount(summaryTotal.TotalFees), float64(0))
	assert.Equal(suite.T(), tools.FormatAmount(summaryTotal.TotalVat), float64(0))
	assert.Equal(suite.T(), tools.FormatAmount(summaryTotal.PayoutAmount), float64(0))

	controlTotal := summaryTotal.GrossSalesAmount - summaryTotal.TotalFees - summaryTotal.TotalVat
	assert.Equal(suite.T(), summaryTotal.PayoutAmount, controlTotal)
}

func (suite *OrderViewTestSuite) Test_OrderView_GetRoyaltySummary_Ok_OnlySales() {
	countries := []string{"RU", "FI"}
	var orders []*billing.Order
	numberOfOrders := 3

	count := 0
	for count < numberOfOrders {
		order := helperCreateAndPayOrder(
			suite.Suite,
			suite.service,
			10,
			"USD",
			countries[count%2],
			suite.projectFixedAmount,
			suite.paymentMethod,
		)
		assert.NotNil(suite.T(), order)
		orders = append(orders, order)

		count++
	}

	to := time.Now().Add(time.Duration(5) * time.Hour)
	from := to.Add(-time.Duration(10) * time.Hour)

	summaryItems, summaryTotal, err := suite.service.orderView.GetRoyaltySummary(suite.merchant.Id, suite.merchant.GetPayoutCurrency(), from, to)
	assert.NoError(suite.T(), err)

	assert.Len(suite.T(), summaryItems, 2)

	assert.Equal(suite.T(), summaryItems[0].Product, suite.projectFixedAmount.Name["en"])
	assert.Equal(suite.T(), summaryItems[0].Region, "FI")
	assert.Equal(suite.T(), summaryItems[0].TotalTransactions, int32(1))
	assert.Equal(suite.T(), summaryItems[0].SalesCount, int32(1))
	assert.Equal(suite.T(), summaryItems[0].ReturnsCount, int32(0))
	assert.Equal(suite.T(), tools.FormatAmount(summaryItems[0].GrossSalesAmount), float64(12))
	assert.Equal(suite.T(), tools.FormatAmount(summaryItems[0].GrossReturnsAmount), float64(0))
	assert.Equal(suite.T(), tools.FormatAmount(summaryItems[0].GrossTotalAmount), float64(12))
	assert.Equal(suite.T(), tools.FormatAmount(summaryItems[0].TotalFees), float64(0.66))
	assert.Equal(suite.T(), tools.FormatAmount(summaryItems[0].TotalVat), float64(2.01))
	assert.Equal(suite.T(), tools.FormatAmount(summaryItems[0].PayoutAmount), float64(9.34))

	controlTotal0 := summaryItems[0].GrossSalesAmount - summaryItems[0].TotalFees - summaryItems[0].TotalVat
	assert.Equal(suite.T(), summaryItems[0].PayoutAmount, controlTotal0)

	assert.Equal(suite.T(), summaryItems[1].Product, suite.projectFixedAmount.Name["en"])
	assert.Equal(suite.T(), summaryItems[1].Region, "RU")
	assert.Equal(suite.T(), summaryItems[1].TotalTransactions, int32(2))
	assert.Equal(suite.T(), summaryItems[1].SalesCount, int32(2))
	assert.Equal(suite.T(), summaryItems[1].ReturnsCount, int32(0))
	assert.Equal(suite.T(), tools.FormatAmount(summaryItems[1].GrossSalesAmount), float64(24))
	assert.Equal(suite.T(), tools.FormatAmount(summaryItems[1].GrossReturnsAmount), float64(0))
	assert.Equal(suite.T(), tools.FormatAmount(summaryItems[1].GrossTotalAmount), float64(24))
	assert.Equal(suite.T(), tools.FormatAmount(summaryItems[1].TotalFees), float64(1.32))
	assert.Equal(suite.T(), tools.FormatAmount(summaryItems[1].TotalVat), float64(4.1))
	assert.Equal(suite.T(), tools.FormatAmount(summaryItems[1].PayoutAmount), float64(18.6))

	controlTotal1 := summaryItems[1].GrossSalesAmount - summaryItems[1].TotalFees - summaryItems[1].TotalVat
	assert.Equal(suite.T(), summaryItems[1].PayoutAmount, controlTotal1)

	assert.NotNil(suite.T(), summaryTotal)
	assert.Equal(suite.T(), summaryTotal.Product, "")
	assert.Equal(suite.T(), summaryTotal.Region, "")
	assert.Equal(suite.T(), summaryTotal.TotalTransactions, int32(3))
	assert.Equal(suite.T(), summaryTotal.SalesCount, int32(3))
	assert.Equal(suite.T(), summaryTotal.ReturnsCount, int32(0))
	assert.Equal(suite.T(), tools.FormatAmount(summaryTotal.GrossSalesAmount), float64(36))
	assert.Equal(suite.T(), tools.FormatAmount(summaryTotal.GrossReturnsAmount), float64(0))
	assert.Equal(suite.T(), tools.FormatAmount(summaryTotal.GrossTotalAmount), float64(36))
	assert.Equal(suite.T(), tools.FormatAmount(summaryTotal.TotalFees), float64(1.97))
	assert.Equal(suite.T(), tools.FormatAmount(summaryTotal.TotalVat), float64(6.10))
	assert.Equal(suite.T(), tools.FormatAmount(summaryTotal.PayoutAmount), float64(27.94))

	controlTotal := summaryTotal.GrossSalesAmount - summaryTotal.TotalFees - summaryTotal.TotalVat
	assert.Equal(suite.T(), summaryTotal.PayoutAmount, controlTotal)
}

func (suite *OrderViewTestSuite) Test_OrderView_GetRoyaltySummary_Ok_SalesAndRefunds() {
	countries := []string{"RU", "FI"}
	var orders []*billing.Order
	numberOfOrders := 3

	count := 0
	for count < numberOfOrders {
		order := helperCreateAndPayOrder(
			suite.Suite,
			suite.service,
			10,
			"USD",
			countries[count%2],
			suite.projectFixedAmount,
			suite.paymentMethod,
		)
		assert.NotNil(suite.T(), order)
		orders = append(orders, order)

		count++
	}

	suite.paymentSystem.Handler = "mock_ok"
	err := suite.service.paymentSystem.Update(suite.paymentSystem)
	assert.NoError(suite.T(), err)

	for _, order := range orders {
		refund := helperMakeRefund(suite.Suite, suite.service, order, order.TotalPaymentAmount, false)
		assert.NotNil(suite.T(), refund)
	}

	to := time.Now().Add(time.Duration(5) * time.Hour)
	from := to.Add(-time.Duration(10) * time.Hour)

	summaryItems, summaryTotal, err := suite.service.orderView.GetRoyaltySummary(suite.merchant.Id, suite.merchant.GetPayoutCurrency(), from, to)
	assert.NoError(suite.T(), err)

	assert.Len(suite.T(), summaryItems, 2)

	assert.Equal(suite.T(), summaryItems[0].Product, suite.projectFixedAmount.Name["en"])
	assert.Equal(suite.T(), summaryItems[0].Region, "FI")
	assert.Equal(suite.T(), summaryItems[0].TotalTransactions, int32(2))
	assert.Equal(suite.T(), summaryItems[0].SalesCount, int32(1))
	assert.Equal(suite.T(), summaryItems[0].ReturnsCount, int32(1))
	assert.Equal(suite.T(), tools.FormatAmount(summaryItems[0].GrossSalesAmount), float64(12))
	assert.Equal(suite.T(), tools.FormatAmount(summaryItems[0].GrossReturnsAmount), float64(12))
	assert.Equal(suite.T(), tools.FormatAmount(summaryItems[0].GrossTotalAmount), float64(0))
	assert.Equal(suite.T(), tools.FormatAmount(summaryItems[0].TotalFees), float64(0.66))
	assert.Equal(suite.T(), tools.FormatAmount(summaryItems[0].TotalVat), float64(0))
	assert.Equal(suite.T(), tools.FormatAmount(summaryItems[0].PayoutAmount), float64(-0.65))

	controlTotal0 := summaryItems[0].GrossTotalAmount - summaryItems[0].TotalFees - summaryItems[0].TotalVat
	assert.Equal(suite.T(), tools.FormatAmount(summaryItems[0].PayoutAmount), tools.FormatAmount(controlTotal0))

	assert.Equal(suite.T(), summaryItems[1].Product, suite.projectFixedAmount.Name["en"])
	assert.Equal(suite.T(), summaryItems[1].Region, "RU")
	assert.Equal(suite.T(), summaryItems[1].TotalTransactions, int32(4))
	assert.Equal(suite.T(), summaryItems[1].SalesCount, int32(2))
	assert.Equal(suite.T(), summaryItems[1].ReturnsCount, int32(2))
	assert.Equal(suite.T(), tools.FormatAmount(summaryItems[1].GrossSalesAmount), float64(24))
	assert.Equal(suite.T(), tools.FormatAmount(summaryItems[1].GrossReturnsAmount), float64(24))
	assert.Equal(suite.T(), tools.FormatAmount(summaryItems[1].GrossTotalAmount), float64(0))
	assert.Equal(suite.T(), tools.FormatAmount(summaryItems[1].TotalFees), float64(1.32))
	assert.Equal(suite.T(), tools.FormatAmount(summaryItems[1].TotalVat), float64(0))
	assert.Equal(suite.T(), tools.FormatAmount(summaryItems[1].PayoutAmount), float64(-1.31))

	controlTotal1 := summaryItems[1].GrossTotalAmount - summaryItems[1].TotalFees - summaryItems[1].TotalVat
	assert.Equal(suite.T(), tools.FormatAmount(summaryItems[1].PayoutAmount), tools.FormatAmount(controlTotal1))

	assert.NotNil(suite.T(), summaryTotal)
	assert.Equal(suite.T(), summaryTotal.Product, "")
	assert.Equal(suite.T(), summaryTotal.Region, "")
	assert.Equal(suite.T(), summaryTotal.TotalTransactions, int32(6))
	assert.Equal(suite.T(), summaryTotal.SalesCount, int32(3))
	assert.Equal(suite.T(), summaryTotal.ReturnsCount, int32(3))
	assert.Equal(suite.T(), tools.FormatAmount(summaryTotal.GrossSalesAmount), float64(36))
	assert.Equal(suite.T(), tools.FormatAmount(summaryTotal.GrossReturnsAmount), float64(36))
	assert.Equal(suite.T(), tools.FormatAmount(summaryTotal.GrossTotalAmount), float64(0))
	assert.Equal(suite.T(), tools.FormatAmount(summaryTotal.TotalFees), float64(1.97))
	assert.Equal(suite.T(), tools.FormatAmount(summaryTotal.TotalVat), float64(0))
	assert.Equal(suite.T(), tools.FormatAmount(summaryTotal.PayoutAmount), float64(-1.96))

	controlTotal := summaryTotal.GrossTotalAmount - summaryTotal.TotalFees - summaryTotal.TotalVat
	assert.Equal(suite.T(), tools.FormatAmount(summaryTotal.PayoutAmount), tools.FormatAmount(controlTotal))
}<|MERGE_RESOLUTION|>--- conflicted
+++ resolved
@@ -84,9 +84,6 @@
 
 	redisdb := mocks.NewTestRedis()
 	suite.cache = NewCacheRedis(redisdb)
-<<<<<<< HEAD
-	suite.service = NewBillingService(db, cfg, mocks.NewGeoIpServiceTestOk(), mocks.NewRepositoryServiceOk(), mocks.NewTaxServiceOkMock(), broker, redisClient, suite.cache, mocks.NewCurrencyServiceMockOk(), mocks.NewDocumentSignerMockOk(), &reportingMocks.ReporterService{}, mocks.NewFormatterOK(), &casbinMocks.CasbinService{})
-=======
 	suite.service = NewBillingService(
 		db,
 		cfg,
@@ -101,8 +98,8 @@
 		&reportingMocks.ReporterService{},
 		mocks.NewFormatterOK(),
 		mocks.NewBrokerMockOk(),
-	)
->>>>>>> e59d6a12
+		&casbinMocks.CasbinService{},
+	)
 
 	if err := suite.service.Init(); err != nil {
 		suite.FailNow("Billing service initialization failed", "%v", err)
