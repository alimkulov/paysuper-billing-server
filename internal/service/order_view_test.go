--- conflicted
+++ resolved
@@ -131,7 +131,7 @@
 		SecretKey:                "test project 1 secret key",
 		Status:                   pkg.ProjectStatusDraft,
 		MerchantId:               suite.merchant.Id,
-<<<<<<< HEAD
+		VatPayer:                 pkg.VatPayerBuyer,
 		WebhookTesting: &billing.WebHookTesting {
 			Products:             &billing.ProductsTesting{
 				NonExistingUser:      true,
@@ -147,9 +147,6 @@
 			},
 			Keys:                 &billing.KeysTesting{IsPassed: true},
 		},
-=======
-		VatPayer:                 pkg.VatPayerBuyer,
->>>>>>> 26d04915
 	}
 
 	if err := suite.service.project.Insert(context.TODO(), suite.projectWithProducts); err != nil {
