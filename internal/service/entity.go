package service

import (
	"go.uber.org/zap"
	"sync"
	"time"
)

type Entity struct {
	svc *Service
	mx  sync.Mutex
}

type Currency Entity
type Commission Entity
type Country Entity
type Project Entity
type PaymentMethod Entity
type Merchant Entity
type PriceGroup Entity
type PaymentSystemService Entity
type ZipCode Entity
type PaymentChannelCostSystem Entity
type PaymentChannelCostMerchant Entity
type MoneyBackCostSystem Entity
type MoneyBackCostMerchant Entity
type PayoutCostSystem Entity
type PriceTable Entity
type Product Entity
type Turnover Entity
<<<<<<< HEAD
type Key Entity
type OrderRepository Entity
=======
type MerchantsTariffRatesRepository Entity
>>>>>>> 7939d9bb

type kvIntFloat struct {
	Key   int
	Value float64
}

type kvIntInt struct {
	Key   int
	Value int32
}

// returns begin-of-day for passed date
func bod(t time.Time) time.Time {
	year, month, day := t.Date()
	return time.Date(year, month, day, 0, 0, 0, 0, t.Location())
}

// returns end-of-day for passed date
func eod(t time.Time) time.Time {
	year, month, day := t.Date()
	return time.Date(year, month, day, 23, 59, 59, int(time.Second-time.Nanosecond), t.Location())
}

func contains(s []string, e string) bool {
	for _, a := range s {
		if a == e {
			return true
		}
	}
	return false
}

func timeTrack(start time.Time, name string) {
	elapsed := time.Since(start)
	zap.S().Info(
		"function execution time",
		zap.String("name", name),
		zap.Duration("time", elapsed),
	)
}<|MERGE_RESOLUTION|>--- conflicted
+++ resolved
@@ -28,12 +28,9 @@
 type PriceTable Entity
 type Product Entity
 type Turnover Entity
-<<<<<<< HEAD
+type MerchantsTariffRatesRepository Entity
 type Key Entity
 type OrderRepository Entity
-=======
-type MerchantsTariffRatesRepository Entity
->>>>>>> 7939d9bb
 
 type kvIntFloat struct {
 	Key   int
