package service

import (
	"go.uber.org/zap"
	"sync"
	"time"
)

type Entity struct {
	svc *Service
	mx  sync.Mutex
}

type Currency Entity
type Commission Entity
type Country Entity
type Project Entity
type PaymentMethod Entity
type Merchant Entity
type PriceGroup Entity
type PaymentSystemService Entity
type ZipCode Entity
type PaymentChannelCostSystem Entity
type PaymentChannelCostMerchant Entity
type MoneyBackCostSystem Entity
type MoneyBackCostMerchant Entity
type PayoutCostSystem Entity
type PriceTable Entity
type Product Entity
type Turnover Entity
<<<<<<< HEAD

type Repository struct {
	svc *Service
}

type MerchantsTariffRatesRepository Repository
=======
type MerchantsTariffRatesRepository Entity
type Key Entity
type OrderRepository Entity
>>>>>>> 91c06d43

type kvIntFloat struct {
	Key   int
	Value float64
}

type kvIntInt struct {
	Key   int
	Value int32
}

// returns begin-of-day for passed date
func bod(t time.Time) time.Time {
	year, month, day := t.Date()
	return time.Date(year, month, day, 0, 0, 0, 0, t.Location())
}

// returns end-of-day for passed date
func eod(t time.Time) time.Time {
	year, month, day := t.Date()
	return time.Date(year, month, day, 23, 59, 59, int(time.Second-time.Nanosecond), t.Location())
}

func contains(s []string, e string) bool {
	for _, a := range s {
		if a == e {
			return true
		}
	}
	return false
}

func timeTrack(start time.Time, name string) {
	elapsed := time.Since(start)
	zap.S().Info(
		"function execution time",
		zap.String("name", name),
		zap.Duration("time", elapsed),
	)
}<|MERGE_RESOLUTION|>--- conflicted
+++ resolved
@@ -28,18 +28,14 @@
 type PriceTable Entity
 type Product Entity
 type Turnover Entity
-<<<<<<< HEAD
+type Key Entity
 
 type Repository struct {
 	svc *Service
 }
 
 type MerchantsTariffRatesRepository Repository
-=======
-type MerchantsTariffRatesRepository Entity
-type Key Entity
-type OrderRepository Entity
->>>>>>> 91c06d43
+type OrderRepository Repository
 
 type kvIntFloat struct {
 	Key   int
