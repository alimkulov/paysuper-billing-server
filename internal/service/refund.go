package service

import (
	"context"
	"encoding/json"
	"fmt"
	protobuf "github.com/golang/protobuf/proto"
	"github.com/golang/protobuf/ptypes"
	"github.com/google/uuid"
	"github.com/jinzhu/copier"
	"github.com/paysuper/paysuper-billing-server/pkg"
	"github.com/paysuper/paysuper-billing-server/pkg/proto/billing"
	"github.com/paysuper/paysuper-billing-server/pkg/proto/grpc"
	"github.com/paysuper/paysuper-recurring-repository/pkg/constant"
	"github.com/paysuper/paysuper-recurring-repository/tools"
	"go.mongodb.org/mongo-driver/bson"
	"go.mongodb.org/mongo-driver/bson/primitive"
	"go.mongodb.org/mongo-driver/mongo"
	"go.mongodb.org/mongo-driver/mongo/options"
	"go.uber.org/zap"
	"time"
)

const (
	refundDefaultReasonMask = "Refund by order #%s"

	collectionRefund = "refund"
)

var (
	refundErrorUnknown            = newBillingServerErrorMsg("rf000001", "refund can't be create. try request later")
	refundErrorNotAllowed         = newBillingServerErrorMsg("rf000002", "create refund for order not allowed")
	refundErrorAlreadyRefunded    = newBillingServerErrorMsg("rf000003", "amount by order was fully refunded")
	refundErrorPaymentAmountLess  = newBillingServerErrorMsg("rf000004", "refund unavailable, because payment amount less than total refunds amount")
	refundErrorNotFound           = newBillingServerErrorMsg("rf000005", "refund with specified data not found")
	refundErrorOrderNotFound      = newBillingServerErrorMsg("rf000006", "information about payment for refund with specified data not found")
	refundErrorCostsRatesNotFound = newBillingServerErrorMsg("rf000007", "settings to calculate commissions for refund not found")
)

type createRefundChecked struct {
	order *billing.Order
}

type createRefundProcessor struct {
	service *Service
	request *grpc.CreateRefundRequest
	checked *createRefundChecked
	ctx     context.Context
}

func (s *Service) CreateRefund(
	ctx context.Context,
	req *grpc.CreateRefundRequest,
	rsp *grpc.CreateRefundResponse,
) error {
	processor := &createRefundProcessor{
		service: s,
		request: req,
		checked: &createRefundChecked{},
		ctx:     ctx,
	}

	refund, err := processor.processCreateRefund()

	if err != nil {
		rsp.Status = err.(*grpc.ResponseError).Status
		rsp.Message = err.(*grpc.ResponseError).Message

		return nil
	}

	h, err := s.NewPaymentSystem(ctx, s.cfg.PaymentSystemConfig, processor.checked.order)

	if err != nil {
		zap.S().Errorw(pkg.MethodFinishedWithError, "err", err)
		if e, ok := err.(*grpc.ResponseErrorMessage); ok {
			rsp.Status = pkg.ResponseStatusBadData
			rsp.Message = e
			return nil
		}
		return err
	}

	err = h.CreateRefund(processor.checked.order, refund)

	if err != nil {
		rsp.Status = pkg.ResponseStatusBadData
		rsp.Message = refundErrorUnknown

		return nil
	}

	oid, _ := primitive.ObjectIDFromHex(refund.Id)
	filter := bson.M{"_id": oid}
	_, err = s.db.Collection(collectionRefund).UpdateOne(ctx, filter, refund)

	if err != nil {
		zap.L().Error(
			pkg.ErrorDatabaseQueryFailed,
			zap.Error(err),
			zap.String(pkg.ErrorDatabaseFieldCollection, collectionRefund),
			zap.String(pkg.ErrorDatabaseFieldOperation, pkg.ErrorDatabaseFieldOperationUpdate),
			zap.Any(pkg.ErrorDatabaseFieldQuery, refund),
		)

		rsp.Status = pkg.ResponseStatusBadData
		rsp.Message = orderErrorUnknown
		return nil
	}

	rsp.Status = pkg.ResponseStatusOk
	rsp.Item = refund

	return nil
}

func (s *Service) ListRefunds(
	ctx context.Context,
	req *grpc.ListRefundsRequest,
	rsp *grpc.ListRefundsResponse,
) error {
	var refunds []*billing.Refund

	order := &billing.OrderViewPublic{}
	err := s.db.Collection(collectionOrderView).Find(bson.M{"uuid": req.OrderId}).One(order)

	query := bson.M{"original_order.uuid": req.OrderId}
<<<<<<< HEAD
	opts := options.Find().
		SetLimit(req.Limit).
		SetSkip(req.Offset)
	cursor, err := s.db.Collection(collectionRefund).Find(ctx, query, opts)

	if err != nil {
		if err != mongo.ErrNoDocuments {
			zap.L().Error(
				pkg.ErrorDatabaseQueryFailed,
				zap.Error(err),
				zap.String(pkg.ErrorDatabaseFieldCollection, collectionRefund),
				zap.Any(pkg.ErrorDatabaseFieldQuery, query),
			)
=======
	err = s.db.Collection(collectionRefund).Find(query).Limit(int(req.Limit)).Skip(int(req.Offset)).All(&refunds)

	if err != nil {
		if err != mgo.ErrNotFound {
			zap.S().Errorw("Query to find refunds by order failed", "err", err.Error(), "query", query)
>>>>>>> 52ce6e8b
		}
		return nil
	}

	err = cursor.All(ctx, &refunds)

	if err != nil {
		zap.L().Error(
			pkg.ErrorQueryCursorExecutionFailed,
			zap.Error(err),
			zap.String(pkg.ErrorDatabaseFieldCollection, collectionRefund),
			zap.Any(pkg.ErrorDatabaseFieldQuery, query),
		)
		return nil
	}

<<<<<<< HEAD
	count, err := s.db.Collection(collectionRefund).CountDocuments(ctx, query)
=======
	if order.MerchantId != req.MerchantId {
		zap.S().Errorw("Unable to get original order on refund", "uuid", req.OrderId, "merchantId", req.MerchantId)
		return nil
	}

	count, err := s.db.Collection(collectionRefund).Find(query).Count()
>>>>>>> 52ce6e8b

	if err != nil {
		zap.S().Errorf("Query to count refunds by order failed", "err", err.Error(), "query", query)
		return nil
	}

	if refunds != nil {
		rsp.Count = count
		rsp.Items = refunds
	}

	return nil
}

func (s *Service) GetRefund(
	ctx context.Context,
	req *grpc.GetRefundRequest,
	rsp *grpc.CreateRefundResponse,
) error {
	var refund *billing.Refund

<<<<<<< HEAD
	oid, _ := primitive.ObjectIDFromHex(req.RefundId)
	query := bson.M{"_id": oid, "original_order.uuid": req.OrderId}
	err := s.db.Collection(collectionRefund).FindOne(ctx, query).Decode(&refund)
=======
	order := &billing.Order{}
	err := s.db.Collection(collectionOrder).Find(bson.M{"uuid": req.OrderId}).One(order)

	if err != nil {
		if err != mgo.ErrNotFound {
			zap.S().Errorf("Query to find refund by id failed", "err", err.Error(), "uuid", req.OrderId)
		}

		rsp.Status = pkg.ResponseStatusNotFound
		rsp.Message = refundErrorNotFound

		return nil
	}

	if order.GetMerchantId() != req.MerchantId {
		zap.S().Errorw("Unable to get original order on refund", "uuid", req.OrderId, "merchantId", req.MerchantId)
		rsp.Status = pkg.ResponseStatusNotFound
		rsp.Message = refundErrorNotFound

		return nil
	}

	query := bson.M{"_id": bson.ObjectIdHex(req.RefundId), "original_order.uuid": req.OrderId}
	err = s.db.Collection(collectionRefund).Find(query).One(&refund)
>>>>>>> 52ce6e8b

	if err != nil {
		if err != mongo.ErrNoDocuments {
			zap.L().Error(
				pkg.ErrorDatabaseQueryFailed,
				zap.Error(err),
				zap.String(pkg.ErrorDatabaseFieldCollection, collectionRefund),
				zap.Any(pkg.ErrorDatabaseFieldQuery, query),
			)
		}

		rsp.Status = pkg.ResponseStatusNotFound
		rsp.Message = refundErrorNotFound

		return nil
	}

	rsp.Status = pkg.ResponseStatusOk
	rsp.Item = refund

	return nil
}

func (s *Service) ProcessRefundCallback(
	ctx context.Context,
	req *grpc.CallbackRequest,
	rsp *grpc.PaymentNotifyResponse,
) error {
	var data protobuf.Message
	var refundId string
	var refund *billing.Refund

	switch req.Handler {
	case pkg.PaymentSystemHandlerCardPay:
		data = &billing.CardPayRefundCallback{}
		err := json.Unmarshal(req.Body, &data)

		if err != nil ||
			data.(*billing.CardPayRefundCallback).RefundData == nil {
			rsp.Status = pkg.ResponseStatusBadData
			rsp.Error = callbackRequestIncorrect

			return nil
		}

		refundId = data.(*billing.CardPayRefundCallback).MerchantOrder.Id
		break
	default:
		rsp.Status = pkg.ResponseStatusBadData
		rsp.Error = callbackHandlerIncorrect

		return nil
	}

	oid, _ := primitive.ObjectIDFromHex(refundId)
	filter := bson.M{"_id": oid}
	err := s.db.Collection(collectionRefund).FindOne(ctx, filter).Decode(&refund)

	if err != nil || refund == nil {
		if err != nil && err != mongo.ErrNoDocuments {
			zap.L().Error(
				pkg.ErrorDatabaseQueryFailed,
				zap.Error(err),
				zap.String(pkg.ErrorDatabaseFieldCollection, collectionRefund),
				zap.Any(pkg.ErrorDatabaseFieldQuery, filter),
			)
		}

		rsp.Status = pkg.ResponseStatusNotFound
		rsp.Error = refundErrorNotFound.Error()

		return nil
	}

	order, err := s.getOrderById(ctx, refund.OriginalOrder.Id)

	if err != nil {
		rsp.Status = pkg.ResponseStatusNotFound
		rsp.Error = refundErrorOrderNotFound.Error()

		return nil
	}

	h, err := s.NewPaymentSystem(ctx, s.cfg.PaymentSystemConfig, order)

	if err != nil {
		zap.L().Error(
			"s.NewPaymentSystem method failed",
			zap.Error(err),
			zap.Any("order", order),
		)
		rsp.Status = pkg.ResponseStatusSystemError
		rsp.Error = orderErrorUnknown.Error()

		return nil
	}

	pErr := h.ProcessRefund(order, refund, data, string(req.Body), req.Signature)

	if pErr != nil {
		rsp.Error = pErr.Error()
		rsp.Status = pErr.(*grpc.ResponseError).Status

		if rsp.Status == pkg.ResponseStatusTemporary {
			rsp.Status = pkg.ResponseStatusOk

			return nil
		}
	}

	if pErr == nil && refund.CreatedOrderId == "" {
		refund.CreatedOrderId, err = s.createOrderByRefund(ctx, order, refund)

		if err != nil {
			rsp.Status = pkg.ResponseStatusSystemError
			rsp.Error = err.Error()
			return nil
		}
	}

	oid, _ = primitive.ObjectIDFromHex(refundId)
	filter = bson.M{"_id": oid}
	_, err = s.db.Collection(collectionRefund).UpdateOne(ctx, filter, refund)

	if err != nil {
		zap.L().Error(
			pkg.ErrorDatabaseQueryFailed,
			zap.Error(err),
			zap.String(pkg.ErrorDatabaseFieldCollection, collectionRefund),
			zap.String(pkg.ErrorDatabaseFieldOperation, pkg.ErrorDatabaseFieldOperationInsert),
			zap.Any(pkg.ErrorDatabaseFieldQuery, refund),
		)

		rsp.Error = orderErrorUnknown.Error()
		rsp.Status = pkg.ResponseStatusSystemError

		return nil
	}

	if pErr == nil {
		err = s.onRefundNotify(ctx, refund, order)

		if err != nil {
			zap.L().Error(
				pkg.MethodFinishedWithError,
				zap.String("method", "onRefundNotify"),
				zap.Error(err),
				zap.String("refundId", refund.Id),
				zap.String("refund-orderId", order.Id),
			)

			rsp.Error = err.Error()
			rsp.Status = pkg.ResponseStatusSystemError

			return nil
		}

		processor := &createRefundProcessor{service: s, ctx: ctx}
		refundedAmount, _ := processor.getRefundedAmount(order)

		if refundedAmount == order.TotalPaymentAmount {
			if refund.IsChargeback == true {
				order.PrivateStatus = constant.OrderStatusChargeback
				order.Status = constant.OrderPublicStatusChargeback
			} else {
				order.PrivateStatus = constant.OrderStatusRefund
				order.Status = constant.OrderPublicStatusRefunded
			}

			order.UpdatedAt = ptypes.TimestampNow()
			order.RefundedAt = ptypes.TimestampNow()
			order.Refunded = true
			order.Refund = &billing.OrderNotificationRefund{
				Amount:        refundedAmount,
				Currency:      order.Currency,
				Reason:        refund.Reason,
				ReceiptNumber: refund.Id,
			}

			err = s.updateOrder(ctx, order)

			if err != nil {
				zap.S().Errorf("Update order data failed", "err", err.Error(), "order", order)
			}
		}

		rsp.Status = pkg.ResponseStatusOk
	}

	return nil
}

func (s *Service) createOrderByRefund(ctx context.Context, order *billing.Order, refund *billing.Refund) (string, error) {
	refundOrder := new(billing.Order)
	err := copier.Copy(&refundOrder, &order)

	if err != nil {
		zap.S().Error(
			"Copy order to new structure order by refund failed",
			zap.Error(err),
			zap.Any("refund", refund),
		)

		return "", refundErrorUnknown
	}

	country, err := s.country.GetByIsoCodeA2(ctx, order.GetCountry())
	if err != nil {
		zap.S().Error(
			"country not found",
			zap.Error(err),
		)
		return "", refundErrorUnknown
	}

	isVatDeduction := false

	if country.VatEnabled {
		from, _, err := s.getLastVatReportTime(country.VatPeriodMonth)
		if err != nil {
			zap.S().Error(
				"cannot get last vat report time",
				zap.Error(err),
			)
			return "", refundErrorUnknown
		}

		orderPayedAt, err := ptypes.Timestamp(order.PaymentMethodOrderClosedAt)

		if err != nil {
			zap.S().Error(
				"cannot get convert PaymentMethodOrderClosedAt date to time",
				zap.Error(err),
			)
			return "", refundErrorUnknown
		}

		if orderPayedAt.Unix() < from.Unix() {
			isVatDeduction = true
		}
	}

	refundOrder.Id = primitive.NewObjectID().Hex()
	refundOrder.Uuid = uuid.New().String()
	refundOrder.Type = pkg.OrderTypeRefund
	refundOrder.PrivateStatus = constant.OrderStatusRefund
	refundOrder.Status = constant.OrderPublicStatusRefunded

	if refund.IsChargeback {
		refundOrder.PrivateStatus = constant.OrderStatusChargeback
		refundOrder.Status = constant.OrderPublicStatusChargeback
	}

	refundOrder.CreatedAt = ptypes.TimestampNow()
	refundOrder.UpdatedAt = ptypes.TimestampNow()
	refundOrder.RefundedAt = ptypes.TimestampNow()
	refundOrder.Refunded = true
	refundOrder.PaymentMethodOrderClosedAt = ptypes.TimestampNow()
	refundOrder.Refund = &billing.OrderNotificationRefund{
		Amount:        refund.Amount,
		Currency:      refund.Currency,
		Reason:        refund.Reason,
		ReceiptNumber: refund.Id,
	}
	refundOrder.ParentOrder = &billing.ParentOrder{
		Id:   order.Id,
		Uuid: order.Uuid,
	}
	refundOrder.IsVatDeduction = isVatDeduction
	refundOrder.ParentPaymentAt = refundOrder.PaymentMethodOrderClosedAt
	refundOrder.PaymentMethodOrderClosedAt = ptypes.TimestampNow()

	refundOrder.TotalPaymentAmount = refund.Amount

	refundOrder.Tax.Amount = tools.FormatAmount(refund.Amount / (1 + refundOrder.Tax.Rate) * refundOrder.Tax.Rate)
	refundOrder.OrderAmount = tools.FormatAmount(refundOrder.TotalPaymentAmount - refundOrder.Tax.Amount)
	refundOrder.ReceiptId = uuid.New().String()

	_, err = s.db.Collection(collectionOrder).InsertOne(ctx, refundOrder)

	if err != nil {
		zap.S().Error(
			pkg.ErrorDatabaseQueryFailed,
			zap.Error(err),
			zap.String("collection", collectionOrder),
			zap.Any("query", refundOrder),
		)

		return "", refundErrorUnknown
	}

	return refundOrder.Id, nil
}

func (p *createRefundProcessor) processCreateRefund() (*billing.Refund, error) {
	err := p.processOrder()

	if err != nil {
		return nil, err
	}

	if !p.hasMoneyBackCosts(p.ctx, p.checked.order) {
		return nil, newBillingServerResponseError(pkg.ResponseStatusBadData, refundErrorCostsRatesNotFound)
	}

	err = p.processRefundsByOrder()

	if err != nil {
		return nil, err
	}

	order := p.checked.order

	if order.GetMerchantId() != p.request.MerchantId {
		return nil, newBillingServerResponseError(pkg.ResponseStatusBadData, refundErrorOrderNotFound)
	}

	refund := &billing.Refund{
		Id: primitive.NewObjectID().Hex(),
		OriginalOrder: &billing.RefundOrder{
			Id:   order.Id,
			Uuid: order.Uuid,
		},
		Amount:    p.request.Amount,
		CreatorId: p.request.CreatorId,
		Reason:    fmt.Sprintf(refundDefaultReasonMask, p.checked.order.Id),
		Currency:  p.checked.order.Currency,
		Status:    pkg.RefundStatusCreated,
		CreatedAt: ptypes.TimestampNow(),
		UpdatedAt: ptypes.TimestampNow(),
		PayerData: &billing.RefundPayerData{
			Country: order.GetCountry(),
			Zip:     order.GetPostalCode(),
			State:   order.GetState(),
		},
		IsChargeback: p.request.IsChargeback,
	}

	if refund.IsChargeback == true {
		refund.Amount = p.checked.order.TotalPaymentAmount
		refund.IsChargeback = p.request.IsChargeback
	}

	if order.Tax != nil {
		refund.SalesTax = float32(order.Tax.Amount)
	}

	if p.request.Reason != "" {
		refund.Reason = p.request.Reason
	}

	_, err = p.service.db.Collection(collectionRefund).InsertOne(p.ctx, refund)

	if err != nil {
		zap.L().Error(
			pkg.ErrorDatabaseQueryFailed,
			zap.Error(err),
			zap.String(pkg.ErrorDatabaseFieldCollection, collectionRefund),
			zap.String(pkg.ErrorDatabaseFieldOperation, pkg.ErrorDatabaseFieldOperationInsert),
			zap.Any(pkg.ErrorDatabaseFieldQuery, refund),
		)
		return nil, newBillingServerResponseError(pkg.ResponseStatusBadData, orderErrorUnknown)
	}

	return refund, nil
}

func (p *createRefundProcessor) processOrder() error {
	order, err := p.service.getOrderByUuid(p.ctx, p.request.OrderId)

	if err != nil {
		return newBillingServerResponseError(pkg.ResponseStatusNotFound, refundErrorNotFound)
	}

	if order.PrivateStatus == constant.OrderStatusRefund {
		return newBillingServerResponseError(pkg.ResponseStatusBadData, refundErrorAlreadyRefunded)
	}

	if order.RefundAllowed() == false {
		return newBillingServerResponseError(pkg.ResponseStatusBadData, refundErrorNotAllowed)
	}

	p.checked.order = order

	return nil
}

func (p *createRefundProcessor) processRefundsByOrder() error {
	refundedAmount, err := p.getRefundedAmount(p.checked.order)

	if err != nil {
		return newBillingServerResponseError(pkg.ResponseStatusBadData, refundErrorUnknown)
	}

	if p.checked.order.TotalPaymentAmount < (refundedAmount + p.request.Amount) {
		return newBillingServerResponseError(pkg.ResponseStatusBadData, refundErrorPaymentAmountLess)
	}

	return nil
}

func (p *createRefundProcessor) getRefundedAmount(order *billing.Order) (float64, error) {
	var res struct {
		Id     primitive.ObjectID `bson:"_id"`
		Amount float64            `bson:"amount"`
	}

	oid, _ := primitive.ObjectIDFromHex(order.Id)
	query := []bson.M{
		{
			"$match": bson.M{
				"status":            bson.M{"$nin": []int32{pkg.RefundStatusRejected}},
				"original_order.id": oid,
			},
		},
		{"$group": bson.M{"_id": "$order.id", "amount": bson.M{"$sum": "$amount"}}},
	}

	cursor, err := p.service.db.Collection(collectionRefund).Aggregate(p.ctx, query)

	if err != nil {
		if err != mongo.ErrNoDocuments {
			zap.L().Error(
				pkg.ErrorDatabaseQueryFailed,
				zap.Error(err),
				zap.String(pkg.ErrorDatabaseFieldCollection, collectionRefund),
				zap.Any(pkg.ErrorDatabaseFieldQuery, query),
			)
			return 0, refundErrorUnknown
		}
		return 0, nil
	}

	err = cursor.Decode(&res)

	if err != nil {
		zap.L().Error(
			pkg.ErrorQueryCursorExecutionFailed,
			zap.Error(err),
			zap.String(pkg.ErrorDatabaseFieldCollection, collectionRefund),
			zap.Any(pkg.ErrorDatabaseFieldQuery, query),
		)
		return 0, refundErrorUnknown
	}

	return res.Amount, nil
}

func (s *Service) getRefundById(ctx context.Context, id string) (*billing.Refund, error) {
	var refund *billing.Refund

	oid, _ := primitive.ObjectIDFromHex(id)
	filter := bson.M{"_id": oid}
	err := s.db.Collection(collectionRefund).FindOne(ctx, filter).Decode(&refund)

	if err != nil {
		if err != mongo.ErrNoDocuments {
			zap.L().Error(
				pkg.ErrorDatabaseQueryFailed,
				zap.Error(err),
				zap.String(pkg.ErrorDatabaseFieldCollection, collectionRefund),
				zap.Any(pkg.ErrorDatabaseFieldQuery, filter),
			)
		}

		return nil, err
	}

	return refund, nil
}

func (p *createRefundProcessor) hasMoneyBackCosts(ctx context.Context, order *billing.Order) bool {
	country, err := p.service.country.GetByIsoCodeA2(ctx, order.GetCountry())

	if err != nil {
		return false
	}

	methodName, err := order.GetCostPaymentMethodName()

	if err != nil {
		return false
	}

	paymentAt, _ := ptypes.Timestamp(order.PaymentMethodOrderClosedAt)
	refundAt := time.Now()
	reason := pkg.UndoReasonReversal

	if p.request.IsChargeback {
		reason = pkg.UndoReasonChargeback
	}

	data := &billing.MoneyBackCostSystemRequest{
		Name:               methodName,
		PayoutCurrency:     order.GetMerchantRoyaltyCurrency(),
		Region:             country.PayerTariffRegion,
		Country:            country.IsoCodeA2,
		PaymentStage:       1,
		Days:               int32(refundAt.Sub(paymentAt).Hours() / 24),
		UndoReason:         reason,
		MccCode:            order.MccCode,
		OperatingCompanyId: order.OperatingCompanyId,
	}
	_, err = p.service.getMoneyBackCostSystem(p.ctx, data)

	if err != nil {
		return false
	}

	data1 := &billing.MoneyBackCostMerchantRequest{
		MerchantId:     order.GetMerchantId(),
		Name:           methodName,
		PayoutCurrency: order.GetMerchantRoyaltyCurrency(),
		UndoReason:     reason,
		Region:         country.PayerTariffRegion,
		Country:        country.IsoCodeA2,
		PaymentStage:   1,
		Days:           int32(refundAt.Sub(paymentAt).Hours() / 24),
		MccCode:        order.MccCode,
	}
	_, err = p.service.getMoneyBackCostMerchant(p.ctx, data1)
	return err == nil
}<|MERGE_RESOLUTION|>--- conflicted
+++ resolved
@@ -4,6 +4,8 @@
 	"context"
 	"encoding/json"
 	"fmt"
+	"github.com/globalsign/mgo"
+	"github.com/globalsign/mgo/bson"
 	protobuf "github.com/golang/protobuf/proto"
 	"github.com/golang/protobuf/ptypes"
 	"github.com/google/uuid"
@@ -13,10 +15,6 @@
 	"github.com/paysuper/paysuper-billing-server/pkg/proto/grpc"
 	"github.com/paysuper/paysuper-recurring-repository/pkg/constant"
 	"github.com/paysuper/paysuper-recurring-repository/tools"
-	"go.mongodb.org/mongo-driver/bson"
-	"go.mongodb.org/mongo-driver/bson/primitive"
-	"go.mongodb.org/mongo-driver/mongo"
-	"go.mongodb.org/mongo-driver/mongo/options"
 	"go.uber.org/zap"
 	"time"
 )
@@ -45,7 +43,6 @@
 	service *Service
 	request *grpc.CreateRefundRequest
 	checked *createRefundChecked
-	ctx     context.Context
 }
 
 func (s *Service) CreateRefund(
@@ -57,7 +54,6 @@
 		service: s,
 		request: req,
 		checked: &createRefundChecked{},
-		ctx:     ctx,
 	}
 
 	refund, err := processor.processCreateRefund()
@@ -69,7 +65,7 @@
 		return nil
 	}
 
-	h, err := s.NewPaymentSystem(ctx, s.cfg.PaymentSystemConfig, processor.checked.order)
+	h, err := s.NewPaymentSystem(s.cfg.PaymentSystemConfig, processor.checked.order)
 
 	if err != nil {
 		zap.S().Errorw(pkg.MethodFinishedWithError, "err", err)
@@ -90,21 +86,14 @@
 		return nil
 	}
 
-	oid, _ := primitive.ObjectIDFromHex(refund.Id)
-	filter := bson.M{"_id": oid}
-	_, err = s.db.Collection(collectionRefund).UpdateOne(ctx, filter, refund)
-
-	if err != nil {
-		zap.L().Error(
-			pkg.ErrorDatabaseQueryFailed,
-			zap.Error(err),
-			zap.String(pkg.ErrorDatabaseFieldCollection, collectionRefund),
-			zap.String(pkg.ErrorDatabaseFieldOperation, pkg.ErrorDatabaseFieldOperationUpdate),
-			zap.Any(pkg.ErrorDatabaseFieldQuery, refund),
-		)
+	err = s.db.Collection(collectionRefund).UpdateId(bson.ObjectIdHex(refund.Id), refund)
+
+	if err != nil {
+		zap.S().Errorf("Query to update refund failed", "err", err.Error(), "data", refund)
 
 		rsp.Status = pkg.ResponseStatusBadData
 		rsp.Message = orderErrorUnknown
+
 		return nil
 	}
 
@@ -125,53 +114,22 @@
 	err := s.db.Collection(collectionOrderView).Find(bson.M{"uuid": req.OrderId}).One(order)
 
 	query := bson.M{"original_order.uuid": req.OrderId}
-<<<<<<< HEAD
-	opts := options.Find().
-		SetLimit(req.Limit).
-		SetSkip(req.Offset)
-	cursor, err := s.db.Collection(collectionRefund).Find(ctx, query, opts)
-
-	if err != nil {
-		if err != mongo.ErrNoDocuments {
-			zap.L().Error(
-				pkg.ErrorDatabaseQueryFailed,
-				zap.Error(err),
-				zap.String(pkg.ErrorDatabaseFieldCollection, collectionRefund),
-				zap.Any(pkg.ErrorDatabaseFieldQuery, query),
-			)
-=======
 	err = s.db.Collection(collectionRefund).Find(query).Limit(int(req.Limit)).Skip(int(req.Offset)).All(&refunds)
 
 	if err != nil {
 		if err != mgo.ErrNotFound {
 			zap.S().Errorw("Query to find refunds by order failed", "err", err.Error(), "query", query)
->>>>>>> 52ce6e8b
-		}
-		return nil
-	}
-
-	err = cursor.All(ctx, &refunds)
-
-	if err != nil {
-		zap.L().Error(
-			pkg.ErrorQueryCursorExecutionFailed,
-			zap.Error(err),
-			zap.String(pkg.ErrorDatabaseFieldCollection, collectionRefund),
-			zap.Any(pkg.ErrorDatabaseFieldQuery, query),
-		)
-		return nil
-	}
-
-<<<<<<< HEAD
-	count, err := s.db.Collection(collectionRefund).CountDocuments(ctx, query)
-=======
+		}
+
+		return nil
+	}
+
 	if order.MerchantId != req.MerchantId {
 		zap.S().Errorw("Unable to get original order on refund", "uuid", req.OrderId, "merchantId", req.MerchantId)
 		return nil
 	}
 
 	count, err := s.db.Collection(collectionRefund).Find(query).Count()
->>>>>>> 52ce6e8b
 
 	if err != nil {
 		zap.S().Errorf("Query to count refunds by order failed", "err", err.Error(), "query", query)
@@ -179,7 +137,7 @@
 	}
 
 	if refunds != nil {
-		rsp.Count = count
+		rsp.Count = int32(count)
 		rsp.Items = refunds
 	}
 
@@ -193,11 +151,6 @@
 ) error {
 	var refund *billing.Refund
 
-<<<<<<< HEAD
-	oid, _ := primitive.ObjectIDFromHex(req.RefundId)
-	query := bson.M{"_id": oid, "original_order.uuid": req.OrderId}
-	err := s.db.Collection(collectionRefund).FindOne(ctx, query).Decode(&refund)
-=======
 	order := &billing.Order{}
 	err := s.db.Collection(collectionOrder).Find(bson.M{"uuid": req.OrderId}).One(order)
 
@@ -222,16 +175,10 @@
 
 	query := bson.M{"_id": bson.ObjectIdHex(req.RefundId), "original_order.uuid": req.OrderId}
 	err = s.db.Collection(collectionRefund).Find(query).One(&refund)
->>>>>>> 52ce6e8b
-
-	if err != nil {
-		if err != mongo.ErrNoDocuments {
-			zap.L().Error(
-				pkg.ErrorDatabaseQueryFailed,
-				zap.Error(err),
-				zap.String(pkg.ErrorDatabaseFieldCollection, collectionRefund),
-				zap.Any(pkg.ErrorDatabaseFieldQuery, query),
-			)
+
+	if err != nil {
+		if err != mgo.ErrNotFound {
+			zap.S().Errorf("Query to find refund by id failed", "err", err.Error(), "query", query)
 		}
 
 		rsp.Status = pkg.ResponseStatusNotFound
@@ -277,18 +224,11 @@
 		return nil
 	}
 
-	oid, _ := primitive.ObjectIDFromHex(refundId)
-	filter := bson.M{"_id": oid}
-	err := s.db.Collection(collectionRefund).FindOne(ctx, filter).Decode(&refund)
+	err := s.db.Collection(collectionRefund).FindId(bson.ObjectIdHex(refundId)).One(&refund)
 
 	if err != nil || refund == nil {
-		if err != nil && err != mongo.ErrNoDocuments {
-			zap.L().Error(
-				pkg.ErrorDatabaseQueryFailed,
-				zap.Error(err),
-				zap.String(pkg.ErrorDatabaseFieldCollection, collectionRefund),
-				zap.Any(pkg.ErrorDatabaseFieldQuery, filter),
-			)
+		if err != nil && err != mgo.ErrNotFound {
+			zap.S().Errorf("Query to find refund by id failed", "err", err.Error(), "id", refundId)
 		}
 
 		rsp.Status = pkg.ResponseStatusNotFound
@@ -297,7 +237,7 @@
 		return nil
 	}
 
-	order, err := s.getOrderById(ctx, refund.OriginalOrder.Id)
+	order, err := s.getOrderById(refund.OriginalOrder.Id)
 
 	if err != nil {
 		rsp.Status = pkg.ResponseStatusNotFound
@@ -306,7 +246,7 @@
 		return nil
 	}
 
-	h, err := s.NewPaymentSystem(ctx, s.cfg.PaymentSystemConfig, order)
+	h, err := s.NewPaymentSystem(s.cfg.PaymentSystemConfig, order)
 
 	if err != nil {
 		zap.L().Error(
@@ -334,7 +274,7 @@
 	}
 
 	if pErr == nil && refund.CreatedOrderId == "" {
-		refund.CreatedOrderId, err = s.createOrderByRefund(ctx, order, refund)
+		refund.CreatedOrderId, err = s.createOrderByRefund(order, refund)
 
 		if err != nil {
 			rsp.Status = pkg.ResponseStatusSystemError
@@ -343,18 +283,10 @@
 		}
 	}
 
-	oid, _ = primitive.ObjectIDFromHex(refundId)
-	filter = bson.M{"_id": oid}
-	_, err = s.db.Collection(collectionRefund).UpdateOne(ctx, filter, refund)
-
-	if err != nil {
-		zap.L().Error(
-			pkg.ErrorDatabaseQueryFailed,
-			zap.Error(err),
-			zap.String(pkg.ErrorDatabaseFieldCollection, collectionRefund),
-			zap.String(pkg.ErrorDatabaseFieldOperation, pkg.ErrorDatabaseFieldOperationInsert),
-			zap.Any(pkg.ErrorDatabaseFieldQuery, refund),
-		)
+	err = s.db.Collection(collectionRefund).UpdateId(bson.ObjectIdHex(refundId), refund)
+
+	if err != nil {
+		zap.S().Errorf("Update refund data failed", "err", err.Error(), "refund", refund)
 
 		rsp.Error = orderErrorUnknown.Error()
 		rsp.Status = pkg.ResponseStatusSystemError
@@ -380,7 +312,7 @@
 			return nil
 		}
 
-		processor := &createRefundProcessor{service: s, ctx: ctx}
+		processor := &createRefundProcessor{service: s}
 		refundedAmount, _ := processor.getRefundedAmount(order)
 
 		if refundedAmount == order.TotalPaymentAmount {
@@ -402,7 +334,7 @@
 				ReceiptNumber: refund.Id,
 			}
 
-			err = s.updateOrder(ctx, order)
+			err = s.updateOrder(order)
 
 			if err != nil {
 				zap.S().Errorf("Update order data failed", "err", err.Error(), "order", order)
@@ -415,7 +347,7 @@
 	return nil
 }
 
-func (s *Service) createOrderByRefund(ctx context.Context, order *billing.Order, refund *billing.Refund) (string, error) {
+func (s *Service) createOrderByRefund(order *billing.Order, refund *billing.Refund) (string, error) {
 	refundOrder := new(billing.Order)
 	err := copier.Copy(&refundOrder, &order)
 
@@ -429,7 +361,7 @@
 		return "", refundErrorUnknown
 	}
 
-	country, err := s.country.GetByIsoCodeA2(ctx, order.GetCountry())
+	country, err := s.country.GetByIsoCodeA2(order.GetCountry())
 	if err != nil {
 		zap.S().Error(
 			"country not found",
@@ -465,7 +397,7 @@
 		}
 	}
 
-	refundOrder.Id = primitive.NewObjectID().Hex()
+	refundOrder.Id = bson.NewObjectId().Hex()
 	refundOrder.Uuid = uuid.New().String()
 	refundOrder.Type = pkg.OrderTypeRefund
 	refundOrder.PrivateStatus = constant.OrderStatusRefund
@@ -501,7 +433,7 @@
 	refundOrder.OrderAmount = tools.FormatAmount(refundOrder.TotalPaymentAmount - refundOrder.Tax.Amount)
 	refundOrder.ReceiptId = uuid.New().String()
 
-	_, err = s.db.Collection(collectionOrder).InsertOne(ctx, refundOrder)
+	err = s.db.Collection(collectionOrder).Insert(refundOrder)
 
 	if err != nil {
 		zap.S().Error(
@@ -524,7 +456,7 @@
 		return nil, err
 	}
 
-	if !p.hasMoneyBackCosts(p.ctx, p.checked.order) {
+	if !p.hasMoneyBackCosts(p.checked.order) {
 		return nil, newBillingServerResponseError(pkg.ResponseStatusBadData, refundErrorCostsRatesNotFound)
 	}
 
@@ -541,7 +473,7 @@
 	}
 
 	refund := &billing.Refund{
-		Id: primitive.NewObjectID().Hex(),
+		Id: bson.NewObjectId().Hex(),
 		OriginalOrder: &billing.RefundOrder{
 			Id:   order.Id,
 			Uuid: order.Uuid,
@@ -574,16 +506,10 @@
 		refund.Reason = p.request.Reason
 	}
 
-	_, err = p.service.db.Collection(collectionRefund).InsertOne(p.ctx, refund)
-
-	if err != nil {
-		zap.L().Error(
-			pkg.ErrorDatabaseQueryFailed,
-			zap.Error(err),
-			zap.String(pkg.ErrorDatabaseFieldCollection, collectionRefund),
-			zap.String(pkg.ErrorDatabaseFieldOperation, pkg.ErrorDatabaseFieldOperationInsert),
-			zap.Any(pkg.ErrorDatabaseFieldQuery, refund),
-		)
+	err = p.service.db.Collection(collectionRefund).Insert(refund)
+
+	if err != nil {
+		p.service.logError("Query to insert refund failed", []interface{}{"err", err.Error(), "data", refund})
 		return nil, newBillingServerResponseError(pkg.ResponseStatusBadData, orderErrorUnknown)
 	}
 
@@ -591,7 +517,7 @@
 }
 
 func (p *createRefundProcessor) processOrder() error {
-	order, err := p.service.getOrderByUuid(p.ctx, p.request.OrderId)
+	order, err := p.service.getOrderByUuid(p.request.OrderId)
 
 	if err != nil {
 		return newBillingServerResponseError(pkg.ResponseStatusNotFound, refundErrorNotFound)
@@ -626,66 +552,38 @@
 
 func (p *createRefundProcessor) getRefundedAmount(order *billing.Order) (float64, error) {
 	var res struct {
-		Id     primitive.ObjectID `bson:"_id"`
-		Amount float64            `bson:"amount"`
-	}
-
-	oid, _ := primitive.ObjectIDFromHex(order.Id)
+		Id     bson.ObjectId `bson:"_id"`
+		Amount float64       `bson:"amount"`
+	}
+
 	query := []bson.M{
 		{
 			"$match": bson.M{
 				"status":            bson.M{"$nin": []int32{pkg.RefundStatusRejected}},
-				"original_order.id": oid,
+				"original_order.id": bson.ObjectIdHex(order.Id),
 			},
 		},
 		{"$group": bson.M{"_id": "$order.id", "amount": bson.M{"$sum": "$amount"}}},
 	}
 
-	cursor, err := p.service.db.Collection(collectionRefund).Aggregate(p.ctx, query)
-
-	if err != nil {
-		if err != mongo.ErrNoDocuments {
-			zap.L().Error(
-				pkg.ErrorDatabaseQueryFailed,
-				zap.Error(err),
-				zap.String(pkg.ErrorDatabaseFieldCollection, collectionRefund),
-				zap.Any(pkg.ErrorDatabaseFieldQuery, query),
-			)
-			return 0, refundErrorUnknown
-		}
-		return 0, nil
-	}
-
-	err = cursor.Decode(&res)
-
-	if err != nil {
-		zap.L().Error(
-			pkg.ErrorQueryCursorExecutionFailed,
-			zap.Error(err),
-			zap.String(pkg.ErrorDatabaseFieldCollection, collectionRefund),
-			zap.Any(pkg.ErrorDatabaseFieldQuery, query),
-		)
+	err := p.service.db.Collection(collectionRefund).Pipe(query).One(&res)
+
+	if err != nil && !p.service.IsDbNotFoundError(err) {
+		p.service.logError("Query to calculate refunded amount by order failed", []interface{}{"err", err.Error(), "query", query})
 		return 0, refundErrorUnknown
 	}
 
 	return res.Amount, nil
 }
 
-func (s *Service) getRefundById(ctx context.Context, id string) (*billing.Refund, error) {
+func (s *Service) getRefundById(id string) (*billing.Refund, error) {
 	var refund *billing.Refund
 
-	oid, _ := primitive.ObjectIDFromHex(id)
-	filter := bson.M{"_id": oid}
-	err := s.db.Collection(collectionRefund).FindOne(ctx, filter).Decode(&refund)
-
-	if err != nil {
-		if err != mongo.ErrNoDocuments {
-			zap.L().Error(
-				pkg.ErrorDatabaseQueryFailed,
-				zap.Error(err),
-				zap.String(pkg.ErrorDatabaseFieldCollection, collectionRefund),
-				zap.Any(pkg.ErrorDatabaseFieldQuery, filter),
-			)
+	err := s.db.Collection(collectionRefund).FindId(bson.ObjectIdHex(id)).One(&refund)
+
+	if err != nil {
+		if err != mgo.ErrNotFound {
+			zap.S().Errorf("Query to find refund by id failed", "err", err.Error(), "id", id)
 		}
 
 		return nil, err
@@ -694,8 +592,8 @@
 	return refund, nil
 }
 
-func (p *createRefundProcessor) hasMoneyBackCosts(ctx context.Context, order *billing.Order) bool {
-	country, err := p.service.country.GetByIsoCodeA2(ctx, order.GetCountry())
+func (p *createRefundProcessor) hasMoneyBackCosts(order *billing.Order) bool {
+	country, err := p.service.country.GetByIsoCodeA2(order.GetCountry())
 
 	if err != nil {
 		return false
@@ -726,7 +624,7 @@
 		MccCode:            order.MccCode,
 		OperatingCompanyId: order.OperatingCompanyId,
 	}
-	_, err = p.service.getMoneyBackCostSystem(p.ctx, data)
+	_, err = p.service.getMoneyBackCostSystem(data)
 
 	if err != nil {
 		return false
@@ -743,6 +641,6 @@
 		Days:           int32(refundAt.Sub(paymentAt).Hours() / 24),
 		MccCode:        order.MccCode,
 	}
-	_, err = p.service.getMoneyBackCostMerchant(p.ctx, data1)
+	_, err = p.service.getMoneyBackCostMerchant(data1)
 	return err == nil
 }