--- conflicted
+++ resolved
@@ -53,15 +53,9 @@
 	suite.service = NewBillingService(
 		db,
 		cfg,
-<<<<<<< HEAD
-		mocks.NewGeoIpServiceTestOk(),
-		mocks.NewRepositoryServiceOk(),
-		mocks.NewTaxServiceOkMock(),
-=======
-		nil,
-		nil,
-		nil,
->>>>>>> e59d6a12
+		nil,
+		nil,
+		nil,
 		nil,
 		nil,
 		suite.cache,
@@ -69,11 +63,8 @@
 		mocks.NewDocumentSignerMockOk(),
 		&reportingMocks.ReporterService{},
 		mocks.NewFormatterOK(),
-<<<<<<< HEAD
+		mocks.NewBrokerMockOk(),
 		&casbinMocks.CasbinService{},
-=======
-		mocks.NewBrokerMockOk(),
->>>>>>> e59d6a12
 	)
 
 	if err := suite.service.Init(); err != nil {
