package service

import (
	"context"
	"github.com/paysuper/paysuper-billing-server/internal/config"
	"github.com/paysuper/paysuper-billing-server/internal/mocks"
	"github.com/paysuper/paysuper-billing-server/pkg/proto/billing"
	"github.com/paysuper/paysuper-billing-server/pkg/proto/grpc"
	mongodb "github.com/paysuper/paysuper-database-mongo"
	"github.com/stretchr/testify/assert"
	"github.com/stretchr/testify/require"
	"github.com/stretchr/testify/suite"
	"go.uber.org/zap"
	"gopkg.in/ProtocolONE/rabbitmq.v1/pkg"
	"gopkg.in/mgo.v2/bson"
	"testing"
)

type KeyProductTestSuite struct {
	suite.Suite
	service *Service
	log     *zap.Logger
	cache   CacheInterface

	project    *billing.Project
	pmBankCard *billing.PaymentMethod
}

func Test_KeyProduct(t *testing.T) {
	suite.Run(t, new(KeyProductTestSuite))
}

func (suite *KeyProductTestSuite) SetupTest() {
	cfg, err := config.NewConfig()
	assert.NoError(suite.T(), err, "Config load failed")

	cfg.AccountingCurrency = "RUB"

	db, err := mongodb.NewDatabase()
	if err != nil {
		suite.FailNow("Database connection failed", "%v", err)
	}

	pgRub := &billing.PriceGroup{
		Id:       bson.NewObjectId().Hex(),
		Region:   "RUB",
		Currency: "RUB",
	}
	pgUsd := &billing.PriceGroup{
		Id:       bson.NewObjectId().Hex(),
		Region:   "USD",
		Currency: "USD",
	}
	pgEur := &billing.PriceGroup{
		Id:       bson.NewObjectId().Hex(),
		Region:   "EUR",
		Currency: "EUR",
	}
	if err != nil {
		suite.FailNow("Insert currency test data failed", "%v", err)
	}

	suite.log, err = zap.NewProduction()
	assert.NoError(suite.T(), err, "Logger initialization failed")

	broker, err := rabbitmq.NewBroker(cfg.BrokerAddress)
	assert.NoError(suite.T(), err, "Creating RabbitMQ publisher failed")

	redisdb := mocks.NewTestRedis()
	suite.cache = NewCacheRedis(redisdb)
<<<<<<< HEAD
	suite.service = NewBillingService(db, cfg, mocks.NewGeoIpServiceTestOk(), mocks.NewRepositoryServiceOk(), mocks.NewTaxServiceOkMock(), broker, nil, suite.cache, mocks.NewCurrencyServiceMockOk(), mocks.NewDocumentSignerMockOk(), mocks.NewFormatterOK(), )
=======
	suite.service = NewBillingService(
		db,
		cfg,
		mocks.NewGeoIpServiceTestOk(),
		mocks.NewRepositoryServiceOk(),
		mocks.NewTaxServiceOkMock(),
		broker,
		nil,
		suite.cache,
		mocks.NewCurrencyServiceMockOk(),
		mocks.NewDocumentSignerMockOk(),
		nil,
	)
>>>>>>> ae41a61c

	if err := suite.service.Init(); err != nil {
		suite.FailNow("Billing service initialization failed", "%v", err)
	}

	suite.NoError(suite.service.merchant.Insert(&billing.Merchant{Id: merchantId}))

	pgs := []*billing.PriceGroup{pgRub, pgUsd, pgEur}
	if err := suite.service.priceGroup.MultipleInsert(pgs); err != nil {
		suite.FailNow("Insert price group test data failed", "%v", err)
	}
}

func (suite *KeyProductTestSuite) TearDownTest() {
	if err := suite.service.db.Drop(); err != nil {
		suite.FailNow("Database deletion failed", "%v", err)
	}

	suite.service.db.Close()
}

func (suite *KeyProductTestSuite) Test_GetKeyProductInfo() {
	shouldBe := require.New(suite.T())

	req := &grpc.CreateOrUpdateKeyProductRequest{
		Object:          "product",
		Sku:             "ru_double_yeti",
		Name:            map[string]string{"en": initialName},
		DefaultCurrency: "USD",
		Description:     map[string]string{"en": "blah-blah-blah"},
		LongDescription: map[string]string{"en": "Super game steam keys"},
		Url:             "http://test.ru/dffdsfsfs",
		Images:          []string{"/home/image.jpg"},
		MerchantId:      merchantId,
		ProjectId:       projectId,
		Metadata: map[string]string{
			"SomeKey": "SomeValue",
		},
	}
	response := grpc.KeyProductResponse{}
	err := suite.service.CreateOrUpdateKeyProduct(context.TODO(), req, &response)
	shouldBe.Nil(err)
	shouldBe.Nil(response.Message)

	err = suite.service.UpdatePlatformPrices(context.TODO(), &grpc.AddOrUpdatePlatformPricesRequest{
		KeyProductId: response.Product.Id,
		Platform: &grpc.PlatformPrice{
			Id: "steam",
			Prices: []*grpc.ProductPrice{
				{Region: "USD", Currency: "USD", Amount: 10},
				{Region: "EUR", Currency: "EUR", Amount: 20},
			},
		},
	}, &grpc.UpdatePlatformPricesResponse{})
	shouldBe.Nil(err)

	res := grpc.GetKeyProductInfoResponse{}
	err = suite.service.GetKeyProductInfo(context.TODO(), &grpc.GetKeyProductInfoRequest{Currency: "USD", KeyProductId: response.Product.Id, Language: "en"}, &res)
	shouldBe.Nil(err)
	shouldBe.NotNil(res.Message)
	shouldBe.EqualValues(400, res.Status)

	publishRsp := &grpc.KeyProductResponse{}
	err = suite.service.PublishKeyProduct(context.TODO(), &grpc.PublishKeyProductRequest{MerchantId: merchantId, KeyProductId: response.Product.Id}, publishRsp)
	shouldBe.Nil(err)
	shouldBe.EqualValues(200, publishRsp.Status)

	res = grpc.GetKeyProductInfoResponse{}
	err = suite.service.GetKeyProductInfo(context.TODO(), &grpc.GetKeyProductInfoRequest{Currency: "USD", KeyProductId: response.Product.Id, Language: "en"}, &res)
	shouldBe.Nil(err)
	shouldBe.Nil(res.Message)
	shouldBe.NotNil(res.KeyProduct)
	shouldBe.Equal(response.Product.Id, res.KeyProduct.Id)
	shouldBe.Equal(initialName, res.KeyProduct.Name)
	shouldBe.Equal("blah-blah-blah", res.KeyProduct.Description)
	shouldBe.Equal(1, len(res.KeyProduct.Platforms))
	shouldBe.Equal("steam", res.KeyProduct.Platforms[0].Id)
	shouldBe.EqualValues(10, res.KeyProduct.Platforms[0].Price.Amount)
	shouldBe.Equal("USD", res.KeyProduct.Platforms[0].Price.Currency)
	shouldBe.False(res.KeyProduct.Platforms[0].Price.IsFallback)

	res = grpc.GetKeyProductInfoResponse{}
	err = suite.service.GetKeyProductInfo(context.TODO(), &grpc.GetKeyProductInfoRequest{Currency: "EUR", KeyProductId: response.Product.Id, Language: "ru"}, &res)
	shouldBe.Nil(err)
	shouldBe.Nil(res.Message)
	shouldBe.NotNil(res.KeyProduct)
	shouldBe.Equal(response.Product.Id, res.KeyProduct.Id)
	shouldBe.Equal(initialName, res.KeyProduct.Name)
	shouldBe.Equal("blah-blah-blah", res.KeyProduct.Description)
	shouldBe.Equal(1, len(res.KeyProduct.Platforms))
	shouldBe.Equal("steam", res.KeyProduct.Platforms[0].Id)
	shouldBe.EqualValues(20, res.KeyProduct.Platforms[0].Price.Amount)
	shouldBe.Equal("EUR", res.KeyProduct.Platforms[0].Price.Currency)
	shouldBe.False(res.KeyProduct.Platforms[0].Price.IsFallback)

	res = grpc.GetKeyProductInfoResponse{}
	err = suite.service.GetKeyProductInfo(context.TODO(), &grpc.GetKeyProductInfoRequest{Currency: "UNK", KeyProductId: response.Product.Id, Language: "ru"}, &res)
	shouldBe.Nil(err)
	shouldBe.Nil(res.Message)
	shouldBe.NotNil(res.KeyProduct)
	shouldBe.Equal(response.Product.Id, res.KeyProduct.Id)
	shouldBe.Equal(initialName, res.KeyProduct.Name)
	shouldBe.Equal("blah-blah-blah", res.KeyProduct.Description)
	shouldBe.Equal(1, len(res.KeyProduct.Platforms))
	shouldBe.Equal("steam", res.KeyProduct.Platforms[0].Id)
	shouldBe.EqualValues(10, res.KeyProduct.Platforms[0].Price.Amount)
	shouldBe.Equal("USD", res.KeyProduct.Platforms[0].Price.Currency)
	shouldBe.True(res.KeyProduct.Platforms[0].Price.IsFallback)

	res = grpc.GetKeyProductInfoResponse{}
	err = suite.service.GetKeyProductInfo(context.TODO(), &grpc.GetKeyProductInfoRequest{Currency: "RUB", KeyProductId: response.Product.Id, Language: "ru"}, &res)
	shouldBe.Nil(err)
	shouldBe.Nil(res.Message)
	shouldBe.NotNil(res.KeyProduct)
	shouldBe.Equal(response.Product.Id, res.KeyProduct.Id)
	shouldBe.Equal(initialName, res.KeyProduct.Name)
	shouldBe.Equal("blah-blah-blah", res.KeyProduct.Description)
	shouldBe.Equal(1, len(res.KeyProduct.Platforms))
	shouldBe.Equal("steam", res.KeyProduct.Platforms[0].Id)
	shouldBe.EqualValues(10, res.KeyProduct.Platforms[0].Price.Amount)
	shouldBe.Equal("USD", res.KeyProduct.Platforms[0].Price.Currency)
	shouldBe.True(res.KeyProduct.Platforms[0].Price.IsFallback)

	res = grpc.GetKeyProductInfoResponse{}
	err = suite.service.GetKeyProductInfo(context.TODO(), &grpc.GetKeyProductInfoRequest{Country: "RUS", KeyProductId: response.Product.Id, Language: "ru"}, &res)
	shouldBe.Nil(err)
	shouldBe.Nil(res.Message)
	shouldBe.NotNil(res.KeyProduct)
	shouldBe.Equal(response.Product.Id, res.KeyProduct.Id)
	shouldBe.Equal(initialName, res.KeyProduct.Name)
	shouldBe.Equal("blah-blah-blah", res.KeyProduct.Description)
	shouldBe.Equal(1, len(res.KeyProduct.Platforms))
	shouldBe.Equal("steam", res.KeyProduct.Platforms[0].Id)
	shouldBe.EqualValues(10, res.KeyProduct.Platforms[0].Price.Amount)
	shouldBe.Equal("USD", res.KeyProduct.Platforms[0].Price.Currency)
	shouldBe.True(res.KeyProduct.Platforms[0].Price.IsFallback)
}

func (suite *KeyProductTestSuite) Test_GetPlatforms() {
	shouldBe := require.New(suite.T())

	rsp := &grpc.ListPlatformsResponse{}
	shouldBe.Nil(suite.service.GetPlatforms(context.TODO(), &grpc.ListPlatformsRequest{
		Limit:  100,
		Offset: 0,
	}, rsp))
	shouldBe.EqualValues(200, rsp.Status)
	shouldBe.NotEmpty(rsp.Platforms)

	rsp = &grpc.ListPlatformsResponse{}
	shouldBe.Nil(suite.service.GetPlatforms(context.TODO(), &grpc.ListPlatformsRequest{
		Limit:  1,
		Offset: 0,
	}, rsp))
	shouldBe.EqualValues(200, rsp.Status)
	shouldBe.Equal(1, len(rsp.Platforms))

	rsp = &grpc.ListPlatformsResponse{}
	shouldBe.Nil(suite.service.GetPlatforms(context.TODO(), &grpc.ListPlatformsRequest{
		Limit:  100,
		Offset: 100,
	}, rsp))
	shouldBe.EqualValues(200, rsp.Status)
	shouldBe.Empty(rsp.Platforms)
}

func (suite *KeyProductTestSuite) Test_GetKeyProduct() {
	shouldBe := require.New(suite.T())

	req := &grpc.CreateOrUpdateKeyProductRequest{
		Object:          "product",
		Sku:             "ru_double_yeti",
		Name:            map[string]string{"en": initialName},
		DefaultCurrency: "USD",
		Description:     map[string]string{"en": "blah-blah-blah"},
		LongDescription: map[string]string{"en": "Super game steam keys"},
		Url:             "http://test.ru/dffdsfsfs",
		Images:          []string{"/home/image.jpg"},
		MerchantId:      merchantId,
		ProjectId:       projectId,
		Metadata: map[string]string{
			"SomeKey": "SomeValue",
		},
	}

	response := grpc.KeyProductResponse{}
	err := suite.service.CreateOrUpdateKeyProduct(context.TODO(), req, &response)
	shouldBe.Nil(err)
	shouldBe.Nil(response.Message)
	res := response.Product

	response = grpc.KeyProductResponse{}
	err = suite.service.GetKeyProduct(context.TODO(), &grpc.RequestKeyProductMerchant{Id: res.Id, MerchantId: res.MerchantId}, &response)
	shouldBe.Nil(err)
	shouldBe.Nil(response.Message)

	product := response.Product

	shouldBe.Equal(res.Name["en"], product.Name["en"])
	shouldBe.Equal(res.DefaultCurrency, product.DefaultCurrency)
	shouldBe.Equal(res.Sku, product.Sku)
	shouldBe.Equal(res.Object, product.Object)
	shouldBe.Equal(res.Enabled, product.Enabled)
	shouldBe.Equal(res.Description, product.Description)
	shouldBe.Equal(res.LongDescription, product.LongDescription)
	shouldBe.Equal(res.Url, product.Url)
	shouldBe.Equal(res.Images, product.Images)
	shouldBe.Equal(res.Metadata, product.Metadata)
	shouldBe.NotNil(product.UpdatedAt)
	shouldBe.NotNil(product.CreatedAt)
	shouldBe.Nil(product.PublishedAt)
	shouldBe.False(product.Enabled)

	err = suite.service.GetKeyProduct(context.TODO(), &grpc.RequestKeyProductMerchant{Id: res.Id, MerchantId: res.MerchantId}, &response)
	shouldBe.Nil(err)
	shouldBe.Nil(response.Message)

	err = suite.service.GetKeyProduct(context.TODO(), &grpc.RequestKeyProductMerchant{Id: res.Id, MerchantId: res.MerchantId}, &response)
	shouldBe.Nil(err)
	shouldBe.Nil(response.Message)

	err = suite.service.GetKeyProduct(context.TODO(), &grpc.RequestKeyProductMerchant{Id: res.Id, MerchantId: res.MerchantId}, &response)
	shouldBe.Nil(err)
	shouldBe.Nil(response.Message)
}

func (suite *KeyProductTestSuite) Test_CreateOrUpdateKeyProduct() {
	shouldBe := require.New(suite.T())

	req := &grpc.CreateOrUpdateKeyProductRequest{
		Object:          "product",
		Sku:             "ru_double_yeti",
		Name:            map[string]string{"en": initialName},
		DefaultCurrency: "USD",
		Description:     map[string]string{"en": "blah-blah-blah"},
		LongDescription: map[string]string{"en": "Super game steam keys"},
		Url:             "http://test.ru/dffdsfsfs",
		Images:          []string{"/home/image.jpg"},
		MerchantId:      merchantId,
		ProjectId:       projectId,
		Metadata: map[string]string{
			"SomeKey": "SomeValue",
		},
	}

	response := grpc.KeyProductResponse{}
	err := suite.service.CreateOrUpdateKeyProduct(context.TODO(), req, &response)
	res := response.Product

	shouldBe.Nil(err)
	shouldBe.EqualValuesf(200, response.Status, "%s", response.Message)
	shouldBe.Equal(res.Name["en"], req.Name["en"])
	shouldBe.Equal(res.DefaultCurrency, req.DefaultCurrency)
	shouldBe.Equal(res.Sku, req.Sku)
	shouldBe.Equal(res.Object, req.Object)
	shouldBe.Equal(res.Description, req.Description)
	shouldBe.Equal(res.LongDescription, req.LongDescription)
	shouldBe.Equal(res.Url, req.Url)
	shouldBe.Equal(res.Images, req.Images)
	shouldBe.Equal(res.Metadata, req.Metadata)
	shouldBe.NotNil(res.UpdatedAt)
	shouldBe.NotNil(res.CreatedAt)
	shouldBe.Nil(res.PublishedAt)
	shouldBe.False(res.Enabled)
	shouldBe.NotEmpty(res.Id)

	req.Id = res.Id
	res2 := grpc.KeyProductResponse{}
	err = suite.service.CreateOrUpdateKeyProduct(context.TODO(), req, &res2)
	shouldBe.Nil(err)
	shouldBe.Nil(res2.Message)

	res2 = grpc.KeyProductResponse{}
	req.Id = bson.NewObjectId().Hex()
	err = suite.service.CreateOrUpdateKeyProduct(context.TODO(), req, &res2)
	shouldBe.Nil(err)
	shouldBe.NotNil(res2.Message)
	shouldBe.EqualValuesf(400, res2.Status, "%s", res2.Message)

	req.Sku = "NEW SKU"
	req.Id = res.Id
	res2 = grpc.KeyProductResponse{}
	err = suite.service.CreateOrUpdateKeyProduct(context.TODO(), req, &res2)
	shouldBe.Nil(err)
	shouldBe.NotNil(res2.Message)
	shouldBe.EqualValues(400, res2.Status)

	req.Sku = res.Sku
	req.MerchantId = bson.NewObjectId().Hex()
	res2 = grpc.KeyProductResponse{}
	err = suite.service.CreateOrUpdateKeyProduct(context.TODO(), req, &res2)
	shouldBe.Nil(err)
	shouldBe.NotNil(res2.Message)
	shouldBe.EqualValues(400, res2.Status)

	req.MerchantId = res.MerchantId
	req.ProjectId = bson.NewObjectId().Hex()
	res2 = grpc.KeyProductResponse{}
	err = suite.service.CreateOrUpdateKeyProduct(context.TODO(), req, &res2)
	shouldBe.Nil(err)
	shouldBe.NotNil(res2.Message)
	shouldBe.EqualValues(400, res2.Status)

	platformReq := &grpc.AddOrUpdatePlatformPricesRequest{
		MerchantId:   merchantId,
		KeyProductId: res.Id,
		Platform: &grpc.PlatformPrice{
			Id: "steam",
			Prices: []*grpc.ProductPrice{
				{Region: "USD", Currency: "USD", Amount: 66.66},
			},
		},
	}

	platformRes := &grpc.UpdatePlatformPricesResponse{}
	err = suite.service.UpdatePlatformPrices(context.TODO(), platformReq, platformRes)
	shouldBe.Nil(err)
	shouldBe.Nil(platformRes.Message)
	shouldBe.EqualValues(200, platformRes.Status)

	req.Sku = res.Sku
	req.MerchantId = res.MerchantId
	req.DefaultCurrency = "RUB"
	req.ProjectId = res.ProjectId
	res2 = grpc.KeyProductResponse{}
	err = suite.service.CreateOrUpdateKeyProduct(context.TODO(), req, &res2)
	shouldBe.Nil(err)
	shouldBe.NotNil(res2.Message)
	shouldBe.EqualValues(400, res2.Status)
}

func (suite *KeyProductTestSuite) Test_GetKeyProducts() {
	shouldBe := require.New(suite.T())

	req := &grpc.ListKeyProductsRequest{
		MerchantId: merchantId,
		ProjectId:  projectId,
	}
	res := &grpc.ListKeyProductsResponse{}
	err := suite.service.GetKeyProducts(context.TODO(), req, res)
	shouldBe.Nil(err)
	shouldBe.EqualValues(0, res.Count)
	shouldBe.EqualValues(0, res.Offset)
	shouldBe.EqualValues(0, len(res.Products))

	for i := 0; i < 10; i++ {
		suite.createKeyProduct()
	}

	err = suite.service.GetKeyProducts(context.TODO(), req, res)
	shouldBe.Nil(err)
	shouldBe.EqualValuesf(200, res.Status, "%s", res.Message)
	shouldBe.EqualValues(10, res.Count)
	shouldBe.EqualValues(0, res.Offset)
	shouldBe.EqualValues(10, len(res.Products))

	req.Offset = 9
	err = suite.service.GetKeyProducts(context.TODO(), req, res)
	shouldBe.Nil(err)
	shouldBe.EqualValues(10, res.Count)
	shouldBe.EqualValues(1, len(res.Products))

	req.Offset = 0
	req.Limit = 2
	err = suite.service.GetKeyProducts(context.TODO(), req, res)
	shouldBe.Nil(err)
	shouldBe.EqualValues(10, res.Count)
	shouldBe.EqualValues(2, len(res.Products))

	req.Offset = 0
	req.Limit = 0
	req.Sku = "some sku"
	req.Name = "some name"
	err = suite.service.GetKeyProducts(context.TODO(), req, res)
	shouldBe.Nil(err)

}

func (suite *KeyProductTestSuite) getKeyProduct(id string) *grpc.KeyProduct {
	suite.T().Helper()

	res := &grpc.KeyProductResponse{}
	err := suite.service.GetKeyProduct(context.TODO(), &grpc.RequestKeyProductMerchant{MerchantId: merchantId, Id: id}, res)
	assert.Nil(suite.T(), err)
	assert.Nil(suite.T(), res.Message)
	return res.Product
}

func (suite *KeyProductTestSuite) createKeyProduct() *grpc.KeyProduct {
	suite.T().Helper()

	req := &grpc.CreateOrUpdateKeyProductRequest{
		Object:          "product",
		Sku:             bson.NewObjectId().Hex(),
		Name:            map[string]string{"en": initialName},
		DefaultCurrency: "USD",
		Description:     map[string]string{"en": "blah-blah-blah"},
		LongDescription: map[string]string{"en": "Super game steam keys"},
		Url:             "http://test.ru/dffdsfsfs",
		Images:          []string{"/home/image.jpg"},
		MerchantId:      merchantId,
		ProjectId:       projectId,
		Metadata: map[string]string{
			"SomeKey": "SomeValue",
		},
	}

	res := &grpc.KeyProductResponse{}
	err := suite.service.CreateOrUpdateKeyProduct(context.TODO(), req, res)
	assert.Nil(suite.T(), err)
	assert.Nil(suite.T(), res.Message)
	return res.Product
}

func (suite *KeyProductTestSuite) Test_UpdatePlatformPrices_WithBadPrice_Error() {
	shouldBe := require.New(suite.T())
	product := suite.createKeyProduct()
	req := &grpc.AddOrUpdatePlatformPricesRequest{
		MerchantId:   merchantId,
		KeyProductId: product.Id,
		Platform: &grpc.PlatformPrice{
			Id: "steam",
			Prices: []*grpc.ProductPrice{
				{Region: "USD", Currency: "RUB", Amount: 66.66},
			},
		},
	}

	res := &grpc.UpdatePlatformPricesResponse{}
	err := suite.service.UpdatePlatformPrices(context.TODO(), req, res)
	shouldBe.Nil(err)
	shouldBe.NotNil(res.Message)
	shouldBe.EqualValues(400, res.Status)

	req = &grpc.AddOrUpdatePlatformPricesRequest{
		MerchantId:   merchantId,
		KeyProductId: product.Id,
		Platform: &grpc.PlatformPrice{
			Id: "steam",
			Prices: []*grpc.ProductPrice{
				{Region: "EUR", Currency: "EUR", Amount: 66.66},
			},
		},
	}

	res = &grpc.UpdatePlatformPricesResponse{}
	err = suite.service.UpdatePlatformPrices(context.TODO(), req, res)
	shouldBe.Nil(err)
	shouldBe.NotNil(res.Message)
	shouldBe.EqualValues(400, res.Status)
}

func (suite *KeyProductTestSuite) Test_UpdatePlatformPrices() {
	shouldBe := require.New(suite.T())
	product := suite.createKeyProduct()
	req := &grpc.AddOrUpdatePlatformPricesRequest{
		MerchantId:   merchantId,
		KeyProductId: product.Id,
		Platform: &grpc.PlatformPrice{
			Id: "steam",
			Prices: []*grpc.ProductPrice{
				{Region: "USD", Currency: "USD", Amount: 77.66},
			},
		},
	}

	res := &grpc.UpdatePlatformPricesResponse{}
	err := suite.service.UpdatePlatformPrices(context.TODO(), req, res)
	shouldBe.Nil(err)
	shouldBe.Nil(res.Message)

	prices := res.Price
	shouldBe.Equal(1, len(prices.Prices))
	shouldBe.Equal(77.66, prices.Prices[0].Amount)
	shouldBe.Equal("USD", prices.Prices[0].Currency)

	req = &grpc.AddOrUpdatePlatformPricesRequest{
		MerchantId:   merchantId,
		KeyProductId: product.Id,
		Platform: &grpc.PlatformPrice{
			Id: "steam",
			Prices: []*grpc.ProductPrice{
				{Region: "USD", Currency: "USD", Amount: 77.66},
				{Region: "EUR", Currency: "EUR", Amount: 77.77},
			},
		},
	}
	res = &grpc.UpdatePlatformPricesResponse{}
	err = suite.service.UpdatePlatformPrices(context.TODO(), req, res)
	shouldBe.Nil(err)
	shouldBe.Nil(res.Message)

	prices = res.Price
	shouldBe.Equal(2, len(prices.Prices))
	shouldBe.Equal(77.77, prices.Prices[1].Amount)
	shouldBe.Equal("EUR", prices.Prices[1].Currency)

	req = &grpc.AddOrUpdatePlatformPricesRequest{
		MerchantId:   merchantId,
		KeyProductId: product.Id,
		Platform: &grpc.PlatformPrice{
			Id: "gog",
			Prices: []*grpc.ProductPrice{
				{Region: "RUB", Currency: "RUB", Amount: 33.33},
				{Region: "EUR", Currency: "EUR", Amount: 33.33},
				{Region: "USD", Currency: "USD", Amount: 66.66},
			},
		},
	}
	res = &grpc.UpdatePlatformPricesResponse{}
	err = suite.service.UpdatePlatformPrices(context.TODO(), req, res)
	shouldBe.Nil(err)
	shouldBe.Nil(res.Message)
	shouldBe.Equal(3, len(res.Price.Prices))

	req = &grpc.AddOrUpdatePlatformPricesRequest{
		MerchantId:   merchantId,
		KeyProductId: product.Id,
		Platform: &grpc.PlatformPrice{
			Id:            "best_store_ever",
			EulaUrl:       "http://www.example.com",
			ActivationUrl: "http://www.example.com",
			Prices: []*grpc.ProductPrice{
				{Region: "RUB", Currency: "RUB", Amount: 0.01},
				{Region: "USD", Currency: "USD", Amount: 66.66},
			},
		},
	}
	res = &grpc.UpdatePlatformPricesResponse{}
	err = suite.service.UpdatePlatformPrices(context.TODO(), req, res)
	shouldBe.Nil(err)
	shouldBe.NotNil(res.Message)

	req = &grpc.AddOrUpdatePlatformPricesRequest{
		MerchantId:   merchantId,
		KeyProductId: product.Id,
		Platform: &grpc.PlatformPrice{
			Id:            "best_store_ever",
			Name:          "The Best Store EVER",
			ActivationUrl: "http://www.example.com",
			Prices: []*grpc.ProductPrice{
				{Region: "RUB", Currency: "RUB", Amount: 0.01},
				{Region: "USD", Currency: "USD", Amount: 66.66},
			},
		},
	}
	res = &grpc.UpdatePlatformPricesResponse{}
	err = suite.service.UpdatePlatformPrices(context.TODO(), req, res)
	shouldBe.Nil(err)
	shouldBe.NotNil(res.Message)

	req = &grpc.AddOrUpdatePlatformPricesRequest{
		MerchantId:   merchantId,
		KeyProductId: product.Id,
		Platform: &grpc.PlatformPrice{
			Id:      "best_store_ever",
			Name:    "The Best Store EVER",
			EulaUrl: "http://www.example.com",
			Prices: []*grpc.ProductPrice{
				{Region: "RUB", Currency: "RUB", Amount: 0.01},
				{Region: "USD", Currency: "USD", Amount: 66.66},
			},
		},
	}
	res = &grpc.UpdatePlatformPricesResponse{}
	err = suite.service.UpdatePlatformPrices(context.TODO(), req, res)
	shouldBe.Nil(err)
	shouldBe.NotNil(res.Message)

	req = &grpc.AddOrUpdatePlatformPricesRequest{
		MerchantId:   merchantId,
		KeyProductId: product.Id,
		Platform: &grpc.PlatformPrice{
			Id:            "best_store_ever",
			Name:          "The Best Store EVER",
			EulaUrl:       "http://www.example.com",
			ActivationUrl: "http://www.example.com",
			Prices: []*grpc.ProductPrice{
				{Region: "RUB", Currency: "RUB", Amount: 0.01},
				{Region: "USD", Currency: "USD", Amount: 66.66},
			},
		},
	}
	res = &grpc.UpdatePlatformPricesResponse{}
	err = suite.service.UpdatePlatformPrices(context.TODO(), req, res)
	shouldBe.Nil(err)
	shouldBe.Nil(res.Message)
	shouldBe.EqualValues(200, res.Status)
	shouldBe.EqualValues(2, len(res.Price.Prices))

	req = &grpc.AddOrUpdatePlatformPricesRequest{
		MerchantId:   merchantId,
		KeyProductId: product.Id,
		Platform: &grpc.PlatformPrice{
			Id:            "best_store_ever_another",
			Name:          "The Best Store EVER",
			EulaUrl:       "http://www.example.com",
			ActivationUrl: "http://www.example.com",
			Prices: []*grpc.ProductPrice{
				{Region: "RUB", Currency: "RUB", Amount: 0.01},
				{Region: "USD", Currency: "USD", Amount: 66.66},
			},
		},
	}
	res = &grpc.UpdatePlatformPricesResponse{}
	err = suite.service.UpdatePlatformPrices(context.TODO(), req, res)
	shouldBe.Nil(err)
	shouldBe.NotNil(res.Message)
	shouldBe.EqualValues(400, res.Status)
}

func (suite *KeyProductTestSuite) Test_PublishKeyProduct() {
	shouldBe := require.New(suite.T())

	product := suite.createKeyProduct()
	req := &grpc.PublishKeyProductRequest{
		KeyProductId: product.Id,
		MerchantId:   merchantId,
	}
	res := &grpc.KeyProductResponse{}
	err := suite.service.PublishKeyProduct(context.TODO(), req, res)
	shouldBe.Nil(err)
	shouldBe.Nil(res.Message)
	shouldBe.EqualValues(200, res.Status)
	shouldBe.True(res.Product.Enabled)
	shouldBe.NotNil(res.Product.PublishedAt)
}

func (suite *KeyProductTestSuite) Test_DeleteKeyProduct() {
	shouldBe := require.New(suite.T())
	product := suite.createKeyProduct()

	res := &grpc.EmptyResponseWithStatus{}
	err := suite.service.DeleteKeyProduct(context.TODO(), &grpc.RequestKeyProductMerchant{Id: product.Id, MerchantId: merchantId}, res)
	shouldBe.Nil(err)
	shouldBe.Nil(res.Message)

	res = &grpc.EmptyResponseWithStatus{}
	err = suite.service.DeleteKeyProduct(context.TODO(), &grpc.RequestKeyProductMerchant{Id: product.Id, MerchantId: merchantId}, res)
	shouldBe.Nil(err)
	shouldBe.NotNil(res.Message)
}<|MERGE_RESOLUTION|>--- conflicted
+++ resolved
@@ -68,9 +68,6 @@
 
 	redisdb := mocks.NewTestRedis()
 	suite.cache = NewCacheRedis(redisdb)
-<<<<<<< HEAD
-	suite.service = NewBillingService(db, cfg, mocks.NewGeoIpServiceTestOk(), mocks.NewRepositoryServiceOk(), mocks.NewTaxServiceOkMock(), broker, nil, suite.cache, mocks.NewCurrencyServiceMockOk(), mocks.NewDocumentSignerMockOk(), mocks.NewFormatterOK(), )
-=======
 	suite.service = NewBillingService(
 		db,
 		cfg,
@@ -84,7 +81,6 @@
 		mocks.NewDocumentSignerMockOk(),
 		nil,
 	)
->>>>>>> ae41a61c
 
 	if err := suite.service.Init(); err != nil {
 		suite.FailNow("Billing service initialization failed", "%v", err)
