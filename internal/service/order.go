package service

import (
	"context"
	"crypto/sha512"
	"encoding/hex"
	"encoding/json"
	"errors"
	"fmt"
	"github.com/ProtocolONE/geoip-service/pkg/proto"
	"github.com/dgrijalva/jwt-go"
	"github.com/globalsign/mgo"
	"github.com/globalsign/mgo/bson"
	protobuf "github.com/golang/protobuf/proto"
	"github.com/golang/protobuf/ptypes"
	"github.com/google/uuid"
	"github.com/paysuper/paysuper-billing-server/pkg"
	"github.com/paysuper/paysuper-billing-server/pkg/proto/billing"
	"github.com/paysuper/paysuper-billing-server/pkg/proto/grpc"
	"github.com/paysuper/paysuper-recurring-repository/pkg/constant"
	"github.com/paysuper/paysuper-recurring-repository/pkg/proto/entity"
	repo "github.com/paysuper/paysuper-recurring-repository/pkg/proto/repository"
	"github.com/paysuper/paysuper-recurring-repository/tools"
	"github.com/paysuper/paysuper-tax-service/proto"
	"github.com/streadway/amqp"
	"github.com/ttacon/libphonenumber"
	"go.uber.org/zap"
	"golang.org/x/crypto/bcrypt"
	"log"
	"regexp"
	"sort"
	"strconv"
	"strings"
	"time"
)

const (
<<<<<<< HEAD
	orderErrorProjectIdIncorrect                       = "project identifier is incorrect"
	orderErrorProjectNotFound                          = "project with specified identifier not found"
	orderErrorProjectInactive                          = "project with specified identifier is inactive"
	orderErrorProjectMerchantInactive                  = "merchant for project with specified identifier is inactive"
	orderErrorPaymentMethodNotAllowed                  = "payment method not available for project"
	orderErrorPaymentMethodNotFound                    = "payment method with specified identifier not found"
	orderErrorPaymentMethodInactive                    = "payment method with specified identifier is inactive"
	orderErrorPaymentMethodEmptySettings               = "payment method setting for project is empty"
	orderErrorPaymentSystemInactive                    = "payment system for specified payment method is inactive"
	orderErrorPayerRegionUnknown                       = "payer region can't be found"
	orderErrorProjectOrderIdIsDuplicate                = "request with specified project order identifier processed early"
	orderErrorDynamicNotifyUrlsNotAllowed              = "dynamic verify url or notify url not allowed for project"
	orderErrorDynamicRedirectUrlsNotAllowed            = "dynamic payer redirect urls not allowed for project"
	orderErrorCurrencyNotFound                         = "currency received from request not found"
	orderErrorAmountLowerThanMinAllowed                = "order amount is lower than min allowed payment amount for project"
	orderErrorAmountGreaterThanMaxAllowed              = "order amount is greater than max allowed payment amount for project"
	orderErrorAmountLowerThanMinAllowedPaymentMethod   = "order amount is lower than min allowed payment amount for payment method"
	orderErrorAmountGreaterThanMaxAllowedPaymentMethod = "order amount is greater than max allowed payment amount for payment method"
	orderErrorCanNotCreate                             = "order can't create. try request later"
	orderErrorSignatureInvalid                         = "request signature is invalid"
	orderErrorNotFound                                 = "order with specified identifier not found"
	orderErrorOrderAlreadyComplete                     = "order with specified identifier payed early"
	orderErrorOrderCreatedAnotherProject               = "order created for another project"
	orderErrorFormInputTimeExpired                     = "time to enter date on payment form expired"
	orderErrorCurrencyIsRequired                       = "parameter currency in create order request is required"
	orderErrorUnknown                                  = "unknown error. try request later"
	orderCurrencyConvertationError                     = "unknown error in process currency conversion. try request later"
	orderCountryPaymentRestrictedError                 = "payments from your country are not allowed"
	orderGetSavedCardError                             = "saved card data with specified identifier not found"
	paymentRequestIncorrect                            = "payment request has incorrect format"
	callbackRequestIncorrect                           = "callback request has incorrect format"
	callbackHandlerIncorrect                           = "unknown callback type"
	orderErrorCountryByPaymentAccountNotFound          = "information about user country can't be found"
	orderErrorPaymentAccountIncorrect                  = "account in  payment system is incorrect"
	orderErrorProductsEmpty                            = "products set is empty"
	orderErrorProductsInvalid                          = "some products in set are invalid or inactive"
	orderErrorNoProductsCommonCurrency                 = "no common prices nether in requested currency nor in default currency"
	orderErrorNoNameInDefaultLanguage                  = "no name in default language %s"
	orderErrorNoNameInRequiredLanguage                 = "no name in required language %s"
	orderErrorNoDescriptionInDefaultLanguage           = "no description in default language %s"
	orderErrorNoDescriptionInRequiredLanguage          = "no description in required language %s"
	orderErrorProjectMerchantNotFound                  = "merchant for project with specified identifier not found"
	orderErrorRecurringCardNotOwnToUser                = "you can't use not own bank card for payment"
	orderErrorPublishNotificationFailed                = "publish order notification failed"
	orderErrorUpdateOrderDataFailed                    = "Update order data failed"
	orderErrorNotRestricted                            = "order country not restricted"
	orderErrorEmailRequired                            = "email is required"

	orderErrorCreatePaymentRequiredFieldIdNotFound            = "required field with order identifier not found"
	orderErrorCreatePaymentRequiredFieldPaymentMethodNotFound = "required field with payment method identifier not found"
	orderErrorCreatePaymentRequiredFieldEmailNotFound         = "required field \"email\" not found"
	orderErrorCreatePaymentRequiredFieldUserCountryNotFound   = "user country is required"
	orderErrorCreatePaymentRequiredFieldUserZipNotFound       = "user zip is required"

=======
	paymentRequestIncorrect             = "payment request has incorrect format"
	callbackRequestIncorrect            = "callback request has incorrect format"
	callbackHandlerIncorrect            = "unknown callback type"
	orderErrorPublishNotificationFailed = "publish order notification failed"
	orderErrorUpdateOrderDataFailed     = "update order data failed"

	paymentCreateBankCardFieldBrand         = "card_brand"
	paymentCreateBankCardFieldType          = "card_type"
	paymentCreateBankCardFieldCategory      = "card_category"
	paymentCreateBankCardFieldIssuerName    = "bank_issuer_name"
	paymentCreateBankCardFieldIssuerCountry = "bank_issuer_country"

>>>>>>> 691fcd76
	orderDefaultDescription = "Payment by order # %s"

	defaultExpireDateToFormInput = 30
	cookieCounterUpdateTime      = 1800

	taxTypeVat      = "vat"
	taxTypeSalesTax = "sales_tax"

	collectionOrder           = "order"
	collectionBinData         = "bank_bin"
	collectionNotifySales     = "notify_sales"
	collectionNotifyNewRegion = "notify_new_region"
)

var (
	orderErrorProjectIdIncorrect                              = newBillingServerErrorMsg("fm000001", "project identifier is incorrect")
	orderErrorProjectNotFound                                 = newBillingServerErrorMsg("fm000002", "project with specified identifier not found")
	orderErrorProjectInactive                                 = newBillingServerErrorMsg("fm000003", "project with specified identifier is inactive")
	orderErrorProjectMerchantInactive                         = newBillingServerErrorMsg("fm000004", "merchant for project with specified identifier is inactive")
	orderErrorPaymentMethodNotAllowed                         = newBillingServerErrorMsg("fm000005", "payment method not available for project")
	orderErrorPaymentMethodNotFound                           = newBillingServerErrorMsg("fm000006", "payment method with specified identifier not found")
	orderErrorPaymentMethodInactive                           = newBillingServerErrorMsg("fm000007", "payment method with specified identifier is inactive")
	orderErrorCurrencyRateNotFound                            = newBillingServerErrorMsg("fm000008", "currency_rate not found")
	orderErrorPaymentMethodEmptySettings                      = newBillingServerErrorMsg("fm000009", "payment method setting for project is empty")
	orderErrorPaymentSystemInactive                           = newBillingServerErrorMsg("fm000010", "payment system for specified payment method is inactive")
	orderErrorPayerRegionUnknown                              = newBillingServerErrorMsg("fm000011", "payer region can't be found")
	orderErrorProjectOrderIdIsDuplicate                       = newBillingServerErrorMsg("fm000012", "request with specified project order identifier processed early")
	orderErrorDynamicNotifyUrlsNotAllowed                     = newBillingServerErrorMsg("fm000013", "dynamic verify url or notify url not allowed for project")
	orderErrorDynamicRedirectUrlsNotAllowed                   = newBillingServerErrorMsg("fm000014", "dynamic payer redirect urls not allowed for project")
	orderErrorCurrencyNotFound                                = newBillingServerErrorMsg("fm000015", "currency received from request not found")
	orderErrorAmountLowerThanMinAllowed                       = newBillingServerErrorMsg("fm000016", "order amount is lower than min allowed payment amount for project")
	orderErrorAmountGreaterThanMaxAllowed                     = newBillingServerErrorMsg("fm000017", "order amount is greater than max allowed payment amount for project")
	orderErrorAmountLowerThanMinAllowedPaymentMethod          = newBillingServerErrorMsg("fm000018", "order amount is lower than min allowed payment amount for payment method")
	orderErrorAmountGreaterThanMaxAllowedPaymentMethod        = newBillingServerErrorMsg("fm000019", "order amount is greater than max allowed payment amount for payment method")
	orderErrorCanNotCreate                                    = newBillingServerErrorMsg("fm000020", "order can't create. try request later")
	orderErrorNotFound                                        = newBillingServerErrorMsg("fm000021", "order with specified identifier not found")
	orderErrorOrderCreatedAnotherProject                      = newBillingServerErrorMsg("fm000022", "order created for another project")
	orderErrorFormInputTimeExpired                            = newBillingServerErrorMsg("fm000023", "time to enter date on payment form expired")
	orderErrorCurrencyIsRequired                              = newBillingServerErrorMsg("fm000024", "parameter currency in create order request is required")
	orderErrorUnknown                                         = newBillingServerErrorMsg("fm000025", "unknown error. try request later")
	orderCurrencyConvertationError                            = newBillingServerErrorMsg("fm000026", "error in process currency conversion. try request later")
	orderCountryPaymentRestrictedError                        = newBillingServerErrorMsg("fm000027", "payments from your country are not allowed")
	orderGetSavedCardError                                    = newBillingServerErrorMsg("fm000028", "saved card data with specified identifier not found")
	orderErrorCountryByPaymentAccountNotFound                 = newBillingServerErrorMsg("fm000029", "information about user country can't be found")
	orderErrorPaymentAccountIncorrect                         = newBillingServerErrorMsg("fm000030", "account in payment system is incorrect")
	orderErrorProductsEmpty                                   = newBillingServerErrorMsg("fm000031", "products set is empty")
	orderErrorProductsInvalid                                 = newBillingServerErrorMsg("fm000032", "some products in set are invalid or inactive")
	orderErrorNoProductsCommonCurrency                        = newBillingServerErrorMsg("fm000033", "no common prices neither in requested currency nor in default currency")
	orderErrorNoNameInDefaultLanguage                         = newBillingServerErrorMsg("fm000034", "no name in default language %s")
	orderErrorNoNameInRequiredLanguage                        = newBillingServerErrorMsg("fm000035", "no name in required language %s")
	orderErrorNoDescriptionInDefaultLanguage                  = newBillingServerErrorMsg("fm000036", "no description in default language %s")
	orderErrorNoDescriptionInRequiredLanguage                 = newBillingServerErrorMsg("fm000037", "no description in required language %s")
	orderErrorProjectMerchantNotFound                         = newBillingServerErrorMsg("fm000038", "merchant for project with specified identifier not found")
	orderErrorRecurringCardNotOwnToUser                       = newBillingServerErrorMsg("fm000039", "you can't use not own bank card for payment")
	orderErrorNotRestricted                                   = newBillingServerErrorMsg("fm000040", "order country not restricted")
	orderErrorEmailRequired                                   = newBillingServerErrorMsg("fm000041", "email is required")
	orderErrorCreatePaymentRequiredFieldIdNotFound            = newBillingServerErrorMsg("fm000042", "required field with order identifier not found")
	orderErrorCreatePaymentRequiredFieldPaymentMethodNotFound = newBillingServerErrorMsg("fm000043", "required field with payment method identifier not found")
	orderErrorCreatePaymentRequiredFieldEmailNotFound         = newBillingServerErrorMsg("fm000044", "required field \"email\" not found")
	orderErrorCreatePaymentRequiredFieldUserCountryNotFound   = newBillingServerErrorMsg("fm000045", "user country is required")
	orderErrorCreatePaymentRequiredFieldUserZipNotFound       = newBillingServerErrorMsg("fm000046", "user zip is required")
	orderErrorOrderAlreadyComplete                            = newBillingServerErrorMsg("fm000047", "order with specified identifier payed early")
	orderErrorSignatureInvalid                                = newBillingServerErrorMsg("fm000048", "request signature is invalid")
	orderErrorProductsPrice                                   = newBillingServerErrorMsg("fm000048", "can't get product price")
	orderErrorValidationFailed                                = newBillingServerErrorMsg("fm000049", "validation failed")
	orderErrorZipCodeNotFound                                 = newBillingServerErrorMsg("fm000050", "zip_code not found")
)

type orderCreateRequestProcessorChecked struct {
	id              string
	project         *billing.Project
	merchant        *billing.Merchant
	currency        *billing.Currency
	amount          float64
	paymentMethod   *billing.PaymentMethod
	products        []string
	items           []*billing.OrderItem
	metadata        map[string]string
	privateMetadata map[string]string
	user            *billing.OrderUser
}

type OrderCreateRequestProcessor struct {
	*Service
	checked *orderCreateRequestProcessorChecked
	request *billing.OrderCreateRequest
}

type PaymentFormProcessor struct {
	service *Service
	order   *billing.Order
	request *grpc.PaymentFormJsonDataRequest
}

type PaymentCreateProcessor struct {
	service        *Service
	data           map[string]string
	ip             string
	acceptLanguage string
	userAgent      string
	checked        struct {
		order         *billing.Order
		project       *billing.Project
		paymentMethod *billing.PaymentMethod
	}
}

type BinData struct {
	Id                 bson.ObjectId `bson:"_id"`
	CardBin            int32         `bson:"card_bin"`
	CardBrand          string        `bson:"card_brand"`
	CardType           string        `bson:"card_type"`
	CardCategory       string        `bson:"card_category"`
	BankName           string        `bson:"bank_name"`
	BankCountryName    string        `bson:"bank_country_name"`
	BankCountryIsoCode string        `bson:"bank_country_code_a2"`
	BankSite           string        `bson:"bank_site"`
	BankPhone          string        `bson:"bank_phone"`
}

func (s *Service) OrderCreateProcess(
	ctx context.Context,
	req *billing.OrderCreateRequest,
	rsp *grpc.OrderCreateProcessResponse,
) error {

	rsp.Status = pkg.ResponseStatusOk

	processor := &OrderCreateRequestProcessor{
		Service: s,
		request: req,
		checked: &orderCreateRequestProcessorChecked{},
	}

	if req.Token != "" {
		err := processor.processCustomerToken()

		if err != nil {
			rsp.Status = pkg.ResponseStatusBadData
			rsp.Message = err.(*grpc.ResponseErrorMessage)
			return nil
		}
	} else {
		if req.ProjectId == "" || bson.IsObjectIdHex(req.ProjectId) == false {
			rsp.Status = pkg.ResponseStatusBadData
			rsp.Message = orderErrorProjectIdIncorrect
			return nil
		}
	}

	if err := processor.processProject(); err != nil {
		rsp.Status = pkg.ResponseStatusBadData
		rsp.Message = err.(*grpc.ResponseErrorMessage)
		return nil
	}

	if req.Signature != "" || processor.checked.project.SignatureRequired == true {
		if err := processor.processSignature(); err != nil {
			rsp.Status = pkg.ResponseStatusBadData
			rsp.Message = err.(*grpc.ResponseErrorMessage)
			return nil
		}
	}

	if req.User != nil {
		err := processor.processUserData()

		if err != nil {
			rsp.Status = pkg.ResponseStatusBadData
			rsp.Message = err.(*grpc.ResponseErrorMessage)
			return nil
		}
	}

	if processor.checked.user != nil && processor.checked.user.Ip != "" {
		err := processor.processPayerIp()

		if err != nil {
			rsp.Status = pkg.ResponseStatusBadData
			rsp.Message = err.(*grpc.ResponseErrorMessage)
			return nil
		}
	}

	if processor.checked.project.IsProductsCheckout == true {
		if err := processor.processPaylinkProducts(); err != nil {
			if pid := req.PrivateMetadata["PaylinkId"]; pid != "" {
				s.notifyPaylinkError(pid, err, req, nil)
			}
			rsp.Status = pkg.ResponseStatusBadData
			rsp.Message = err.(*grpc.ResponseErrorMessage)
			return nil
		}
	} else {
		if req.Currency != "" {
			if err := processor.processCurrency(); err != nil {
				rsp.Status = pkg.ResponseStatusBadData
				rsp.Message = err.(*grpc.ResponseErrorMessage)
				return nil
			}
		}

		if req.Amount != 0 {
			processor.processAmount()
		}
	}

	if processor.checked.currency == nil {
		rsp.Status = pkg.ResponseStatusBadData
		rsp.Message = orderErrorCurrencyIsRequired
		return nil
	}

	if req.OrderId != "" {
		if err := processor.processProjectOrderId(); err != nil {
			rsp.Status = pkg.ResponseStatusBadData
			rsp.Message = err.(*grpc.ResponseErrorMessage)
			return nil
		}
	}

	if req.PaymentMethod != "" {
		pm, err := s.paymentMethod.GetByGroupAndCurrency(req.PaymentMethod, processor.checked.currency.CodeInt)
		if err != nil {
			rsp.Status = pkg.ResponseStatusBadData
			rsp.Message = orderErrorPaymentMethodNotFound
			return nil
		}

		if err := processor.processPaymentMethod(pm); err != nil {
			rsp.Status = pkg.ResponseStatusBadData
			rsp.Message = err.(*grpc.ResponseErrorMessage)
			return nil
		}
	}

	if err := processor.processLimitAmounts(); err != nil {
		rsp.Status = pkg.ResponseStatusBadData
		rsp.Message = err.(*grpc.ResponseErrorMessage)
		return nil
	}

	processor.processMetadata()
	processor.processPrivateMetadata()

	order, err := processor.prepareOrder()

	if err != nil {
		rsp.Status = pkg.ResponseStatusBadData
		rsp.Message = err.(*grpc.ResponseErrorMessage)
		return nil
	}

	err = s.db.Collection(collectionOrder).Insert(order)

	if err != nil {
		zap.S().Errorw(fmt.Sprintf(errorQueryMask, collectionOrder), "err", err, "inserted_data", order)
		rsp.Status = pkg.ResponseStatusBadData
		rsp.Message = orderErrorCanNotCreate
		return nil
	}

	rsp.Item = order

	return nil
}

func (s *Service) PaymentFormJsonDataProcess(
	ctx context.Context,
	req *grpc.PaymentFormJsonDataRequest,
	rsp *grpc.PaymentFormJsonDataResponse,
) error {
	order, err := s.getOrderByUuid(req.OrderId)

	if err != nil {
		return err
	}

	p := &PaymentFormProcessor{service: s, order: order, request: req}
	p1 := &OrderCreateRequestProcessor{
		Service: s,
		checked: &orderCreateRequestProcessorChecked{
			user: &billing.OrderUser{
				Ip:      req.Ip,
				Address: &billing.OrderBillingAddress{},
			},
		},
	}

	if req.Ip != "" {
		err = p1.processPayerIp()

		if err != nil {
			return err
		}
	}

	loc, ctr := s.getCountryFromAcceptLanguage(req.Locale)
	isIdentified := order.User.IsIdentified()
	browserCustomer := &BrowserCookieCustomer{
		Ip:             req.Ip,
		UserAgent:      req.UserAgent,
		AcceptLanguage: req.Locale,
		CreatedAt:      time.Now(),
		UpdatedAt:      time.Now(),
	}

	if isIdentified == true {
		customer, err := s.processCustomerData(order.User.Id, order, req, browserCustomer, loc)

		if err == nil {
			browserCustomer.CustomerId = customer.Id
		}
	} else {
		if req.Cookie != "" {
			browserCustomer, err = s.decryptBrowserCookie(req.Cookie)

			if err == nil {
				isIdentified = true

				if (time.Now().Unix() - browserCustomer.UpdatedAt.Unix()) <= cookieCounterUpdateTime {
					browserCustomer.SessionCount++
				}

				if browserCustomer.CustomerId != "" {
					customer, err := s.processCustomerData(browserCustomer.CustomerId, order, req, browserCustomer, loc)

					if err != nil {
						zap.S().Errorf("Customer by identifier in browser cookie not processed", "err", err.Error())
					}

					if customer != nil {
						order.User.TechEmail = customer.TechEmail
					} else {
						order.User.Id = s.getTokenString(s.cfg.Length)
					}
				}
			}
		} else {
			order.User.Id = s.getTokenString(s.cfg.Length)
		}

		if order.User.TechEmail == "" {
			order.User.TechEmail = order.User.Id + pkg.TechEmailDomain
		}
	}

	if order.User.Ip == "" || req.Ip != order.User.Ip {
		order.User.Ip = p1.checked.user.Ip
		order.User.Address = &billing.OrderBillingAddress{
			Country:    p1.checked.user.Address.Country,
			City:       p1.checked.user.Address.City,
			PostalCode: p1.checked.user.Address.PostalCode,
			State:      p1.checked.user.Address.State,
		}
	}

	if (order.User.Address != nil && ctr != order.User.Address.Country) || loc != order.User.Locale {
		order.UserAddressDataRequired = true

		rsp.UserAddressDataRequired = order.UserAddressDataRequired
		rsp.UserIpData = &grpc.UserIpData{
			Country: order.User.Address.Country,
			City:    order.User.Address.City,
			Zip:     order.User.Address.PostalCode,
		}

		if loc != order.User.Locale {
			order.User.Locale = loc
		}
	}

	restricted, err := s.applyCountryRestriction(order, order.GetCountry())
	if err != nil {
		return err
	}
	if restricted {
		return orderCountryPaymentRestrictedError
	}

	err = s.ProcessOrderProducts(order)
	if err != nil {
		if pid := order.PrivateMetadata["PaylinkId"]; pid != "" {
			s.notifyPaylinkError(pid, err, req, order)
		}
		return err
	}

	p1.processOrderVat(order)
	err = s.updateOrder(order)

	if err != nil {
		return err
	}

	pms, err := p.processRenderFormPaymentMethods()

	if err != nil {
		return err
	}

	projectName, ok := order.Project.Name[order.User.Locale]

	if !ok {
		projectName = order.Project.Name[DefaultLanguage]
	}

	expire := time.Now().Add(time.Minute * 30).Unix()
	token := jwt.NewWithClaims(jwt.SigningMethodHS256, jwt.MapClaims{"sub": order.Uuid, "exp": expire})

	rsp.Id = order.Uuid
	rsp.Account = order.ProjectAccount
	rsp.Description = order.Description
	rsp.HasVat = order.Tax.Amount > 0
	rsp.Vat = order.Tax.Amount
	rsp.Currency = order.ProjectIncomeCurrency.CodeA3
	rsp.Project = &grpc.PaymentFormJsonDataProject{
		Name:       projectName,
		UrlSuccess: order.Project.UrlSuccess,
		UrlFail:    order.Project.UrlFail,
	}
	rsp.PaymentMethods = pms
	rsp.Token, _ = token.SignedString([]byte(s.cfg.CentrifugoSecret))
	rsp.InlineFormRedirectUrl = fmt.Sprintf(pkg.OrderInlineFormUrlMask, req.Scheme, req.Host, rsp.Id)
	rsp.Amount = order.PaymentMethodOutcomeAmount
	rsp.TotalAmount = order.TotalPaymentAmount
	rsp.Items = order.Items
	rsp.Email = order.User.Email

	if order.CountryRestriction != nil {
		rsp.CountryPaymentsAllowed = order.CountryRestriction.PaymentsAllowed
		rsp.CountryChangeAllowed = order.CountryRestriction.ChangeAllowed
	} else {
		rsp.CountryPaymentsAllowed = true
		rsp.CountryChangeAllowed = true
	}

	cookie, err := s.generateBrowserCookie(browserCustomer)

	if err == nil {
		rsp.Cookie = cookie
	}

	return nil
}

func (s *Service) PaymentCreateProcess(
	ctx context.Context,
	req *grpc.PaymentCreateRequest,
	rsp *grpc.PaymentCreateResponse,
) error {
	processor := &PaymentCreateProcessor{
		service:        s,
		data:           req.Data,
		ip:             req.Ip,
		acceptLanguage: req.AcceptLanguage,
		userAgent:      req.UserAgent,
	}
	err := processor.processPaymentFormData()
	if err != nil {
		rsp.Message = err.(*grpc.ResponseErrorMessage)
		rsp.Status = pkg.ResponseStatusBadData

		return nil
	}

	order := processor.checked.order

	if !order.CountryRestriction.PaymentsAllowed {
		rsp.Message = orderCountryPaymentRestrictedError
		rsp.Status = pkg.ResponseStatusForbidden
		return nil
	}

	err = s.ProcessOrderProducts(order)

	if err != nil {
		if pid := order.PrivateMetadata["PaylinkId"]; pid != "" {
			s.notifyPaylinkError(pid, err, req, order)
		}

		rsp.Message = err.(*grpc.ResponseErrorMessage)
		rsp.Status = pkg.ResponseStatusBadData

		return nil
	}

	merchant, err := s.merchant.GetById(processor.GetMerchantId())
	if err != nil {
		rsp.Message = err.(*grpc.ResponseErrorMessage)
		rsp.Status = pkg.ResponseStatusSystemError

		return nil
	}

	settings, err := s.paymentMethod.GetPaymentSettings(processor.checked.paymentMethod, merchant, processor.checked.project)
	if err != nil {
		rsp.Message = err.(*grpc.ResponseErrorMessage)
		rsp.Status = pkg.ResponseStatusSystemError

		return nil
	}

	ps, err := s.paymentSystem.GetById(processor.checked.paymentMethod.PaymentSystemId)
	if err != nil {
		rsp.Message = orderErrorPaymentSystemInactive
		rsp.Status = pkg.ResponseStatusBadData

		return nil
	}

	order.PaymentMethod = &billing.PaymentMethodOrder{
		Id:              processor.checked.paymentMethod.Id,
		Name:            processor.checked.paymentMethod.Name,
		Params:          settings,
		PaymentSystemId: ps.Id,
		Group:           processor.checked.paymentMethod.Group,
		ExternalId:      processor.checked.paymentMethod.ExternalId,
	}
	order.PaymentMethod.Params.TerminalId = settings.TerminalId
	order.PaymentMethod.Params.SecretCallback = settings.SecretCallback
	order.PaymentMethod.Params.Secret = settings.Secret

	commissionProcessor := &OrderCreateRequestProcessor{Service: s}
	err = commissionProcessor.processOrderCommissions(order)

	if err != nil {
		rsp.Message = err.(*grpc.ResponseErrorMessage)
		rsp.Status = pkg.ResponseStatusBadData

		return nil
	}

	err = processor.processPaymentAmounts()

	if err != nil {
		rsp.Message = orderCurrencyConvertationError
		rsp.Status = pkg.ResponseStatusSystemError

		return nil
	}

	if _, ok := order.PaymentRequisites[pkg.PaymentCreateFieldRecurringId]; ok {
		req.Data[pkg.PaymentCreateFieldRecurringId] = order.PaymentRequisites[pkg.PaymentCreateFieldRecurringId]
		delete(order.PaymentRequisites, pkg.PaymentCreateFieldRecurringId)
	}

	err = s.updateOrder(order)

	if err != nil {
		rsp.Message = orderErrorUnknown
		rsp.Status = pkg.ResponseStatusSystemError

		return nil
	}

	h, err := s.NewPaymentSystem(s.cfg.PaymentSystemConfig, order)

	if err != nil {
		rsp.Message = err.(*grpc.ResponseErrorMessage)
		rsp.Status = pkg.ResponseStatusSystemError

		return nil
	}

	url, err := h.CreatePayment(req.Data)
	if err != nil {
		s.logError("Order create in payment system failed", []interface{}{"err", err.Error(), "order", order})

		rsp.Message = orderErrorUnknown
		rsp.Status = pkg.ResponseStatusBadData

		return nil
	}

	err = s.updateOrder(order)
	if err != nil {
		zap.S().Errorf("Order create in payment system failed", "err", err.Error(), "order", order)

		rsp.Message = err.(*grpc.ResponseErrorMessage)
		rsp.Status = pkg.ResponseStatusSystemError

		return nil
	}

	rsp.Status = pkg.ResponseStatusOk
	rsp.RedirectUrl = url
	rsp.NeedRedirect = true

	if _, ok := req.Data[pkg.PaymentCreateFieldRecurringId]; ok && url == "" {
		rsp.NeedRedirect = false
	}

	return nil
}

func (s *Service) PaymentCallbackProcess(
	ctx context.Context,
	req *grpc.PaymentNotifyRequest,
	rsp *grpc.PaymentNotifyResponse,
) error {
	order, err := s.getOrderById(req.OrderId)

	if err != nil {
		return orderErrorNotFound
	}

	var data protobuf.Message

	ps, err := s.paymentSystem.GetById(order.PaymentMethod.PaymentSystemId)
	if err != nil {
		return orderErrorPaymentSystemInactive
	}

	switch ps.Handler {
	case pkg.PaymentSystemHandlerCardPay:
		data = &billing.CardPayPaymentCallback{}
		err := json.Unmarshal(req.Request, data)

		if err != nil {
			return errors.New(paymentRequestIncorrect)
		}
		break
	default:
		return orderErrorPaymentMethodNotFound
	}

	h, err := s.NewPaymentSystem(s.cfg.PaymentSystemConfig, order)

	if err != nil {
		return err
	}

	pErr := h.ProcessPayment(data, string(req.Request), req.Signature)

	if pErr != nil {
		s.logError(
			"Callback processing failed",
			[]interface{}{
				"err", pErr.Error(),
				"order_id", req.OrderId,
				"request", string(req.Request),
				"signature", req.Signature,
			},
		)

		pErr, _ := pErr.(*grpc.ResponseError)

		rsp.Error = pErr.Error()
		rsp.Status = pErr.Status

		if pErr.Status == pkg.StatusTemporary {
			return nil
		}
	}

	switch order.PaymentMethod.ExternalId {
	case constant.PaymentSystemGroupAliasBankCard:

		if err := s.fillPaymentDataCard(order); err != nil {
			return err
		}
		break

	case constant.PaymentSystemGroupAliasQiwi,
		constant.PaymentSystemGroupAliasWebMoney,
		constant.PaymentSystemGroupAliasNeteller,
		constant.PaymentSystemGroupAliasAlipay:

		if err := s.fillPaymentDataEwallet(order); err != nil {
			return err
		}
		break

	case constant.PaymentSystemGroupAliasBitcoin:
		if err := s.fillPaymentDataCrypto(order); err != nil {
			return err
		}
		break
	}

	err = s.updateOrder(order)

	if err != nil {
		rsp.Error = err.(*grpc.ResponseErrorMessage).Message
		rsp.Status = pkg.StatusErrorSystem

		return nil
	}

	if pErr == nil {
		if h.IsRecurringCallback(data) {
			s.saveRecurringCard(order, h.GetRecurringId(data))
		}

		err = s.broker.Publish(constant.PayOneTopicNotifyPaymentName, order, amqp.Table{"x-retry-count": int32(0)})

		if err != nil {
			zap.S().Errorf("Publish notify message to queue failed", "err", err.Error(), "order", order)
		}

		rsp.Status = pkg.StatusOK
	}

	return nil
}

func (s *Service) PaymentFormLanguageChanged(
	ctx context.Context,
	req *grpc.PaymentFormUserChangeLangRequest,
	rsp *grpc.PaymentFormDataChangeResponse,
) error {
	order, err := s.getOrderByUuidToForm(req.OrderId)

	if err != nil {
		rsp.Status = pkg.ResponseStatusBadData
		rsp.Message = err.(*grpc.ResponseErrorMessage)

		return nil
	}

	rsp.Status = pkg.ResponseStatusOk
	rsp.Item = &grpc.PaymentFormDataChangeResponseItem{
		UserAddressDataRequired: false,
	}

	if order.User.Locale == req.Lang {
		return nil
	}

	if order.User.IsIdentified() == true {
		s.updateCustomerFromRequestLocale(order, req.Ip, req.AcceptLanguage, req.UserAgent, req.Lang)
	}

	order.User.Locale = req.Lang
	order.UserAddressDataRequired = true

	err = s.ProcessOrderProducts(order)
	if err != nil {
		if pid := order.PrivateMetadata["PaylinkId"]; pid != "" {
			s.notifyPaylinkError(pid, err, req, order)
		}
		rsp.Status = pkg.ResponseStatusBadData
		rsp.Message = err.(*grpc.ResponseErrorMessage)

		return nil
	}

	err = s.updateOrder(order)

	if err != nil {
		rsp.Status = pkg.ResponseStatusSystemError
		rsp.Message = err.(*grpc.ResponseErrorMessage)

		return nil
	}

	rsp.Item.UserAddressDataRequired = true
	rsp.Item.UserIpData = &grpc.UserIpData{
		Country: order.User.Address.Country,
		City:    order.User.Address.City,
		Zip:     order.User.Address.PostalCode,
	}

	return nil
}

func (s *Service) PaymentFormPaymentAccountChanged(
	ctx context.Context,
	req *grpc.PaymentFormUserChangePaymentAccountRequest,
	rsp *grpc.PaymentFormDataChangeResponse,
) error {
	order, err := s.getOrderByUuidToForm(req.OrderId)

	if err != nil {
		rsp.Status = pkg.ResponseStatusBadData
		rsp.Message = err.(*grpc.ResponseErrorMessage)

		return nil
	}

	pm, err := s.paymentMethod.GetById(req.MethodId)

	if err != nil {
		rsp.Status = pkg.ResponseStatusBadData
		rsp.Message = orderErrorPaymentMethodNotFound

		return nil
	}

	regex := pm.AccountRegexp

	if pm.ExternalId == constant.PaymentSystemGroupAliasBankCard {
		regex = "^\\d{6,18}$"
	}

	match, err := regexp.MatchString(regex, req.Account)

	if match == false || err != nil {
		rsp.Status = pkg.ResponseStatusBadData
		rsp.Message = orderErrorPaymentAccountIncorrect

		return nil
	}

	country := ""

	rsp.Status = pkg.ResponseStatusOk
	rsp.Item = &grpc.PaymentFormDataChangeResponseItem{}

	switch pm.ExternalId {
	case constant.PaymentSystemGroupAliasBankCard:
		data := s.getBinData(req.Account)

		if data == nil {
			rsp.Status = pkg.ResponseStatusBadData
			rsp.Message = orderErrorCountryByPaymentAccountNotFound

			return nil
		}

		country = data.BankCountryIsoCode
		break
	case constant.PaymentSystemGroupAliasQiwi:
		req.Account = "+" + req.Account
		num, err := libphonenumber.Parse(req.Account, CountryCodeUSA)

		if err != nil || num.CountryCode == nil {
			rsp.Status = pkg.ResponseStatusBadData
			rsp.Message = orderErrorPaymentAccountIncorrect
			return nil
		}

		ok := false
		country, ok = pkg.CountryPhoneCodes[*num.CountryCode]

		if !ok {
			rsp.Status = pkg.ResponseStatusBadData
			rsp.Message = orderErrorCountryByPaymentAccountNotFound

			return nil
		}

		break
	default:
		return nil
	}

	if order.User.Address.Country == country {
		return nil
	}

	order.User.Address.Country = country
	order.UserAddressDataRequired = true

	err = s.updateOrder(order)

	if err != nil {
		rsp.Status = pkg.ResponseStatusSystemError
		rsp.Message = err.(*grpc.ResponseErrorMessage)

		return nil
	}

	rsp.Item.UserAddressDataRequired = true
	rsp.Item.UserIpData = &grpc.UserIpData{
		Country: order.User.Address.Country,
		City:    order.User.Address.City,
		Zip:     order.User.Address.PostalCode,
	}

	return nil
}

func (s *Service) ProcessBillingAddress(
	ctx context.Context,
	req *grpc.ProcessBillingAddressRequest,
	rsp *grpc.ProcessBillingAddressResponse,
) error {
	var err error
	var zip *billing.ZipCode

	if req.Country == CountryCodeUSA {
		if req.Zip == "" {
			rsp.Status = pkg.ResponseStatusBadData
			rsp.Message = orderErrorCreatePaymentRequiredFieldUserZipNotFound

			return nil
		}

		zip, err = s.zipCode.getByZipAndCountry(req.Zip, req.Country)

		if err != nil {
			rsp.Status = pkg.ResponseStatusBadData
			rsp.Message = orderErrorZipCodeNotFound

			return nil
		}
	}

	order, err := s.getOrderByUuidToForm(req.OrderId)

	if err != nil {
		rsp.Status = pkg.ResponseStatusBadData
		rsp.Message = err.(*grpc.ResponseErrorMessage)

		return nil
	}

	order.BillingAddress = &billing.OrderBillingAddress{
		Country: req.Country,
	}

	if zip != nil {
		log.Println(zip)
		order.BillingAddress.PostalCode = zip.Zip
		order.BillingAddress.City = zip.City
		order.BillingAddress.State = zip.State.Code
	}

	restricted, err := s.applyCountryRestriction(order, req.Country)
	if err != nil {
		rsp.Status = pkg.ResponseStatusSystemError
		rsp.Message = orderErrorUnknown
		return nil
	}
	if restricted {
		rsp.Status = pkg.ResponseStatusForbidden
		rsp.Message = orderCountryPaymentRestrictedError
		return nil
	}

	err = s.ProcessOrderProducts(order)
	if err != nil {
		if pid := order.PrivateMetadata["PaylinkId"]; pid != "" {
			s.notifyPaylinkError(pid, err, req, order)
		}
		return err
	}

	processor := &OrderCreateRequestProcessor{Service: s}
	processor.processOrderVat(order)

	err = s.updateOrder(order)

	if err != nil {
		rsp.Status = pkg.ResponseStatusSystemError
		rsp.Message = err.(*grpc.ResponseErrorMessage)

		return nil
	}

	rsp.Status = pkg.ResponseStatusOk
	rsp.Item = &grpc.ProcessBillingAddressResponseItem{
		HasVat:      order.Tax.Amount > 0,
		Vat:         order.Tax.Amount,
		Amount:      tools.FormatAmount(order.PaymentMethodOutcomeAmount),
		TotalAmount: tools.FormatAmount(order.TotalPaymentAmount),
	}

	return nil
}

func (s *Service) saveRecurringCard(order *billing.Order, recurringId string) {
	req := &repo.SavedCardRequest{
		Token:      order.User.Id,
		ProjectId:  order.Project.Id,
		MerchantId: order.Project.MerchantId,
		MaskedPan:  order.PaymentMethodTxnParams[pkg.PaymentCreateFieldPan],
		CardHolder: order.PaymentMethodTxnParams[pkg.PaymentCreateFieldHolder],
		Expire: &entity.CardExpire{
			Month: order.PaymentRequisites[pkg.PaymentCreateFieldMonth],
			Year:  order.PaymentRequisites[pkg.PaymentCreateFieldYear],
		},
		RecurringId: recurringId,
	}

	_, err := s.rep.InsertSavedCard(context.TODO(), req)

	if err != nil {
		s.logError(
			"Call repository service to save recurring card failed",
			[]interface{}{
				"err", err.Error(),
				"request", req,
			},
		)
	} else {
		order.PaymentRequisites["saved"] = "1"
		err = s.updateOrder(order)
		if err != nil {
			zap.S().Errorf("Failed to update order after save recurruing card", "err", err.Error())
		}
	}
}

func (s *Service) updateOrder(order *billing.Order) error {

	ps := order.GetPublicStatus()

	zap.S().Debug("[updateOrder] updating order", "order_id", order.Id, "status", ps)

	originalOrder, _ := s.getOrderById(order.Id)

	statusChanged := false
	if originalOrder != nil {
		ops := originalOrder.GetPublicStatus()
		zap.S().Debug("[updateOrder] no original order status", "order_id", order.Id, "status", ops)
		statusChanged = ops != ps
	} else {
		zap.S().Debug("[updateOrder] no original order found", "order_id", order.Id)
	}

	err := s.db.Collection(collectionOrder).UpdateId(bson.ObjectIdHex(order.Id), order)

	if err != nil {
		s.logError(orderErrorUpdateOrderDataFailed, []interface{}{"error", err.Error(), "order", order})
		if err == mgo.ErrNotFound {
			return orderErrorNotFound
		}
		return orderErrorUnknown
	}

	zap.S().Debug("[updateOrder] updating order success", "order_id", order.Id, "status_changed", statusChanged)

	if statusChanged && ps != constant.OrderPublicStatusCreated && ps != constant.OrderPublicStatusPending {
		zap.S().Debug("[updateOrder] notify merchant", "order_id", order.Id)
		s.orderNotifyMerchant(order)
	}

	return nil
}

func (s *Service) orderNotifyMerchant(order *billing.Order) {
	zap.S().Debug("[orderNotifyMerchant] try to send notify merchant to rmq", "order_id", order.Id, "status", order.GetPublicStatus())

	err := s.broker.Publish(constant.PayOneTopicNotifyPaymentName, order, amqp.Table{"x-retry-count": int32(0)})
	if err != nil {
		zap.S().Debug("[orderNotifyMerchant] send notify merchant to rmq failed", "order_id", order.Id)
		s.logError(orderErrorPublishNotificationFailed, []interface{}{
			"err", err.Error(), "order", order, "topic", constant.PayOneTopicNotifyPaymentName,
		})
	} else {
		zap.S().Debug("[orderNotifyMerchant] send notify merchant to rmq failed", "order_id", order.Id)
	}
	order.SetNotificationStatus(order.GetPublicStatus(), err == nil)
	err = s.db.Collection(collectionOrder).UpdateId(bson.ObjectIdHex(order.Id), order)
	if err != nil {
		zap.S().Debug("[orderNotifyMerchant] notification status update failed", "order_id", order.Id)
		s.logError(orderErrorUpdateOrderDataFailed, []interface{}{"error", err.Error(), "order", order})
	} else {
		zap.S().Debug("[orderNotifyMerchant] notification status updated succesfully", "order_id", order.Id)
	}
}

func (s *Service) getOrderById(id string) (order *billing.Order, err error) {
	err = s.db.Collection(collectionOrder).FindId(bson.ObjectIdHex(id)).One(&order)

	if err != nil && err != mgo.ErrNotFound {
		zap.S().Errorf("Order not found in payment create process", "err", err.Error(), "order_id", id)
	}

	if order == nil {
		return order, orderErrorNotFound
	}

	return
}

func (s *Service) getOrderByUuid(uuid string) (order *billing.Order, err error) {
	err = s.db.Collection(collectionOrder).Find(bson.M{"uuid": uuid}).One(&order)

	if err != nil && err != mgo.ErrNotFound {
		zap.S().Errorf("Order not found in payment create process", "err", err.Error(), "uuid", uuid)
	}

	if order == nil {
		return order, orderErrorNotFound
	}

	return
}

func (s *Service) getOrderByUuidToForm(uuid string) (*billing.Order, error) {
	order, err := s.getOrderByUuid(uuid)

	if err != nil {
		return nil, orderErrorNotFound
	}

	if order.HasEndedStatus() == true {
		return nil, orderErrorOrderAlreadyComplete
	}

	if order.FormInputTimeIsEnded() == true {
		return nil, orderErrorFormInputTimeExpired
	}

	return order, nil
}

func (s *Service) getBinData(pan string) (data *BinData) {
	if len(pan) < 6 {
		zap.S().Errorf("Incorrect PAN to get BIN data", "pan", pan)
		return
	}

	i, err := strconv.ParseInt(pan[:6], 10, 32)

	if err != nil {
		zap.S().Errorf("Parse PAN to int failed", "error", err.Error(), "pan", pan)
		return
	}

	err = s.db.Collection(collectionBinData).Find(bson.M{"card_bin": int32(i)}).One(&data)

	if err != nil {
		zap.S().Errorf("Query to get bank card BIN data failed", "error", err.Error(), "pan", pan)
		return
	}

	return
}

func (v *OrderCreateRequestProcessor) prepareOrder() (*billing.Order, error) {
	id := bson.NewObjectId().Hex()
	amount := tools.FormatAmount(v.checked.amount)
	merAccAmount := amount
	merchantPayoutCurrency := v.checked.merchant.GetPayoutCurrency()

	if (v.request.UrlVerify != "" || v.request.UrlNotify != "") && v.checked.project.AllowDynamicNotifyUrls == false {
		return nil, orderErrorDynamicNotifyUrlsNotAllowed
	}

	if (v.request.UrlSuccess != "" || v.request.UrlFail != "") && v.checked.project.AllowDynamicRedirectUrls == false {
		return nil, orderErrorDynamicRedirectUrlsNotAllowed
	}

	if merchantPayoutCurrency != nil && v.checked.currency.CodeInt != merchantPayoutCurrency.CodeInt {
		amnt, err := v.currencyRate.Convert(v.checked.currency.CodeInt, merchantPayoutCurrency.CodeInt, amount)

		if err != nil {
			return nil, err
		}

		merAccAmount = amnt
	}

	order := &billing.Order{
		Id: id,
		Project: &billing.ProjectOrder{
			Id:                v.checked.project.Id,
			Name:              v.checked.project.Name,
			UrlSuccess:        v.checked.project.UrlRedirectSuccess,
			UrlFail:           v.checked.project.UrlRedirectFail,
			SendNotifyEmail:   v.checked.project.SendNotifyEmail,
			NotifyEmails:      v.checked.project.NotifyEmails,
			SecretKey:         v.checked.project.SecretKey,
			UrlCheckAccount:   v.checked.project.UrlCheckAccount,
			UrlProcessPayment: v.checked.project.UrlProcessPayment,
			CallbackProtocol:  v.checked.project.CallbackProtocol,
			MerchantId:        v.checked.merchant.Id,
			Status:            v.checked.project.Status,
		},
		Description:                        fmt.Sprintf(orderDefaultDescription, id),
		ProjectOrderId:                     v.request.OrderId,
		ProjectAccount:                     v.request.Account,
		ProjectIncomeAmount:                amount,
		ProjectIncomeCurrency:              v.checked.currency,
		ProjectOutcomeAmount:               amount,
		ProjectOutcomeCurrency:             v.checked.currency,
		ProjectParams:                      v.request.Other,
		PrivateStatus:                      constant.OrderStatusNew,
		CreatedAt:                          ptypes.TimestampNow(),
		IsJsonRequest:                      v.request.IsJson,
		AmountInMerchantAccountingCurrency: merAccAmount,
		PaymentMethodOutcomeAmount:         amount,
		PaymentMethodOutcomeCurrency:       v.checked.currency,
		PaymentMethodIncomeAmount:          amount,
		PaymentMethodIncomeCurrency:        v.checked.currency,

		Uuid:            uuid.New().String(),
		User:            v.checked.user,
		OrderAmount:     amount,
		Currency:        v.checked.currency.CodeA3,
		Products:        v.checked.products,
		Items:           v.checked.items,
		Metadata:        v.checked.metadata,
		PrivateMetadata: v.checked.privateMetadata,
		Issuer: &billing.OrderIssuer{
			Url:      v.request.IssuerUrl,
			Embedded: v.request.IsEmbedded,
		},
		CountryRestriction: &billing.CountryRestriction{
			IsoCodeA2:       "",
			PaymentsAllowed: true,
			ChangeAllowed:   true,
		},
	}

	if order.User == nil {
		order.User = &billing.OrderUser{
			Object: pkg.ObjectTypeUser,
		}
	} else {
		if order.User.Address != nil {
			v.processOrderVat(order)

			restricted, err := v.applyCountryRestriction(order, order.GetCountry())
			if err != nil {
				return nil, err
			}
			if restricted {
				return nil, orderCountryPaymentRestrictedError
			}
		}
	}

	if v.request.Description != "" {
		order.Description = v.request.Description
	}

	if v.request.UrlSuccess != "" {
		order.Project.UrlSuccess = v.request.UrlSuccess
	}

	if v.request.UrlFail != "" {
		order.Project.UrlFail = v.request.UrlFail
	}

	if v.checked.paymentMethod != nil {
		ps, err := v.paymentSystem.GetById(v.checked.paymentMethod.PaymentSystemId)
		if err != nil {
			return nil, err
		}

		settings, err := v.paymentMethod.GetPaymentSettings(v.checked.paymentMethod, v.checked.merchant, v.checked.project)
		if err != nil {
			return nil, err
		}

		order.PaymentMethod = &billing.PaymentMethodOrder{
			Id:              v.checked.paymentMethod.Id,
			Name:            v.checked.paymentMethod.Name,
			Params:          settings,
			PaymentSystemId: ps.Id,
			Group:           v.checked.paymentMethod.Group,
		}

		if err := v.processOrderCommissions(order); err != nil {
			return nil, err
		}
	}

	order.ExpireDateToFormInput, _ = ptypes.TimestampProto(time.Now().Add(time.Minute * defaultExpireDateToFormInput))

	return order, nil
}

func (v *OrderCreateRequestProcessor) processProject() error {
	project, err := v.project.GetById(v.request.ProjectId)

	if err != nil {
		zap.S().Errorw("Order create get project error", "err", err, "request", v.request)
		return orderErrorProjectNotFound
	}

	if project.IsDeleted() == true {
		return orderErrorProjectInactive
	}

	merchant, err := v.merchant.GetById(project.MerchantId)
	if err != nil {
		return orderErrorProjectMerchantNotFound
	}

	if merchant.IsDeleted() == true {
		return orderErrorProjectMerchantInactive
	}

	v.checked.project = project
	v.checked.merchant = merchant

	return nil
}

func (v *OrderCreateRequestProcessor) processCurrency() error {
	currency, err := v.currency.GetByCodeA3(v.request.Currency)

	if err != nil {
		zap.S().Errorw("Order create get currency error", "err", err, "request", v.request)
		return orderErrorCurrencyNotFound
	}

	v.checked.currency = currency

	return nil
}

func (v *OrderCreateRequestProcessor) processAmount() {
	v.checked.amount = v.request.Amount
}

func (v *OrderCreateRequestProcessor) processMetadata() {
	v.checked.metadata = v.request.Metadata
}

func (v *OrderCreateRequestProcessor) processPrivateMetadata() {
	v.checked.privateMetadata = v.request.PrivateMetadata
}

func (v *OrderCreateRequestProcessor) processPayerIp() error {
	rsp, err := v.geo.GetIpData(context.TODO(), &proto.GeoIpDataRequest{IP: v.checked.user.Ip})

	if err != nil {
		zap.S().Errorw("Order create get payer data error", "err", err, "ip", v.checked.user.Ip)
		return orderErrorPayerRegionUnknown
	}

	if v.checked.user.Address == nil {
		v.checked.user.Address = &billing.OrderBillingAddress{}
	}

	if v.checked.user.Address.Country == "" {
		v.checked.user.Address.Country = rsp.Country.IsoCode
	}

	if v.checked.user.Address.City == "" {
		v.checked.user.Address.City = rsp.City.Names["en"]
	}

	if v.checked.user.Address.PostalCode == "" && rsp.Postal != nil {
		v.checked.user.Address.PostalCode = rsp.Postal.Code
	}

	if v.checked.user.Address.State == "" && len(rsp.Subdivisions) > 0 {
		v.checked.user.Address.State = rsp.Subdivisions[0].IsoCode
	}

	return nil
}

func (v *OrderCreateRequestProcessor) processPaylinkProducts() error {
	if len(v.request.Products) == 0 {
		return nil
	}

	orderProducts, err := v.GetOrderProducts(v.checked.project.Id, v.request.Products)
	if err != nil {
		return err
	}

	pid := v.request.PrivateMetadata["PaylinkId"]

	logInfo := "[processPaylinkProducts] %s"

	currency := v.accountingCurrency
	zap.S().Infow(fmt.Sprintf(logInfo, "accountingCurrency"), "currency", currency.CodeA3, "paylink", pid)

	merchantPayoutCurrency := v.checked.merchant.GetPayoutCurrency()

	if merchantPayoutCurrency != nil {
		currency = merchantPayoutCurrency
		zap.S().Infow(fmt.Sprintf(logInfo, "merchant payout currency"), "currency", currency.CodeA3, "paylink", pid)
	} else {
		zap.S().Infow(fmt.Sprintf(logInfo, "no merchant payout currency set"), "paylink", pid)
	}

	zap.S().Infow(fmt.Sprintf(logInfo, "use currency"), "currency", currency.CodeA3, "paylink", pid)

	amount, err := v.GetOrderProductsAmount(orderProducts, currency.CodeA3)
	if err != nil {
		return err
	}

	items, err := v.GetOrderProductsItems(orderProducts, DefaultLanguage, currency.CodeA3)
	if err != nil {
		return err
	}

	v.checked.products = v.request.Products
	v.checked.currency = currency
	v.checked.amount = amount
	v.checked.items = items

	return nil
}

func (v *OrderCreateRequestProcessor) processProjectOrderId() error {
	var order *billing.Order

	filter := bson.M{
		"project._id":      bson.ObjectIdHex(v.checked.project.Id),
		"project_order_id": v.request.OrderId,
	}

	err := v.db.Collection(collectionOrder).Find(filter).One(&order)

	if err != nil && err != mgo.ErrNotFound {
		zap.S().Errorw("Order create check project order id unique", "err", err, "filter", filter)
		return orderErrorCanNotCreate
	}

	if order != nil {
		return orderErrorProjectOrderIdIsDuplicate
	}

	return nil
}

func (v *OrderCreateRequestProcessor) processPaymentMethod(pm *billing.PaymentMethod) error {
	if pm.IsActive == false {
		return orderErrorPaymentMethodInactive
	}

	if _, err := v.paymentSystem.GetById(pm.PaymentSystemId); err != nil {
		return orderErrorPaymentSystemInactive
	}

	if _, err := v.paymentMethod.GetPaymentSettings(pm, v.checked.merchant, v.checked.project); err != nil {
		return orderErrorPaymentMethodEmptySettings
	}

	v.checked.paymentMethod = pm

	return nil
}

func (v *OrderCreateRequestProcessor) processLimitAmounts() (err error) {
	amount := v.checked.amount

	if v.checked.project.LimitsCurrency != "" && v.checked.project.LimitsCurrency != v.checked.currency.CodeA3 {
		currency, err := v.currency.GetByCodeA3(v.checked.project.LimitsCurrency)

		if err != nil {
			return err
		}

		amount, err = v.currencyRate.Convert(v.checked.currency.CodeInt, currency.CodeInt, amount)

		if err != nil {
			return err
		}
	}

	if amount < v.checked.project.MinPaymentAmount {
		return orderErrorAmountLowerThanMinAllowed
	}

	if v.checked.project.MaxPaymentAmount > 0 && amount > v.checked.project.MaxPaymentAmount {
		return orderErrorAmountGreaterThanMaxAllowed
	}

	if v.checked.paymentMethod != nil {
		if v.request.Amount < v.checked.paymentMethod.MinPaymentAmount {
			return orderErrorAmountLowerThanMinAllowedPaymentMethod
		}

		if v.checked.paymentMethod.MaxPaymentAmount > 0 && v.request.Amount > v.checked.paymentMethod.MaxPaymentAmount {
			return orderErrorAmountGreaterThanMaxAllowedPaymentMethod
		}
	}

	return
}

func (v *OrderCreateRequestProcessor) processSignature() error {
	var hashString string

	if v.request.IsJson == false {
		var keys []string
		var elements []string

		for k := range v.request.RawParams {
			keys = append(keys, k)
		}

		sort.Strings(keys)

		for _, k := range keys {
			value := k + "=" + v.request.RawParams[k]
			elements = append(elements, value)
		}

		hashString = strings.Join(elements, "") + v.checked.project.SecretKey
	} else {
		hashString = v.request.RawBody + v.checked.project.SecretKey
	}

	h := sha512.New()
	h.Write([]byte(hashString))

	if hex.EncodeToString(h.Sum(nil)) != v.request.Signature {
		return orderErrorSignatureInvalid
	}

	return nil
}

// Calculate VAT for order
func (v *OrderCreateRequestProcessor) processOrderVat(order *billing.Order) {
	order.TotalPaymentAmount = order.PaymentMethodOutcomeAmount

	order.Tax = &billing.OrderTax{
		Type:     taxTypeVat,
		Currency: order.PaymentMethodOutcomeCurrency.CodeA3,
	}
	req := &tax_service.GetRateRequest{
		IpData: &tax_service.GeoIdentity{
			Country: order.User.Address.Country,
			City:    order.User.Address.City,
		},
		UserData: &tax_service.GeoIdentity{},
	}

	if order.BillingAddress != nil {
		req.UserData.Country = order.BillingAddress.Country
		req.UserData.City = order.BillingAddress.City
		req.UserData.State = order.BillingAddress.State
	}

	if order.User.Address.Country == CountryCodeUSA {
		order.Tax.Type = taxTypeSalesTax

		req.IpData.Zip = order.User.Address.PostalCode
		req.IpData.State = order.User.Address.State

		if order.BillingAddress != nil {
			req.UserData.Zip = order.BillingAddress.PostalCode
		}
	}

	rsp, err := v.tax.GetRate(context.TODO(), req)

	if err != nil {
		v.logError("Tax service return error", []interface{}{"error", err.Error(), "request", req})
		return
	}

	if order.BillingAddress != nil {
		req.UserData.State = rsp.Rate.State
	}

	order.Tax.Rate = tools.FormatAmount(float64(rsp.Rate.Rate))
	order.Tax.Amount = tools.FormatAmount(order.PaymentMethodOutcomeAmount * float64(rsp.Rate.Rate))
	order.TotalPaymentAmount = tools.FormatAmount(order.TotalPaymentAmount + float64(order.Tax.Amount))

	return
}

// Calculate all possible commissions for order, i.e. payment system fee amount, PSP (P1) fee amount,
// commission shifted from project to user and VAT
func (v *OrderCreateRequestProcessor) processOrderCommissions(o *billing.Order) error {
	merchant, _ := v.merchant.GetById(o.Project.MerchantId)

	mAccCur := merchant.GetPayoutCurrency()
	pmOutCur := o.PaymentMethodOutcomeCurrency.CodeInt
	amount := float64(0)

	// calculate commissions to selected payment method
	commission, err := v.Service.commission.CalculatePmCommission(o.Project.Id, o.PaymentMethod.Id, o.PaymentMethodOutcomeAmount)

	if err != nil {
		return orderErrorUnknown
	}

	// save information about payment system commission
	o.PaymentSystemFeeAmount = &billing.OrderFeePaymentSystem{
		AmountPaymentMethodCurrency: tools.FormatAmount(commission),
	}

	ps, err := v.paymentSystem.GetById(o.PaymentMethod.PaymentSystemId)
	if err != nil {
		return err
	}

	// convert payment system amount of fee to accounting currency of payment system
	amount, err = v.Service.currencyRate.Convert(pmOutCur, ps.AccountingCurrency.CodeInt, commission)

	if err != nil {
		zap.S().Errorw("currency convert error", "from", pmOutCur, "to", ps.AccountingCurrency.CodeInt, "amount", commission)
		return orderErrorCurrencyRateNotFound
	}

	o.PaymentSystemFeeAmount.AmountPaymentSystemCurrency = amount

	if mAccCur != nil {
		// convert payment system amount of fee to accounting currency of merchant
		amount, _ = v.Service.currencyRate.Convert(pmOutCur, mAccCur.CodeInt, commission)
		o.PaymentSystemFeeAmount.AmountMerchantCurrency = amount
	}

	return nil
}

func (v *OrderCreateRequestProcessor) processCustomerToken() error {
	token, err := v.getTokenBy(v.request.Token)

	if err != nil {
		return err
	}

	customer, err := v.getCustomerById(token.CustomerId)

	if err != nil {
		return err
	}

	v.request.ProjectId = token.Settings.ProjectId
	v.request.Description = token.Settings.Description
	v.request.Amount = token.Settings.Amount
	v.request.Currency = token.Settings.Currency
	v.request.Products = token.Settings.ProductsIds
	v.request.Metadata = token.Settings.Metadata
	v.request.PaymentMethod = token.Settings.PaymentMethod

	if token.Settings.ReturnUrl != nil {
		v.request.UrlSuccess = token.Settings.ReturnUrl.Success
		v.request.UrlFail = token.Settings.ReturnUrl.Fail
	}

	v.checked.user = &billing.OrderUser{
		ExternalId: token.User.Id,
		Address:    token.User.Address,
		Metadata:   token.User.Metadata,
	}

	if token.User.Name != nil {
		v.checked.user.Name = token.User.Name.Value
	}

	if token.User.Email != nil {
		v.checked.user.Email = token.User.Email.Value
		v.checked.user.EmailVerified = token.User.Email.Verified
	}

	if token.User.Phone != nil {
		v.checked.user.Phone = token.User.Phone.Value
		v.checked.user.PhoneVerified = token.User.Phone.Verified
	}

	if token.User.Ip != nil {
		v.checked.user.Ip = token.User.Ip.Value
	}

	if token.User.Locale != nil {
		v.checked.user.Locale = token.User.Locale.Value
	}

	v.checked.user.Id = customer.Id
	v.checked.user.Object = pkg.ObjectTypeUser
	v.checked.user.TechEmail = customer.TechEmail

	return nil
}

func (v *OrderCreateRequestProcessor) processUserData() (err error) {
	customer := new(billing.Customer)
	tokenReq := v.transformOrderUser2TokenRequest(v.request.User)

	if v.request.Token == "" {
		customer, _ = v.findCustomer(tokenReq, v.checked.project)
	}

	if customer != nil {
		customer, err = v.updateCustomer(tokenReq, v.checked.project, customer)
	} else {
		customer, err = v.createCustomer(tokenReq, v.checked.project)
	}

	if err != nil {
		return err
	}

	v.checked.user = v.request.User
	v.checked.user.Id = customer.Id
	v.checked.user.Object = pkg.ObjectTypeUser
	v.checked.user.TechEmail = customer.TechEmail

	return
}

// GetById payment methods of project for rendering in payment form
func (v *PaymentFormProcessor) processRenderFormPaymentMethods() ([]*billing.PaymentFormPaymentMethod, error) {
	var projectPms []*billing.PaymentFormPaymentMethod

	project, err := v.service.project.GetById(v.order.Project.Id)
	if err != nil {
		return projectPms, orderErrorProjectNotFound
	}

	pmg, err := v.service.paymentMethod.Groups()
	if err != nil {
		return nil, err
	}
	for _, val := range pmg {
		pm, ok := val[v.order.PaymentMethodOutcomeCurrency.CodeInt]

		if !ok || pm.IsActive == false {
			continue
		}

		if ps, err := v.service.paymentSystem.GetById(pm.PaymentSystemId); err != nil || ps.IsActive == false {
			continue
		}

		if v.order.OrderAmount < pm.MinPaymentAmount ||
			(pm.MaxPaymentAmount > 0 && v.order.OrderAmount > pm.MaxPaymentAmount) {
			continue
		}

		if project.IsProduction() == true {
			mpm, err := v.service.merchant.GetPaymentMethod(v.order.Project.MerchantId, pm.Id)

			if err != nil {
				continue
			}

			if mpm.Integration == nil || mpm.Integration.Integrated == false {
				continue
			}
		}

		formPm := &billing.PaymentFormPaymentMethod{
			Id:            pm.Id,
			Name:          pm.Name,
			Type:          pm.Type,
			Group:         pm.Group,
			AccountRegexp: pm.AccountRegexp,
		}

		err := v.processPaymentMethodsData(formPm)

		if err != nil {
			zap.S().Errorw(
				"Process payment method data failed",
				"error", err,
				"order_id", v.order.Id,
			)
			continue
		}

		projectPms = append(projectPms, formPm)
	}

	if len(projectPms) <= 0 {
		return projectPms, orderErrorPaymentMethodNotAllowed
	}

	return projectPms, nil
}

func (v *PaymentFormProcessor) processPaymentMethodsData(pm *billing.PaymentFormPaymentMethod) error {
	pm.HasSavedCards = false

	if pm.IsBankCard() == true {
		req := &repo.SavedCardRequest{Token: v.order.User.Id}
		rsp, err := v.service.rep.FindSavedCards(context.TODO(), req)

		if err != nil {
			zap.S().Errorw(
				"Get saved cards from repository failed",
				"error", err,
				"token", v.order.User.Id,
				"project_id", v.order.Project.Id,
				"order_id", v.order.Id,
			)
		} else {
			pm.HasSavedCards = len(rsp.SavedCards) > 0
			pm.SavedCards = []*billing.SavedCard{}

			for _, v := range rsp.SavedCards {
				d := &billing.SavedCard{
					Id:         v.Id,
					Pan:        v.MaskedPan,
					CardHolder: v.CardHolder,
					Expire:     &billing.CardExpire{Month: v.Expire.Month, Year: v.Expire.Year},
				}

				pm.SavedCards = append(pm.SavedCards, d)
			}

		}
	}

	return nil
}

// Validate data received from payment form and write validated data to order
func (v *PaymentCreateProcessor) processPaymentFormData() error {
	if _, ok := v.data[pkg.PaymentCreateFieldOrderId]; !ok ||
		v.data[pkg.PaymentCreateFieldOrderId] == "" {
		return orderErrorCreatePaymentRequiredFieldIdNotFound
	}

	if _, ok := v.data[pkg.PaymentCreateFieldPaymentMethodId]; !ok ||
		v.data[pkg.PaymentCreateFieldPaymentMethodId] == "" {
		return orderErrorCreatePaymentRequiredFieldPaymentMethodNotFound
	}

	if _, ok := v.data[pkg.PaymentCreateFieldEmail]; !ok ||
		v.data[pkg.PaymentCreateFieldEmail] == "" {
		return orderErrorCreatePaymentRequiredFieldEmailNotFound
	}

	order, err := v.service.getOrderByUuidToForm(v.data[pkg.PaymentCreateFieldOrderId])

	if err != nil {
		return err
	}

	if order.UserAddressDataRequired == true {
		country, ok := v.data[pkg.PaymentCreateFieldUserCountry]

		if !ok || country == "" {
			return orderErrorCreatePaymentRequiredFieldUserCountryNotFound
		}

		if country == CountryCodeUSA {
			zip, ok := v.data[pkg.PaymentCreateFieldUserZip]

			if !ok || zip == "" {
				return orderErrorCreatePaymentRequiredFieldUserZipNotFound
			}

			zipData, err := v.service.zipCode.getByZipAndCountry(zip, country)

			if err != nil {
				return orderErrorZipCodeNotFound
			}

			v.data[pkg.PaymentCreateFieldUserCity] = zipData.City
			v.data[pkg.PaymentCreateFieldUserState] = zipData.State.Code
		}
	}

	processor := &OrderCreateRequestProcessor{
		Service: v.service,
		request: &billing.OrderCreateRequest{
			ProjectId: order.Project.Id,
			Amount:    order.ProjectIncomeAmount,
		},
		checked: &orderCreateRequestProcessorChecked{
			currency: order.ProjectIncomeCurrency,
			amount:   order.ProjectIncomeAmount,
		},
	}

	if err := processor.processProject(); err != nil {
		return err
	}

	pm, err := v.service.paymentMethod.GetById(v.data[pkg.PaymentCreateFieldPaymentMethodId])
	if err != nil {
		return orderErrorPaymentMethodNotFound
	}

	if err = processor.processPaymentMethod(pm); err != nil {
		return err.(*grpc.ResponseErrorMessage)
	}

	if err := processor.processLimitAmounts(); err != nil {
		return err.(*grpc.ResponseErrorMessage)
	}

	if order.User.Ip != v.ip {
		order.User.Ip = v.ip
	}

	updCustomerReq := &grpc.TokenRequest{User: &billing.TokenUser{}}

	if val, ok := v.data[pkg.PaymentCreateFieldEmail]; ok {
		order.User.Email = val
		updCustomerReq.User.Email = &billing.TokenUserEmailValue{Value: val}
	}

	order.PaymentRequisites = make(map[string]string)

	if order.UserAddressDataRequired == true {
		if order.BillingAddress == nil {
			order.BillingAddress = &billing.OrderBillingAddress{}
		}

		if order.BillingAddress.Country != v.data[pkg.PaymentCreateFieldUserCountry] {
			order.BillingAddress.Country = v.data[pkg.PaymentCreateFieldUserCountry]
		}

		if order.BillingAddress.Country == CountryCodeUSA {
			if order.BillingAddress.City != v.data[pkg.PaymentCreateFieldUserCity] {
				order.BillingAddress.City = v.data[pkg.PaymentCreateFieldUserCity]
			}

			if order.BillingAddress.PostalCode != v.data[pkg.PaymentCreateFieldUserZip] {
				order.BillingAddress.PostalCode = v.data[pkg.PaymentCreateFieldUserZip]
			}

			if order.BillingAddress.State != v.data[pkg.PaymentCreateFieldUserState] {
				order.BillingAddress.State = v.data[pkg.PaymentCreateFieldUserState]
			}
		}

		processor.processOrderVat(order)
		updCustomerReq.User.Address = order.BillingAddress
	}

	restricted, err := v.service.applyCountryRestriction(order, order.GetCountry())
	if err != nil {
		return orderErrorUnknown
	}
	if restricted {
		return orderCountryPaymentRestrictedError
	}

	if order.User.IsIdentified() == true {
		customer, err := v.service.updateCustomerFromRequest(order, updCustomerReq, v.ip, v.acceptLanguage, v.userAgent)

		if err != nil {
			v.service.logError("Update customer data by request failed", []interface{}{"error", err.Error(), "data", updCustomerReq})
		} else {
			if customer.Locale != order.User.Locale {
				order.User.Locale = customer.Locale
			}
		}
	}

	delete(v.data, pkg.PaymentCreateFieldOrderId)
	delete(v.data, pkg.PaymentCreateFieldPaymentMethodId)
	delete(v.data, pkg.PaymentCreateFieldEmail)

	if processor.checked.paymentMethod.IsBankCard() == true {
		if id, ok := v.data[pkg.PaymentCreateFieldStoredCardId]; ok {
			storedCard, err := v.service.rep.FindSavedCardById(context.TODO(), &repo.FindByStringValue{Value: id})

			if err != nil {
				v.service.logError("Get data about stored card failed", []interface{}{"err", err.Error(), "id", id})
			}

			if storedCard == nil {
				v.service.logError("Get data about stored card failed", []interface{}{"id", id})
				return orderGetSavedCardError
			}

			if storedCard.Token != order.User.Id {
				v.service.logError("Alarm: user try use not own bank card for payment", []interface{}{"user_id", order.User.Id, "card_id", id})
				return orderErrorRecurringCardNotOwnToUser
			}

			order.PaymentRequisites[pkg.PaymentCreateFieldPan] = storedCard.MaskedPan
			order.PaymentRequisites[pkg.PaymentCreateFieldMonth] = storedCard.Expire.Month
			order.PaymentRequisites[pkg.PaymentCreateFieldYear] = storedCard.Expire.Year
			order.PaymentRequisites[pkg.PaymentCreateFieldHolder] = storedCard.CardHolder
			order.PaymentRequisites[pkg.PaymentCreateFieldRecurringId] = storedCard.RecurringId
		} else {
			validator := &bankCardValidator{
				Pan:    v.data[pkg.PaymentCreateFieldPan],
				Cvv:    v.data[pkg.PaymentCreateFieldCvv],
				Month:  v.data[pkg.PaymentCreateFieldMonth],
				Year:   v.data[pkg.PaymentCreateFieldYear],
				Holder: v.data[pkg.PaymentCreateFieldHolder],
			}

			if err := validator.Validate(); err != nil {
				return newBillingServerErrorMsg(orderErrorValidationFailed.Code, orderErrorValidationFailed.Message, err.Error())
			}

			order.PaymentRequisites[pkg.PaymentCreateFieldPan] = tools.MaskBankCardNumber(v.data[pkg.PaymentCreateFieldPan])
			order.PaymentRequisites[pkg.PaymentCreateFieldMonth] = v.data[pkg.PaymentCreateFieldMonth]

			if len(v.data[pkg.PaymentCreateFieldYear]) < 3 {
				v.data[pkg.PaymentCreateFieldYear] = strconv.Itoa(time.Now().UTC().Year())[:2] + v.data[pkg.PaymentCreateFieldYear]
			}

			order.PaymentRequisites[pkg.PaymentCreateFieldYear] = v.data[pkg.PaymentCreateFieldYear]
		}

		bin := v.service.getBinData(order.PaymentRequisites[pkg.PaymentCreateFieldPan])

		if bin != nil {
			order.PaymentRequisites[pkg.PaymentCreateBankCardFieldBrand] = bin.CardBrand
			order.PaymentRequisites[pkg.PaymentCreateBankCardFieldType] = bin.CardType
			order.PaymentRequisites[pkg.PaymentCreateBankCardFieldCategory] = bin.CardCategory
			order.PaymentRequisites[pkg.PaymentCreateBankCardFieldIssuerName] = bin.BankName
			order.PaymentRequisites[pkg.PaymentCreateBankCardFieldIssuerCountry] = bin.BankCountryName
		}
	} else {
		account := ""

		if acc, ok := v.data[pkg.PaymentCreateFieldEWallet]; ok {
			account = acc
		}

		if acc, ok := v.data[pkg.PaymentCreateFieldCrypto]; ok {
			account = acc
		}

		if account == "" {
			return paymentSystemErrorEWalletIdentifierIsInvalid
		}

		order.PaymentRequisites = v.data
	}

	v.checked.project = processor.checked.project
	v.checked.paymentMethod = processor.checked.paymentMethod
	v.checked.order = order

	if order.ProjectAccount == "" {
		order.ProjectAccount = order.User.Email
	}

	return nil
}

func (v *PaymentCreateProcessor) processPaymentAmounts() (err error) {
	order := v.checked.order

	order.ProjectOutcomeAmount, err = v.service.currencyRate.Convert(
		order.PaymentMethodIncomeCurrency.CodeInt,
		order.ProjectOutcomeCurrency.CodeInt,
		order.PaymentMethodOutcomeAmount,
	)

	if err != nil {
		v.service.logError(
			"Convert to project outcome currency failed",
			[]interface{}{
				"error", err.Error(),
				"from", order.PaymentMethodIncomeCurrency.CodeInt,
				"to", order.ProjectOutcomeCurrency.CodeInt,
				"order_id", order.Id,
			},
		)

		return
	}

	order.AmountInPspAccountingCurrency, err = v.service.currencyRate.Convert(
		order.PaymentMethodIncomeCurrency.CodeInt,
		v.service.accountingCurrency.CodeInt,
		order.PaymentMethodOutcomeAmount,
	)

	if err != nil {
		v.service.logError(
			"Convert to PSP accounting currency failed",
			[]interface{}{
				"error", err.Error(),
				"from", order.PaymentMethodIncomeCurrency.CodeInt,
				"to", v.service.accountingCurrency.CodeInt,
				"order_id", order.Id,
			},
		)

		return
	}

	merchant, _ := v.service.merchant.GetById(order.Project.MerchantId)
	merchantPayoutCurrency := merchant.GetPayoutCurrency()

	if merchantPayoutCurrency != nil {
		order.AmountOutMerchantAccountingCurrency, err = v.service.currencyRate.Convert(
			order.PaymentMethodIncomeCurrency.CodeInt,
			merchantPayoutCurrency.CodeInt,
			order.PaymentMethodOutcomeAmount,
		)

		if err != nil {
			v.service.logError(
				"Convert to merchant accounting currency failed",
				[]interface{}{
					"error", err.Error(),
					"from", order.PaymentMethodIncomeCurrency.CodeInt,
					"to", merchantPayoutCurrency.CodeInt,
					"order_id", order.Id,
				},
			)

			return
		}
	}

	ps, err := v.service.paymentSystem.GetById(order.PaymentMethod.PaymentSystemId)
	if err != nil {
		v.service.logError(
			"Resolve payment system failed",
			[]interface{}{
				"error", err.Error(),
				"from", order.PaymentMethodIncomeCurrency.CodeInt,
				"ps", order.PaymentMethod.PaymentSystemId,
				"order_id", order.Id,
			},
		)

		return
	}
	to := ps.AccountingCurrency.CodeInt

	order.AmountInPaymentSystemAccountingCurrency, err = v.service.currencyRate.Convert(
		order.PaymentMethodIncomeCurrency.CodeInt,
		to,
		order.PaymentMethodOutcomeAmount,
	)

	if err != nil {
		v.service.logError(
			"Convert to payment system accounting currency failed",
			[]interface{}{
				"error", err.Error(),
				"from", order.PaymentMethodIncomeCurrency.CodeInt,
				"to", to,
				"order_id", order.Id,
			},
		)
	}

	return
}

func (s *Service) GetOrderProducts(projectId string, productIds []string) ([]*grpc.Product, error) {
	if len(productIds) == 0 {
		return nil, orderErrorProductsEmpty
	}

	result := grpc.ListProductsResponse{}

	err := s.GetProductsForOrder(context.TODO(), &grpc.GetProductsForOrderRequest{
		ProjectId: projectId,
		Ids:       productIds,
	}, &result)

	if err != nil {
		return nil, orderErrorUnknown
	}

	if result.Total != int32(len(productIds)) {
		return nil, orderErrorProductsInvalid
	}

	return result.Products, nil
}

func (s *Service) GetOrderProductsAmount(products []*grpc.Product, currency string) (float64, error) {
	if len(products) == 0 {
		return 0, orderErrorProductsEmpty
	}

	sum := float64(0)

	for _, p := range products {
		amount, err := p.GetPriceInCurrency(currency)

		if err != nil {
			return 0, orderErrorNoProductsCommonCurrency
		}

		sum += amount
	}

	totalAmount := float64(tools.FormatAmount(sum))

	return totalAmount, nil
}

func (s *Service) GetOrderProductsItems(products []*grpc.Product, language string, currency string) ([]*billing.OrderItem, error) {
	var result []*billing.OrderItem

	if len(products) == 0 {
		return nil, orderErrorProductsEmpty
	}

	isDefaultLanguage := language == DefaultLanguage

	for _, p := range products {
		var (
			amount      float64
			name        string
			description string
			err         error
		)

		amount, err = p.GetPriceInCurrency(currency)
		if err != nil {
			return nil, orderErrorProductsPrice
		}

		name, err = p.GetLocalizedName(language)
		if err != nil {
			if isDefaultLanguage {
				return nil, orderErrorNoNameInRequiredLanguage
			}
			name, err = p.GetLocalizedName(DefaultLanguage)
			if err != nil {
				return nil, orderErrorNoNameInDefaultLanguage
			}
		}

		description, err = p.GetLocalizedDescription(language)
		if err != nil {
			if isDefaultLanguage {
				return nil, orderErrorNoDescriptionInRequiredLanguage
			}
			description, err = p.GetLocalizedDescription(DefaultLanguage)
			if err != nil {
				return nil, orderErrorNoDescriptionInDefaultLanguage
			}
		}

		item := &billing.OrderItem{
			Id:          p.Id,
			Object:      p.Object,
			Sku:         p.Sku,
			Name:        name,
			Description: description,
			CreatedAt:   p.CreatedAt,
			UpdatedAt:   p.UpdatedAt,
			Images:      p.Images,
			Url:         p.Url,
			Metadata:    p.Metadata,
			Amount:      amount,
			Currency:    currency,
		}
		result = append(result, item)
	}

	return result, nil
}

func (s *Service) ProcessOrderProducts(order *billing.Order) error {
	project, err := s.project.GetById(order.Project.Id)
	if err != nil {
		return orderErrorProjectNotFound
	}
	if project.IsDeleted() == true {
		return orderErrorProjectInactive
	}

	if project.IsProductsCheckout == false {
		return nil
	}

	orderProducts, err := s.GetOrderProducts(project.Id, order.Products)
	if err != nil {
		return err
	}

	var (
		country       string
		currency      *billing.Currency
		itemsCurrency string
		locale        string
		logInfo       = "[ProcessOrderProducts] %s"
	)

	if order.BillingAddress != nil && order.BillingAddress.Country != "" {
		country = order.BillingAddress.Country
	} else if order.User.Address != nil && order.User.Address.Country != "" {
		country = order.User.Address.Country
	}

	defaultCurrency := s.accountingCurrency
	zap.S().Infow(fmt.Sprintf(logInfo, "accountingCurrency"), "currency", defaultCurrency.CodeA3, "order.Uuid", order.Uuid)

	merchant, _ := s.merchant.GetById(order.Project.MerchantId)
	merchantPayoutCurrency := merchant.GetPayoutCurrency()

	if merchantPayoutCurrency != nil {
		defaultCurrency = merchantPayoutCurrency
		zap.S().Infow(fmt.Sprintf(logInfo, "merchant payout currency"), "currency", defaultCurrency.CodeA3, "order.Uuid", order.Uuid)
	} else {
		zap.S().Infow(fmt.Sprintf(logInfo, "no merchant payout currency set"))
	}

	currency = defaultCurrency

	if country != "" {
		countryData, err := s.country.GetByIsoCodeA2(country)
		if err != nil {
			zap.S().Errorw("Country not found", "country", country)
			return orderErrorUnknown
		}
		// todo: change here to priceGroup support instead of country's currency
		curr := countryData.Currency
		currency, err = s.currency.GetByCodeA3(curr)
		if err == nil {
			zap.S().Infow(fmt.Sprintf(logInfo, "currency by country"), "currency", currency.CodeA3, "country", country, "order.Uuid", order.Uuid)
		} else {
			currency = defaultCurrency
		}
	}

	zap.S().Infow(fmt.Sprintf(logInfo, "try to use detected currency for order amount"), "currency", currency.CodeA3, "order.Uuid", order.Uuid)

	itemsCurrency = currency.CodeA3

	// try to get order Amount in requested currency
	amount, err := s.GetOrderProductsAmount(orderProducts, currency.CodeA3)
	if err != nil {
		if currency.CodeA3 == defaultCurrency.CodeA3 {
			return err
		}
		// try to get order Amount in default currency, if it differs from requested one
		amount, err = s.GetOrderProductsAmount(orderProducts, defaultCurrency.CodeA3)
		if err != nil {
			return err
		}
		zap.S().Infow(fmt.Sprintf(logInfo, "try to use default currency for order amount"), "currency", defaultCurrency.CodeA3, "order.Uuid", order.Uuid)

		itemsCurrency = defaultCurrency.CodeA3
		// converting Amount from default currency to requested
		amount, err = s.currencyRate.Convert(defaultCurrency.CodeInt, currency.CodeInt, amount)
		if err != nil {
			zap.S().Errorw("currency convert error", "from", defaultCurrency.CodeInt, "to", currency.CodeInt, "amount", amount)
			return orderErrorUnknown
		}
	}

	if order.User != nil && order.User.Locale != "" {
		locale = order.User.Locale
	} else {
		locale = DefaultLanguage
	}

	items, err := s.GetOrderProductsItems(orderProducts, locale, itemsCurrency)
	if err != nil {
		return err
	}

	merAccAmount := amount
	projectOutcomeCurrency := currency
	if merchantPayoutCurrency != nil && currency.CodeInt != merchantPayoutCurrency.CodeInt {
		amount, err := s.currencyRate.Convert(currency.CodeInt, merchantPayoutCurrency.CodeInt, amount)
		if err != nil {
			zap.S().Errorw("currency convert error", "from", currency.CodeInt, "to", merchantPayoutCurrency.CodeInt, "amount", amount)
			return orderErrorUnknown
		}
		merAccAmount = amount
		projectOutcomeCurrency = merchantPayoutCurrency
	}

	order.Currency = currency.CodeA3
	order.ProjectOutcomeCurrency = projectOutcomeCurrency
	order.ProjectIncomeCurrency = currency
	order.PaymentMethodOutcomeCurrency = currency
	order.PaymentMethodIncomeCurrency = currency

	order.OrderAmount = amount
	order.ProjectIncomeAmount = amount
	order.ProjectOutcomeAmount = merAccAmount
	order.PaymentMethodOutcomeAmount = amount
	order.PaymentMethodIncomeAmount = amount

	order.Items = items

	return nil
}

func (s *Service) notifyPaylinkError(PaylinkId string, err error, req interface{}, order interface{}) {
	msg := map[string]interface{}{
		"event":     "error",
		"paylinkId": PaylinkId,
		"message":   "Invalid paylink",
		"error":     err,
		"request":   req,
		"order":     order,
	}
	sErr := s.sendCentrifugoMessage(msg)
	if sErr != nil {
		zap.S().Errorf(
			"Cannot send centrifugo message about Paylink Error",
			"error", sErr.Error(),
			"PaylinkId", PaylinkId,
			"originalError", err.Error(),
			"request", req,
			"order", order,
		)
	}
}

func (v *PaymentCreateProcessor) GetMerchantId() string {
	return v.checked.project.MerchantId
}

func (s *Service) processCustomerData(
	customerId string,
	order *billing.Order,
	req *grpc.PaymentFormJsonDataRequest,
	browserCustomer *BrowserCookieCustomer,
	locale string,
) (*billing.Customer, error) {
	customer, err := s.getCustomerById(customerId)

	if err != nil {
		return nil, err
	}

	tokenReq := &grpc.TokenRequest{
		User: &billing.TokenUser{
			Ip:             &billing.TokenUserIpValue{Value: req.Ip},
			Locale:         &billing.TokenUserLocaleValue{Value: locale},
			AcceptLanguage: req.Locale,
			UserAgent:      req.UserAgent,
		},
	}
	project := &billing.Project{
		Id:         order.Project.Id,
		MerchantId: order.Project.MerchantId,
	}

	browserCustomer.CustomerId = customer.Id
	_, err = s.updateCustomer(tokenReq, project, customer)

	return customer, err
}

func (s *Service) IsOrderCanBePaying(
	ctx context.Context,
	req *grpc.IsOrderCanBePayingRequest,
	rsp *grpc.IsOrderCanBePayingResponse,
) error {
	order, err := s.getOrderByUuidToForm(req.OrderId)
	rsp.Status = pkg.ResponseStatusBadData

	if err != nil {
		rsp.Message = err.(*grpc.ResponseErrorMessage)
		return nil
	}

	if order != nil && order.GetProjectId() != req.ProjectId {
		rsp.Message = orderErrorOrderCreatedAnotherProject
		return nil
	}

	rsp.Status = pkg.ResponseStatusOk
	rsp.Item = order

	return nil
}

func (s *Service) fillPaymentDataCard(order *billing.Order) error {
	first6 := ""
	last4 := ""
	pan, ok := order.PaymentMethodTxnParams[pkg.PaymentCreateFieldPan]
	if !ok || pan == "" {
		pan, ok = order.PaymentRequisites["pan"]
		if !ok {
			pan = ""
		}
	}
	order.PaymentMethodPayerAccount = pan
	if len(pan) >= 6 {
		first6 = string(pan[0:6])
		last4 = string(pan[len(pan)-4:])
	}
	cardBrand, ok := order.PaymentRequisites["card_brand"]

	month, ok := order.PaymentRequisites["month"]
	if !ok {
		month = ""
	}
	year, ok := order.PaymentRequisites["year"]
	if !ok {
		year = ""
	}

	order.PaymentMethod.Card = &billing.PaymentMethodCard{
		Masked:      pan,
		First6:      first6,
		Last4:       last4,
		ExpiryMonth: month,
		ExpiryYear:  year,
		Brand:       cardBrand,
		Secure3D:    order.PaymentMethodTxnParams[pkg.TxnParamsFieldBankCardIs3DS] == "1",
	}
	b, err := json.Marshal(order.PaymentMethod.Card)
	if err != nil {
		return err
	}
	fp, err := bcrypt.GenerateFromPassword([]byte(string(b)), bcrypt.MinCost)
	if err == nil {
		order.PaymentMethod.Card.Fingerprint = string(fp)
	}
	return nil
}

func (s *Service) fillPaymentDataEwallet(order *billing.Order) error {
	account := order.PaymentMethodTxnParams[pkg.PaymentCreateFieldEWallet]
	order.PaymentMethodPayerAccount = account
	order.PaymentMethod.Wallet = &billing.PaymentMethodWallet{
		Brand:   order.PaymentMethod.Name,
		Account: account,
	}
	return nil
}

func (s *Service) fillPaymentDataCrypto(order *billing.Order) error {
	address := order.PaymentMethodTxnParams[pkg.PaymentCreateFieldCrypto]
	order.PaymentMethodPayerAccount = address
	order.PaymentMethod.CryptoCurrency = &billing.PaymentMethodCrypto{
		Brand:   order.PaymentMethod.Name,
		Address: address,
	}
	return nil
}

func (s *Service) SetUserNotifySales(
	ctx context.Context,
	req *grpc.SetUserNotifyRequest,
	rsp *grpc.EmptyResponse,
) error {

	order, err := s.getOrderByUuid(req.OrderUuid)

	if err != nil {
		s.logError(orderErrorNotFound.Message, []interface{}{"error", err.Error(), "request", req})
		return orderErrorNotFound
	}

	if req.EnableNotification && req.Email == "" {
		return orderErrorEmailRequired
	}

	order.NotifySale = req.EnableNotification
	order.NotifySaleEmail = req.Email
	err = s.updateOrder(order)
	if err != nil {
		return err
	}

	if !req.EnableNotification {
		return nil
	}

	data := &grpc.NotifyUserSales{
		Email:   req.Email,
		OrderId: order.Id,
		Date:    time.Now().Format(time.RFC3339),
	}
	if order.User != nil {
		data.UserId = order.User.Id
	}
	err = s.db.Collection(collectionNotifySales).Insert(data)
	if err != nil {

		zap.S().Errorf(
			"Save email to collection failed",
			"error", err.Error(),
			"request", req,
			"collection", collectionNotifySales,
		)
		return err
	}

	if order.User.IsIdentified() == true {
		customer, err := s.getCustomerById(order.User.Id)
		if err != nil {
			return err
		}
		project, err := s.project.GetById(order.Project.Id)
		if err != nil {
			return err
		}

		customer.NotifySale = req.EnableNotification
		customer.NotifySaleEmail = req.Email

		tokenReq := s.transformOrderUser2TokenRequest(order.User)
		_, err = s.updateCustomer(tokenReq, project, customer)
		if err != nil {
			return err
		}
	}

	return nil
}

func (s *Service) SetUserNotifyNewRegion(
	ctx context.Context,
	req *grpc.SetUserNotifyRequest,
	rsp *grpc.EmptyResponse,
) error {

	order, err := s.getOrderByUuid(req.OrderUuid)

	if err != nil {
		s.logError(orderErrorNotFound.Message, []interface{}{"error", err.Error(), "request", req})
		return orderErrorNotFound
	}

	if order.CountryRestriction.PaymentsAllowed {
		s.logError(orderErrorNotRestricted.Message, []interface{}{"request", req})
		return orderErrorNotRestricted
	}

	if req.EnableNotification && req.Email == "" {
		return orderErrorEmailRequired
	}

	if order.User == nil {
		order.User = &billing.OrderUser{}
	}
	order.User.NotifyNewRegion = req.EnableNotification
	order.User.NotifyNewRegionEmail = req.Email
	err = s.updateOrder(order)
	if err != nil {
		return err
	}

	if !(req.EnableNotification && order.CountryRestriction != nil) {
		return nil
	}

	data := &grpc.NotifyUserNewRegion{
		Email:            req.Email,
		OrderId:          order.Id,
		UserId:           order.User.Id,
		Date:             time.Now().Format(time.RFC3339),
		CountryIsoCodeA2: order.CountryRestriction.IsoCodeA2,
	}
	err = s.db.Collection(collectionNotifyNewRegion).Insert(data)
	if err != nil {
		zap.S().Errorf(
			"Save email to collection failed",
			"error", err.Error(),
			"request", req,
			"collection", collectionNotifyNewRegion,
		)
		return err
	}

	if order.User.IsIdentified() == true {
		customer, err := s.getCustomerById(order.User.Id)
		if err != nil {
			return err
		}
		project, err := s.project.GetById(order.Project.Id)
		if err != nil {
			return err
		}

		customer.NotifyNewRegion = req.EnableNotification
		customer.NotifyNewRegionEmail = req.Email

		tokenReq := s.transformOrderUser2TokenRequest(order.User)
		_, err = s.updateCustomer(tokenReq, project, customer)
		if err != nil {
			return err
		}
	}

	return nil
}

func (s *Service) applyCountryRestriction(order *billing.Order, countryCode string) (restricted bool, err error) {
	restricted = false
	if countryCode == "" {
		return
	}
	country, err := s.country.GetByIsoCodeA2(countryCode)
	if err != nil {
		return
	}
	order.CountryRestriction = &billing.CountryRestriction{
		IsoCodeA2:       countryCode,
		PaymentsAllowed: country.PaymentsAllowed,
		ChangeAllowed:   country.ChangeAllowed,
	}
	if country.PaymentsAllowed {
		return
	}
	if country.ChangeAllowed {
		order.UserAddressDataRequired = true
		return
	}
	order.PrivateStatus = constant.OrderStatusPaymentSystemDeclined
	restricted = true
	err = s.updateOrder(order)
	if err != nil && err.Error() == orderErrorNotFound.Error() {
		err = nil
	}
	return
}<|MERGE_RESOLUTION|>--- conflicted
+++ resolved
@@ -35,62 +35,6 @@
 )
 
 const (
-<<<<<<< HEAD
-	orderErrorProjectIdIncorrect                       = "project identifier is incorrect"
-	orderErrorProjectNotFound                          = "project with specified identifier not found"
-	orderErrorProjectInactive                          = "project with specified identifier is inactive"
-	orderErrorProjectMerchantInactive                  = "merchant for project with specified identifier is inactive"
-	orderErrorPaymentMethodNotAllowed                  = "payment method not available for project"
-	orderErrorPaymentMethodNotFound                    = "payment method with specified identifier not found"
-	orderErrorPaymentMethodInactive                    = "payment method with specified identifier is inactive"
-	orderErrorPaymentMethodEmptySettings               = "payment method setting for project is empty"
-	orderErrorPaymentSystemInactive                    = "payment system for specified payment method is inactive"
-	orderErrorPayerRegionUnknown                       = "payer region can't be found"
-	orderErrorProjectOrderIdIsDuplicate                = "request with specified project order identifier processed early"
-	orderErrorDynamicNotifyUrlsNotAllowed              = "dynamic verify url or notify url not allowed for project"
-	orderErrorDynamicRedirectUrlsNotAllowed            = "dynamic payer redirect urls not allowed for project"
-	orderErrorCurrencyNotFound                         = "currency received from request not found"
-	orderErrorAmountLowerThanMinAllowed                = "order amount is lower than min allowed payment amount for project"
-	orderErrorAmountGreaterThanMaxAllowed              = "order amount is greater than max allowed payment amount for project"
-	orderErrorAmountLowerThanMinAllowedPaymentMethod   = "order amount is lower than min allowed payment amount for payment method"
-	orderErrorAmountGreaterThanMaxAllowedPaymentMethod = "order amount is greater than max allowed payment amount for payment method"
-	orderErrorCanNotCreate                             = "order can't create. try request later"
-	orderErrorSignatureInvalid                         = "request signature is invalid"
-	orderErrorNotFound                                 = "order with specified identifier not found"
-	orderErrorOrderAlreadyComplete                     = "order with specified identifier payed early"
-	orderErrorOrderCreatedAnotherProject               = "order created for another project"
-	orderErrorFormInputTimeExpired                     = "time to enter date on payment form expired"
-	orderErrorCurrencyIsRequired                       = "parameter currency in create order request is required"
-	orderErrorUnknown                                  = "unknown error. try request later"
-	orderCurrencyConvertationError                     = "unknown error in process currency conversion. try request later"
-	orderCountryPaymentRestrictedError                 = "payments from your country are not allowed"
-	orderGetSavedCardError                             = "saved card data with specified identifier not found"
-	paymentRequestIncorrect                            = "payment request has incorrect format"
-	callbackRequestIncorrect                           = "callback request has incorrect format"
-	callbackHandlerIncorrect                           = "unknown callback type"
-	orderErrorCountryByPaymentAccountNotFound          = "information about user country can't be found"
-	orderErrorPaymentAccountIncorrect                  = "account in  payment system is incorrect"
-	orderErrorProductsEmpty                            = "products set is empty"
-	orderErrorProductsInvalid                          = "some products in set are invalid or inactive"
-	orderErrorNoProductsCommonCurrency                 = "no common prices nether in requested currency nor in default currency"
-	orderErrorNoNameInDefaultLanguage                  = "no name in default language %s"
-	orderErrorNoNameInRequiredLanguage                 = "no name in required language %s"
-	orderErrorNoDescriptionInDefaultLanguage           = "no description in default language %s"
-	orderErrorNoDescriptionInRequiredLanguage          = "no description in required language %s"
-	orderErrorProjectMerchantNotFound                  = "merchant for project with specified identifier not found"
-	orderErrorRecurringCardNotOwnToUser                = "you can't use not own bank card for payment"
-	orderErrorPublishNotificationFailed                = "publish order notification failed"
-	orderErrorUpdateOrderDataFailed                    = "Update order data failed"
-	orderErrorNotRestricted                            = "order country not restricted"
-	orderErrorEmailRequired                            = "email is required"
-
-	orderErrorCreatePaymentRequiredFieldIdNotFound            = "required field with order identifier not found"
-	orderErrorCreatePaymentRequiredFieldPaymentMethodNotFound = "required field with payment method identifier not found"
-	orderErrorCreatePaymentRequiredFieldEmailNotFound         = "required field \"email\" not found"
-	orderErrorCreatePaymentRequiredFieldUserCountryNotFound   = "user country is required"
-	orderErrorCreatePaymentRequiredFieldUserZipNotFound       = "user zip is required"
-
-=======
 	paymentRequestIncorrect             = "payment request has incorrect format"
 	callbackRequestIncorrect            = "callback request has incorrect format"
 	callbackHandlerIncorrect            = "unknown callback type"
@@ -103,7 +47,6 @@
 	paymentCreateBankCardFieldIssuerName    = "bank_issuer_name"
 	paymentCreateBankCardFieldIssuerCountry = "bank_issuer_country"
 
->>>>>>> 691fcd76
 	orderDefaultDescription = "Payment by order # %s"
 
 	defaultExpireDateToFormInput = 30
@@ -2082,11 +2025,11 @@
 		bin := v.service.getBinData(order.PaymentRequisites[pkg.PaymentCreateFieldPan])
 
 		if bin != nil {
-			order.PaymentRequisites[pkg.PaymentCreateBankCardFieldBrand] = bin.CardBrand
-			order.PaymentRequisites[pkg.PaymentCreateBankCardFieldType] = bin.CardType
-			order.PaymentRequisites[pkg.PaymentCreateBankCardFieldCategory] = bin.CardCategory
-			order.PaymentRequisites[pkg.PaymentCreateBankCardFieldIssuerName] = bin.BankName
-			order.PaymentRequisites[pkg.PaymentCreateBankCardFieldIssuerCountry] = bin.BankCountryName
+			order.PaymentRequisites[paymentCreateBankCardFieldBrand] = bin.CardBrand
+			order.PaymentRequisites[paymentCreateBankCardFieldType] = bin.CardType
+			order.PaymentRequisites[paymentCreateBankCardFieldCategory] = bin.CardCategory
+			order.PaymentRequisites[paymentCreateBankCardFieldIssuerName] = bin.BankName
+			order.PaymentRequisites[paymentCreateBankCardFieldIssuerCountry] = bin.BankCountryName
 		}
 	} else {
 		account := ""
