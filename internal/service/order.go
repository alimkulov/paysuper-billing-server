--- conflicted
+++ resolved
@@ -1404,10 +1404,10 @@
 			StructValue: &structpb.Struct{
 				Fields: map[string]*structpb.Value{
 					"name": {
-						Kind: &structpb.Value_StringValue{StringValue: name},
+						Kind: &structpb.Value_StringValue{StringValue:name},
 					},
 					"price": {
-						Kind: &structpb.Value_StringValue{StringValue: price},
+						Kind: &structpb.Value_StringValue{StringValue:price},
 					},
 				},
 			},
@@ -1434,10 +1434,7 @@
 			"transaction_id":   order.Uuid,
 			"transaction_date": date,
 			"project_name":     order.Project.Name[DefaultLanguage],
-<<<<<<< HEAD
 			"receipt_id":       order.ReceiptId,
-=======
->>>>>>> 3786203d
 		},
 		To: order.ReceiptEmail,
 	}
@@ -3415,7 +3412,57 @@
 	return
 }
 
-<<<<<<< HEAD
+func (s *Service) PaymentFormPlatformChanged(ctx context.Context, req *grpc.PaymentFormUserChangePlatformRequest, rsp *grpc.EmptyResponseWithStatus) error {
+	order, err := s.getOrderByUuidToForm(req.OrderId)
+
+	if err != nil {
+		zap.S().Errorw(pkg.MethodFinishedWithError, "err", err.Error())
+		if e, ok := err.(*grpc.ResponseErrorMessage); ok {
+			rsp.Status = pkg.ResponseStatusBadData
+			rsp.Message = e
+			return nil
+		}
+		return err
+	}
+
+	rsp.Status = pkg.ResponseStatusOk
+
+	order.PlatformId = req.Platform
+
+	if order.ProductType == billing.OrderType_product {
+		err = s.ProcessOrderProducts(order)
+	} else if order.ProductType == billing.OrderType_key {
+		err = s.ProcessOrderKeyProducts(ctx, order)
+	}
+
+	if err != nil {
+		if pid := order.PrivateMetadata["PaylinkId"]; pid != "" {
+			s.notifyPaylinkError(ctx, pid, err, req, order)
+		}
+		zap.S().Errorw(pkg.MethodFinishedWithError, "err", err.Error())
+		if e, ok := err.(*grpc.ResponseErrorMessage); ok {
+			rsp.Status = pkg.ResponseStatusBadData
+			rsp.Message = e
+			return nil
+		}
+		return err
+	}
+
+	err = s.updateOrder(order)
+
+	if err != nil {
+		zap.S().Errorw(pkg.MethodFinishedWithError, "err", err.Error())
+		if e, ok := err.(*grpc.ResponseErrorMessage); ok {
+			rsp.Status = pkg.ResponseStatusSystemError
+			rsp.Message = e
+			return nil
+		}
+		return err
+	}
+
+	return nil
+}
+
 func (s *Service) OrderReceipt(
 	ctx context.Context,
 	req *grpc.OrderReceiptRequest,
@@ -3542,55 +3589,4 @@
 	}
 
 	return order, nil
-=======
-func (s *Service) PaymentFormPlatformChanged(ctx context.Context, req *grpc.PaymentFormUserChangePlatformRequest, rsp *grpc.EmptyResponseWithStatus) error {
-	order, err := s.getOrderByUuidToForm(req.OrderId)
-
-	if err != nil {
-		zap.S().Errorw(pkg.MethodFinishedWithError, "err", err.Error())
-		if e, ok := err.(*grpc.ResponseErrorMessage); ok {
-			rsp.Status = pkg.ResponseStatusBadData
-			rsp.Message = e
-			return nil
-		}
-		return err
-	}
-
-	rsp.Status = pkg.ResponseStatusOk
-
-	order.PlatformId = req.Platform
-
-	if order.ProductType == billing.OrderType_product {
-		err = s.ProcessOrderProducts(order)
-	} else if order.ProductType == billing.OrderType_key {
-		err = s.ProcessOrderKeyProducts(ctx, order)
-	}
-
-	if err != nil {
-		if pid := order.PrivateMetadata["PaylinkId"]; pid != "" {
-			s.notifyPaylinkError(ctx, pid, err, req, order)
-		}
-		zap.S().Errorw(pkg.MethodFinishedWithError, "err", err.Error())
-		if e, ok := err.(*grpc.ResponseErrorMessage); ok {
-			rsp.Status = pkg.ResponseStatusBadData
-			rsp.Message = e
-			return nil
-		}
-		return err
-	}
-
-	err = s.updateOrder(order)
-
-	if err != nil {
-		zap.S().Errorw(pkg.MethodFinishedWithError, "err", err.Error())
-		if e, ok := err.(*grpc.ResponseErrorMessage); ok {
-			rsp.Status = pkg.ResponseStatusSystemError
-			rsp.Message = e
-			return nil
-		}
-		return err
-	}
-
-	return nil
->>>>>>> 3786203d
 }