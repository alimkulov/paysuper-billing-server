package service

import (
	"context"
	"crypto/sha512"
	"encoding/hex"
	"encoding/json"
	"errors"
	"fmt"
	geoip "github.com/ProtocolONE/geoip-service/pkg/proto"
	"github.com/dgrijalva/jwt-go"
	protobuf "github.com/golang/protobuf/proto"
	"github.com/golang/protobuf/ptypes"
	structpb "github.com/golang/protobuf/ptypes/struct"
	"github.com/google/uuid"
	"github.com/jinzhu/copier"
	"github.com/paysuper/paysuper-billing-server/pkg"
	"github.com/paysuper/paysuper-billing-server/pkg/proto/billing"
	"github.com/paysuper/paysuper-billing-server/pkg/proto/grpc"
	curPkg "github.com/paysuper/paysuper-currencies/pkg"
	"github.com/paysuper/paysuper-currencies/pkg/proto/currencies"
	"github.com/paysuper/paysuper-recurring-repository/pkg/constant"
	"github.com/paysuper/paysuper-recurring-repository/pkg/proto/entity"
	repo "github.com/paysuper/paysuper-recurring-repository/pkg/proto/repository"
	"github.com/paysuper/paysuper-recurring-repository/tools"
	"github.com/paysuper/paysuper-tax-service/proto"
	postmarkSdrPkg "github.com/paysuper/postmark-sender/pkg"
	"github.com/streadway/amqp"
	"github.com/ttacon/libphonenumber"
	"go.mongodb.org/mongo-driver/bson"
	"go.mongodb.org/mongo-driver/bson/primitive"
	"go.mongodb.org/mongo-driver/mongo"
	"go.uber.org/zap"
	"golang.org/x/crypto/bcrypt"
	"math"
	"regexp"
	"sort"
	"strconv"
	"strings"
	"time"
)

const (
	paymentRequestIncorrect             = "payment request has incorrect format"
	callbackRequestIncorrect            = "callback request has incorrect format"
	callbackHandlerIncorrect            = "unknown callback type"
	orderErrorPublishNotificationFailed = "publish order notification failed"
	orderErrorUpdateOrderDataFailed     = "update order data failed"

	orderDefaultDescription = "Payment by order # %s"

	defaultExpireDateToFormInput = 30
	cookieCounterUpdateTime      = 1800

	taxTypeVat      = "vat"
	taxTypeSalesTax = "sales_tax"

	collectionOrder           = "order"
	collectionBinData         = "bank_bin"
	collectionNotifySales     = "notify_sales"
	collectionNotifyNewRegion = "notify_new_region"
)

var (
	orderErrorProjectIdIncorrect                              = newBillingServerErrorMsg("fm000001", "project identifier is incorrect")
	orderErrorProjectNotFound                                 = newBillingServerErrorMsg("fm000002", "project with specified identifier not found")
	orderErrorProjectInactive                                 = newBillingServerErrorMsg("fm000003", "project with specified identifier is inactive")
	orderErrorProjectMerchantInactive                         = newBillingServerErrorMsg("fm000004", "merchant for project with specified identifier is inactive")
	orderErrorPaymentMethodNotAllowed                         = newBillingServerErrorMsg("fm000005", "payment Method not available for project")
	orderErrorPaymentMethodNotFound                           = newBillingServerErrorMsg("fm000006", "payment Method with specified identifier not found")
	orderErrorPaymentMethodInactive                           = newBillingServerErrorMsg("fm000007", "payment Method with specified identifier is inactive")
	orderErrorConvertionCurrency                              = newBillingServerErrorMsg("fm000008", "currency convertion error")
	orderErrorPaymentMethodEmptySettings                      = newBillingServerErrorMsg("fm000009", "payment Method setting for project is empty")
	orderErrorPaymentSystemInactive                           = newBillingServerErrorMsg("fm000010", "payment system for specified payment Method is inactive")
	orderErrorPayerRegionUnknown                              = newBillingServerErrorMsg("fm000011", "payer region can't be found")
	orderErrorProjectOrderIdIsDuplicate                       = newBillingServerErrorMsg("fm000012", "request with specified project order identifier processed early")
	orderErrorDynamicNotifyUrlsNotAllowed                     = newBillingServerErrorMsg("fm000013", "dynamic verify url or notify url not allowed for project")
	orderErrorDynamicRedirectUrlsNotAllowed                   = newBillingServerErrorMsg("fm000014", "dynamic payer redirect urls not allowed for project")
	orderErrorCurrencyNotFound                                = newBillingServerErrorMsg("fm000015", "currency received from request not found")
	orderErrorAmountLowerThanMinAllowed                       = newBillingServerErrorMsg("fm000016", "order amount is lower than min allowed payment amount for project")
	orderErrorAmountGreaterThanMaxAllowed                     = newBillingServerErrorMsg("fm000017", "order amount is greater than max allowed payment amount for project")
	orderErrorAmountLowerThanMinAllowedPaymentMethod          = newBillingServerErrorMsg("fm000018", "order amount is lower than min allowed payment amount for payment Method")
	orderErrorAmountGreaterThanMaxAllowedPaymentMethod        = newBillingServerErrorMsg("fm000019", "order amount is greater than max allowed payment amount for payment Method")
	orderErrorCanNotCreate                                    = newBillingServerErrorMsg("fm000020", "order can't create. try request later")
	orderErrorNotFound                                        = newBillingServerErrorMsg("fm000021", "order with specified identifier not found")
	orderErrorOrderCreatedAnotherProject                      = newBillingServerErrorMsg("fm000022", "order created for another project")
	orderErrorFormInputTimeExpired                            = newBillingServerErrorMsg("fm000023", "time to enter date on payment form expired")
	orderErrorCurrencyIsRequired                              = newBillingServerErrorMsg("fm000024", "parameter currency in create order request is required")
	orderErrorUnknown                                         = newBillingServerErrorMsg("fm000025", "unknown error. try request later")
	orderCountryPaymentRestrictedError                        = newBillingServerErrorMsg("fm000027", "payments from your country are not allowed")
	orderGetSavedCardError                                    = newBillingServerErrorMsg("fm000028", "saved card data with specified identifier not found")
	orderErrorCountryByPaymentAccountNotFound                 = newBillingServerErrorMsg("fm000029", "information about user country can't be found")
	orderErrorPaymentAccountIncorrect                         = newBillingServerErrorMsg("fm000030", "account in payment system is incorrect")
	orderErrorProductsEmpty                                   = newBillingServerErrorMsg("fm000031", "products set is empty")
	orderErrorProductsInvalid                                 = newBillingServerErrorMsg("fm000032", "some products in set are invalid or inactive")
	orderErrorNoProductsCommonCurrency                        = newBillingServerErrorMsg("fm000033", "no common prices neither in requested currency nor in default currency")
	orderErrorNoNameInDefaultLanguage                         = newBillingServerErrorMsg("fm000034", "no name in default language %s")
	orderErrorNoNameInRequiredLanguage                        = newBillingServerErrorMsg("fm000035", "no name in required language %s")
	orderErrorNoDescriptionInDefaultLanguage                  = newBillingServerErrorMsg("fm000036", "no description in default language %s")
	orderErrorNoDescriptionInRequiredLanguage                 = newBillingServerErrorMsg("fm000037", "no description in required language %s")
	orderErrorProjectMerchantNotFound                         = newBillingServerErrorMsg("fm000038", "merchant for project with specified identifier not found")
	orderErrorRecurringCardNotOwnToUser                       = newBillingServerErrorMsg("fm000039", "you can't use not own bank card for payment")
	orderErrorNotRestricted                                   = newBillingServerErrorMsg("fm000040", "order country not restricted")
	orderErrorEmailRequired                                   = newBillingServerErrorMsg("fm000041", "email is required")
	orderErrorCreatePaymentRequiredFieldIdNotFound            = newBillingServerErrorMsg("fm000042", "required field with order identifier not found")
	orderErrorCreatePaymentRequiredFieldPaymentMethodNotFound = newBillingServerErrorMsg("fm000043", "required field with payment Method identifier not found")
	orderErrorCreatePaymentRequiredFieldEmailNotFound         = newBillingServerErrorMsg("fm000044", "required field \"email\" not found")
	orderErrorCreatePaymentRequiredFieldUserCountryNotFound   = newBillingServerErrorMsg("fm000045", "user country is required")
	orderErrorCreatePaymentRequiredFieldUserZipNotFound       = newBillingServerErrorMsg("fm000046", "user zip is required")
	orderErrorOrderAlreadyComplete                            = newBillingServerErrorMsg("fm000047", "order with specified identifier payed early")
	orderErrorSignatureInvalid                                = newBillingServerErrorMsg("fm000048", "request signature is invalid")
	orderErrorZipCodeNotFound                                 = newBillingServerErrorMsg("fm000050", "zip_code not found")
	orderErrorProductsPrice                                   = newBillingServerErrorMsg("fm000051", "can't get product price")
	orderErrorCheckoutWithoutProducts                         = newBillingServerErrorMsg("fm000052", "order products not specified")
	orderErrorCheckoutWithoutAmount                           = newBillingServerErrorMsg("fm000053", "order amount not specified")
	orderErrorUnknownType                                     = newBillingServerErrorMsg("fm000055", "unknown type of order")
	orderErrorMerchantBadTariffs                              = newBillingServerErrorMsg("fm000056", "merchant don't have tariffs")
	orderErrorReceiptNotEquals                                = newBillingServerErrorMsg("fm000057", "receipts not equals")
	orderErrorDuringFormattingCurrency                        = newBillingServerErrorMsg("fm000058", "error during formatting currency")
	orderErrorDuringFormattingDate                            = newBillingServerErrorMsg("fm000059", "error during formatting date")
	orderErrorMerchantForOrderNotFound                        = newBillingServerErrorMsg("fm000060", "merchant for order not found")
	orderErrorPaymentMethodsNotFound                          = newBillingServerErrorMsg("fm000061", "payment methods for payment with specified currency not found")
	orderErrorNoPlatforms                                     = newBillingServerErrorMsg("fm000062", "no available platforms")
	orderCountryPaymentRestricted                             = newBillingServerErrorMsg("fm000063", "payments from your country are not allowed")
	orderErrorCostsRatesNotFound                              = newBillingServerErrorMsg("fm000064", "settings to calculate commissions for order not found")
	orderErrorVirtualCurrencyNotFilled                        = newBillingServerErrorMsg("fm000065", "virtual currency is not filled")
	orderErrorVirtualCurrencyFracNotSupported                 = newBillingServerErrorMsg("fm000066", "fractional numbers is not supported for this virtual currency")
	orderErrorVirtualCurrencyLimits                           = newBillingServerErrorMsg("fm000067", "amount of order is more than max amount or less than minimal amount for virtual currency")
	orderErrorCheckoutWithProducts                            = newBillingServerErrorMsg("fm000069", "request to processing simple payment can't contain products list")
	orderErrorMerchantDoNotHaveCompanyInfo                    = newBillingServerErrorMsg("fm000070", "merchant don't have completed company info")
	orderErrorMerchantDoNotHaveBanking                        = newBillingServerErrorMsg("fm000071", "merchant don't have completed banking info")
	orderErrorAmountLowerThanMinLimitSystem                   = newBillingServerErrorMsg("fm000072", "order amount is lower than min system limit")
	orderErrorAlreadyProcessed                                = newBillingServerErrorMsg("fm000073", "order is already processed")
	orderErrorDontHaveReceiptUrl                              = newBillingServerErrorMsg("fm000074", "processed order don't have receipt url")
	orderErrorWrongPrivateStatus                              = newBillingServerErrorMsg("fm000075", "order has wrong private status and cannot be recreated")

	virtualCurrencyPayoutCurrencyMissed = newBillingServerErrorMsg("vc000001", "virtual currency don't have price in merchant payout currency")

	paymentSystemPaymentProcessingSuccessStatus = "PAYMENT_SYSTEM_PROCESSING_SUCCESS"
)

type orderCreateRequestProcessorChecked struct {
	id                   string
	project              *billing.Project
	merchant             *billing.Merchant
	currency             string
	amount               float64
	paymentMethod        *billing.PaymentMethod
	products             []string
	items                []*billing.OrderItem
	metadata             map[string]string
	privateMetadata      map[string]string
	user                 *billing.OrderUser
	virtualAmount        float64
	mccCode              string
	operatingCompanyId   string
	priceGroup           *billing.PriceGroup
	isCurrencyPredefined bool
}

type OrderCreateRequestProcessor struct {
	*Service
	checked *orderCreateRequestProcessorChecked
	request *billing.OrderCreateRequest
	ctx     context.Context
}

type PaymentFormProcessor struct {
	service *Service
	order   *billing.Order
	request *grpc.PaymentFormJsonDataRequest
}

type PaymentCreateProcessor struct {
	service        *Service
	data           map[string]string
	ip             string
	acceptLanguage string
	userAgent      string
	checked        struct {
		order         *billing.Order
		project       *billing.Project
		paymentMethod *billing.PaymentMethod
	}
}

type BinData struct {
	Id                 primitive.ObjectID `bson:"_id"`
	CardBin            int32              `bson:"card_bin"`
	CardBrand          string             `bson:"card_brand"`
	CardType           string             `bson:"card_type"`
	CardCategory       string             `bson:"card_category"`
	BankName           string             `bson:"bank_name"`
	BankCountryName    string             `bson:"bank_country_name"`
	BankCountryIsoCode string             `bson:"bank_country_code_a2"`
	BankSite           string             `bson:"bank_site"`
	BankPhone          string             `bson:"bank_phone"`
}

func (s *Service) OrderCreateByPaylink(
	ctx context.Context,
	req *billing.OrderCreateByPaylink,
	rsp *grpc.OrderCreateProcessResponse,
) error {
	pl, err := s.paylinkService.GetById(ctx, req.PaylinkId)
	if err != nil {
		if err == mongo.ErrNoDocuments {
			rsp.Status = pkg.ResponseStatusNotFound
			rsp.Message = errorPaylinkNotFound
			return nil
		}
		if e, ok := err.(*grpc.ResponseErrorMessage); ok {
			rsp.Status = pkg.ResponseStatusBadData
			rsp.Message = e
			return nil
		}
		return err
	}

	if pl.GetIsExpired() == true {
		rsp.Status = pkg.ResponseStatusGone
		rsp.Message = errorPaylinkExpired
		return nil
	}

	oReq := &billing.OrderCreateRequest{
		ProjectId: pl.ProjectId,
		User: &billing.OrderUser{
			Ip: req.PayerIp,
		},
		Products: pl.Products,
		PrivateMetadata: map[string]string{
			"PaylinkId": pl.Id,
		},
		Type:                pl.ProductsType,
		IssuerUrl:           req.IssuerUrl,
		IsEmbedded:          req.IsEmbedded,
		IssuerReferenceType: pkg.OrderIssuerReferenceTypePaylink,
		IssuerReference:     pl.Id,
		UtmSource:           req.UtmSource,
		UtmMedium:           req.UtmMedium,
		UtmCampaign:         req.UtmCampaign,
		Cookie:              req.Cookie,
	}

	err = s.OrderCreateProcess(ctx, oReq, rsp)
	if err != nil {
		if e, ok := err.(*grpc.ResponseErrorMessage); ok {
			rsp.Status = pkg.ResponseStatusBadData
			rsp.Message = e
			return nil
		}
		return err
	}

	return nil
}

func (s *Service) OrderCreateProcess(
	ctx context.Context,
	req *billing.OrderCreateRequest,
	rsp *grpc.OrderCreateProcessResponse,
) error {

	rsp.Status = pkg.ResponseStatusOk

	processor := &OrderCreateRequestProcessor{
		Service: s,
		request: req,
		checked: &orderCreateRequestProcessorChecked{},
		ctx:     ctx,
	}

	if req.Token != "" {
		err := processor.processCustomerToken()

		if err != nil {
			zap.S().Errorw(pkg.MethodFinishedWithError, "err", err.Error())
			if e, ok := err.(*grpc.ResponseErrorMessage); ok {
				rsp.Status = pkg.ResponseStatusBadData
				rsp.Message = e
				return nil
			}
			return err
		}
	} else {
		if req.ProjectId == "" {
			rsp.Status = pkg.ResponseStatusBadData
			rsp.Message = orderErrorProjectIdIncorrect
			return nil
		}

		_, err := primitive.ObjectIDFromHex(req.ProjectId)

		if err != nil {
			rsp.Status = pkg.ResponseStatusBadData
			rsp.Message = orderErrorProjectIdIncorrect
			return nil
		}
	}

	if err := processor.processProject(); err != nil {
		zap.S().Errorw(pkg.MethodFinishedWithError, "err", err.Error())
		if e, ok := err.(*grpc.ResponseErrorMessage); ok {
			rsp.Status = pkg.ResponseStatusBadData
			rsp.Message = e
			return nil
		}
		return err
	}

	if err := processor.processMerchant(); err != nil {
		zap.S().Errorw(pkg.MethodFinishedWithError, "err", err.Error())
		if e, ok := err.(*grpc.ResponseErrorMessage); ok {
			rsp.Status = pkg.ResponseStatusBadData
			rsp.Message = e
			return nil
		}
		return err
	}

	if processor.checked.mccCode == "" {
		processor.checked.mccCode = processor.checked.merchant.MccCode
	}
	if processor.checked.operatingCompanyId == "" {
		processor.checked.operatingCompanyId = processor.checked.merchant.OperatingCompanyId
	}

	if req.Signature != "" || processor.checked.project.SignatureRequired == true {
		if err := processor.processSignature(); err != nil {
			zap.S().Errorw(pkg.MethodFinishedWithError, "err", err.Error())
			if e, ok := err.(*grpc.ResponseErrorMessage); ok {
				rsp.Status = pkg.ResponseStatusBadData
				rsp.Message = e
				return nil
			}
			return err
		}
	}

	switch req.Type {
	case billing.OrderType_simple, billing.OrderTypeVirtualCurrency:
		if req.Products != nil {
			rsp.Status = pkg.ResponseStatusBadData
			rsp.Message = orderErrorCheckoutWithProducts
			return nil
		}

		if req.Amount <= 0 {
			rsp.Status = pkg.ResponseStatusBadData
			rsp.Message = orderErrorCheckoutWithoutAmount
			return nil
		}
		break
	case billing.OrderType_product, billing.OrderType_key:
		if req.Amount > float64(0) {
			rsp.Status = pkg.ResponseStatusBadData
			rsp.Message = orderErrorCheckoutWithoutProducts
			return nil
		}
		break
	default:
		rsp.Status = pkg.ResponseStatusBadData
		rsp.Message = orderErrorUnknownType
		return nil
	}

	if req.User != nil {
		err := processor.processUserData()

		if err != nil {
			zap.S().Errorw(pkg.MethodFinishedWithError, "err", err.Error())
			if e, ok := err.(*grpc.ResponseErrorMessage); ok {
				rsp.Status = pkg.ResponseStatusBadData
				rsp.Message = e
				return nil
			}
			return err
		}
	}

	if processor.checked.user != nil && processor.checked.user.Ip != "" && !processor.checked.user.HasAddress() {
		err := processor.processPayerIp()

		if err != nil {
			zap.S().Errorw(pkg.MethodFinishedWithError, "err", err.Error())
			if e, ok := err.(*grpc.ResponseErrorMessage); ok {
				rsp.Status = pkg.ResponseStatusBadData
				rsp.Message = e
				return nil
			}
			return err
		}

		// try to restore country change from cookie
		if req.Cookie != "" {
			decryptedBrowserCustomer, err := s.decryptBrowserCookie(req.Cookie)

			if err == nil &&
				processor.checked.user.Address != nil &&
				processor.checked.user.Address.Country == decryptedBrowserCustomer.IpCountry &&
				processor.checked.user.Ip == decryptedBrowserCustomer.Ip &&
				decryptedBrowserCustomer.SelectedCountry != "" {

				processor.checked.user.Address = &billing.OrderBillingAddress{
					Country: decryptedBrowserCustomer.SelectedCountry,
				}
			}
		}
	}

	err := processor.processCurrency(req.Type == billing.OrderType_simple)
	if err != nil {
		zap.L().Error("process currency failed", zap.Error(err))
		if e, ok := err.(*grpc.ResponseErrorMessage); ok {
			rsp.Status = pkg.ResponseStatusBadData
			rsp.Message = e
			return nil
		}
		return err
	}

	switch req.Type {
	case billing.OrderType_simple:
		if req.Amount != 0 {
			processor.processAmount()
		}
		break
	case billing.OrderTypeVirtualCurrency:
		err := processor.processVirtualCurrency()
		if err != nil {
			zap.L().Error(
				pkg.MethodFinishedWithError,
				zap.Error(err),
			)

			rsp.Status = pkg.ResponseStatusBadData
			rsp.Message = err.(*grpc.ResponseErrorMessage)
			return nil
		}
		break
	case billing.OrderType_product:
		if err := processor.processPaylinkProducts(); err != nil {
			if pid := req.PrivateMetadata["PaylinkId"]; pid != "" {
				s.notifyPaylinkError(ctx, pid, err, req, nil)
			}
			zap.S().Errorw(pkg.MethodFinishedWithError, "err", err.Error())
			if e, ok := err.(*grpc.ResponseErrorMessage); ok {
				rsp.Status = pkg.ResponseStatusBadData
				rsp.Message = e
				return nil
			}
			return err
		}
		break
	case billing.OrderType_key:
		if err := processor.processPaylinkKeyProducts(); err != nil {
			if pid := req.PrivateMetadata["PaylinkId"]; pid != "" {
				s.notifyPaylinkError(ctx, pid, err, req, nil)
			}
			zap.S().Errorw(pkg.MethodFinishedWithError, "err", err.Error())
			if e, ok := err.(*grpc.ResponseErrorMessage); ok {
				rsp.Status = pkg.ResponseStatusBadData
				rsp.Message = e
				return nil
			}
			return err
		}
		break
	}

	if req.OrderId != "" {
		if err := processor.processProjectOrderId(); err != nil {
			zap.S().Errorw(pkg.MethodFinishedWithError, "err", err.Error())
			if e, ok := err.(*grpc.ResponseErrorMessage); ok {
				rsp.Status = pkg.ResponseStatusBadData
				rsp.Message = e
				return nil
			}
			return err
		}
	}

	if req.PaymentMethod != "" {
		pm, err := s.paymentMethod.GetByGroupAndCurrency(
			ctx,
			processor.checked.project,
			req.PaymentMethod,
			processor.checked.currency,
		)

		if err != nil {
			rsp.Status = pkg.ResponseStatusBadData
			rsp.Message = orderErrorPaymentMethodNotFound
			return nil
		}

		if err := processor.processPaymentMethod(pm); err != nil {
			zap.S().Errorw(pkg.MethodFinishedWithError, "err", err.Error())
			if e, ok := err.(*grpc.ResponseErrorMessage); ok {
				rsp.Status = pkg.ResponseStatusBadData
				rsp.Message = e
				return nil
			}
			return err
		}
	}

	if req.Type == billing.OrderType_simple {
		if err := processor.processLimitAmounts(); err != nil {
			zap.S().Errorw(pkg.MethodFinishedWithError, "err", err.Error())
			if e, ok := err.(*grpc.ResponseErrorMessage); ok {
				rsp.Status = pkg.ResponseStatusBadData
				rsp.Message = e
				return nil
			}
			return err
		}
	}

	processor.processMetadata()
	processor.processPrivateMetadata()

	order, err := processor.prepareOrder()

	if err != nil {
		zap.S().Errorw(pkg.MethodFinishedWithError, "err", err.Error())
		if e, ok := err.(*grpc.ResponseErrorMessage); ok {
			rsp.Status = pkg.ResponseStatusBadData
			rsp.Message = e
			return nil
		}
		return err
	}

	_, err = s.db.Collection(collectionOrder).InsertOne(ctx, order)

	if err != nil {
		zap.L().Error(
			pkg.ErrorDatabaseQueryFailed,
			zap.Error(err),
			zap.String(pkg.ErrorDatabaseFieldCollection, collectionOrder),
			zap.String(pkg.ErrorDatabaseFieldOperation, pkg.ErrorDatabaseFieldOperationInsert),
			zap.Any(pkg.ErrorDatabaseFieldQuery, order),
		)
		rsp.Status = pkg.ResponseStatusBadData
		rsp.Message = orderErrorCanNotCreate
		return nil
	}

	rsp.Item = order

	return nil
}

func (s *Service) PaymentFormJsonDataProcess(
	ctx context.Context,
	req *grpc.PaymentFormJsonDataRequest,
	rsp *grpc.PaymentFormJsonDataResponse,
) error {
	rsp.Status = pkg.ResponseStatusOk
	rsp.Item = &grpc.PaymentFormJsonData{}

	order, err := s.getOrderByUuid(ctx, req.OrderId)

	if err != nil {
		zap.S().Errorw(pkg.MethodFinishedWithError, "err", err.Error())
		if e, ok := err.(*grpc.ResponseErrorMessage); ok {
			rsp.Status = pkg.ResponseStatusSystemError
			rsp.Message = e
			return nil
		}
		return err
	}

	rsp.Item.Type = order.ProductType

	if order.PrivateStatus != constant.OrderStatusNew && order.PrivateStatus != constant.OrderStatusPaymentSystemComplete {
		if len(order.ReceiptUrl) == 0 {
			rsp.Status = pkg.ResponseStatusBadData
			rsp.Message = orderErrorDontHaveReceiptUrl
			return nil
		}
		s.fillPaymentFormJsonData(order, rsp)
		rsp.Item.IsAlreadyProcessed = true
		rsp.Item.ReceiptUrl = order.ReceiptUrl
		return nil
	}

	p := &PaymentFormProcessor{service: s, order: order, request: req}
	p1 := &OrderCreateRequestProcessor{
		Service: s,
		checked: &orderCreateRequestProcessorChecked{
			user: &billing.OrderUser{
				Ip:      req.Ip,
				Address: &billing.OrderBillingAddress{},
			},
		},
		ctx: ctx,
	}

	if !order.User.HasAddress() && p1.checked.user.Ip != "" {
		err = p1.processPayerIp()

		if err != nil {
			zap.S().Errorw(pkg.MethodFinishedWithError, "err", err.Error())
			if e, ok := err.(*grpc.ResponseErrorMessage); ok {
				rsp.Status = pkg.ResponseStatusSystemError
				rsp.Message = e
				return nil
			}
			return err
		}

		order.User.Ip = p1.checked.user.Ip
		order.User.Address = &billing.OrderBillingAddress{
			Country:    p1.checked.user.Address.Country,
			City:       p1.checked.user.Address.City,
			PostalCode: p1.checked.user.Address.PostalCode,
			State:      p1.checked.user.Address.State,
		}
	}

	loc, ctr := s.getCountryFromAcceptLanguage(req.Locale)
	isIdentified := order.User.IsIdentified()
	browserCustomer := &BrowserCookieCustomer{
		Ip:             req.Ip,
		UserAgent:      req.UserAgent,
		AcceptLanguage: req.Locale,
		CreatedAt:      time.Now(),
		UpdatedAt:      time.Now(),
	}

	if isIdentified == true {
		customer, err := s.processCustomerData(ctx, order.User.Id, order, req, browserCustomer, loc)

		if err == nil {
			browserCustomer.CustomerId = customer.Id
		}
	} else {
		if req.Cookie != "" {
			decryptedBrowserCustomer, err := s.decryptBrowserCookie(req.Cookie)

			if err == nil {
				isIdentified = true

				if (time.Now().Unix() - decryptedBrowserCustomer.UpdatedAt.Unix()) <= cookieCounterUpdateTime {
					decryptedBrowserCustomer.SessionCount++
				}

				if decryptedBrowserCustomer.CustomerId != "" {
					customer, err := s.processCustomerData(
						ctx,
						decryptedBrowserCustomer.CustomerId,
						order,
						req,
						decryptedBrowserCustomer,
						loc,
					)

					if err != nil {
						zap.L().Error("Customer by identifier in browser cookie not processed", zap.Error(err))
					}

					if customer != nil {
						browserCustomer = decryptedBrowserCustomer
						order.User.Id = customer.Id
						order.User.TechEmail = customer.TechEmail
					} else {
						browserCustomer.VirtualCustomerId = s.getTokenString(s.cfg.Length)
					}
				} else {
					if decryptedBrowserCustomer.VirtualCustomerId == "" {
						browserCustomer.VirtualCustomerId = s.getTokenString(s.cfg.Length)
					} else {
						browserCustomer.VirtualCustomerId = decryptedBrowserCustomer.VirtualCustomerId
					}
				}

				// restore user address from cookie, if it was changed manually
				if order.User.Address != nil &&
					order.User.Address.Country == decryptedBrowserCustomer.IpCountry &&
					order.User.Ip == decryptedBrowserCustomer.Ip &&
					decryptedBrowserCustomer.SelectedCountry != "" {

					order.User.Address = &billing.OrderBillingAddress{
						Country: decryptedBrowserCustomer.SelectedCountry,
					}
				}

			} else {
				browserCustomer.VirtualCustomerId = s.getTokenString(s.cfg.Length)
			}
		} else {
			browserCustomer.VirtualCustomerId = s.getTokenString(s.cfg.Length)
		}

		if order.User.Id == "" {
			order.User.Id = browserCustomer.VirtualCustomerId
		}

		if order.User.TechEmail == "" {
			order.User.TechEmail = order.User.Id + pkg.TechEmailDomain
		}
	}

	if (order.User.Address != nil && ctr != order.User.Address.Country) || loc != order.User.Locale {
		order.UserAddressDataRequired = true
		rsp.Item.UserAddressDataRequired = order.UserAddressDataRequired

		if loc != "" && loc != order.User.Locale {
			order.User.Locale = loc
		}
	}

	restricted, err := s.applyCountryRestriction(ctx, order, order.GetCountry())
	if err != nil {
		zap.S().Errorw(pkg.MethodFinishedWithError, "err", err.Error())
		if e, ok := err.(*grpc.ResponseErrorMessage); ok {
			rsp.Status = pkg.ResponseStatusSystemError
			rsp.Message = e
			return nil
		}
		return err
	}
	if restricted {
		rsp.Status = pkg.ResponseStatusSystemError
		rsp.Message = orderCountryPaymentRestricted
		rsp.Item.Id = order.Uuid
		return nil
	}

	switch order.ProductType {
	case billing.OrderType_product:
		err = s.ProcessOrderProducts(ctx, order)
		break
	case billing.OrderType_key:
		rsp.Item.Platforms, err = s.ProcessOrderKeyProducts(ctx, order)
	case billing.OrderTypeVirtualCurrency:
		err = s.ProcessOrderVirtualCurrency(ctx, order)
	}

	if err != nil {
		if pid := order.PrivateMetadata["PaylinkId"]; pid != "" {
			s.notifyPaylinkError(ctx, pid, err, req, order)
		}
		zap.S().Errorw(pkg.MethodFinishedWithError, "err", err.Error())
		if e, ok := err.(*grpc.ResponseErrorMessage); ok {
			rsp.Status = pkg.ResponseStatusSystemError
			rsp.Message = e
			return nil
		}
		return err
	}

	if order.Issuer == nil {
		order.Issuer = &billing.OrderIssuer{
			Embedded: req.IsEmbedded,
		}
	}
	if order.Issuer.Url == "" {
		order.Issuer.Url = req.Referer
		order.Issuer.ReferrerHost = getHostFromUrl(req.Referer)
	}
	if order.Issuer.ReferenceType == "" {
		order.Issuer.ReferenceType = req.IssuerReferenceType
	}
	if order.Issuer.Reference == "" {
		order.Issuer.Reference = req.IssuerReference
	}
	if order.Issuer.UtmSource == "" {
		order.Issuer.UtmSource = req.UtmSource
	}
	if order.Issuer.UtmCampaign == "" {
		order.Issuer.UtmCampaign = req.UtmCampaign
	}
	if order.Issuer.UtmMedium == "" {
		order.Issuer.UtmMedium = req.UtmMedium
	}
	order.Issuer.ReferrerHost = getHostFromUrl(order.Issuer.Url)

	err = p1.processOrderVat(order)
	if err != nil {
		zap.S().Errorw(pkg.MethodFinishedWithError, "err", err.Error(), "method", "processOrderVat")
		if e, ok := err.(*grpc.ResponseErrorMessage); ok {
			rsp.Status = pkg.ResponseStatusSystemError
			rsp.Message = e
			return nil
		}
		return err
	}

	err = s.updateOrder(ctx, order)

	if err != nil {
		zap.S().Errorw(pkg.MethodFinishedWithError, "err", err.Error())
		if e, ok := err.(*grpc.ResponseErrorMessage); ok {
			rsp.Status = pkg.ResponseStatusSystemError
			rsp.Message = e
			return nil
		}
		return err
	}

	project, err := s.project.GetById(ctx, order.Project.Id)

	if err != nil {
		rsp.Status = pkg.ResponseStatusNotFound
		rsp.Message = orderErrorProjectNotFound
		return nil
	}

	pms, err := p.processRenderFormPaymentMethods(ctx, project)

	if err != nil {
		zap.S().Errorw(pkg.MethodFinishedWithError, "err", err.Error())
		if e, ok := err.(*grpc.ResponseErrorMessage); ok {
			rsp.Status = pkg.ResponseStatusSystemError
			rsp.Message = e

			if e == orderErrorPaymentMethodNotAllowed {
				rsp.Status = pkg.ResponseStatusNotFound
			}

			return nil
		}
		return err
	}

	s.fillPaymentFormJsonData(order, rsp)
	rsp.Item.PaymentMethods = pms

	rsp.Item.VatInChargeCurrency = tools.FormatAmount(order.GetTaxAmountInChargeCurrency())

	cookie, err := s.generateBrowserCookie(browserCustomer)

	if err == nil {
		rsp.Cookie = cookie
	}

	return nil
}

func (s *Service) fillPaymentFormJsonData(order *billing.Order, rsp *grpc.PaymentFormJsonDataResponse) {
	projectName, ok := order.Project.Name[order.User.Locale]

	if !ok {
		projectName = order.Project.Name[DefaultLanguage]
	}

	expire := time.Now().Add(time.Minute * 30).Unix()
	token := jwt.NewWithClaims(jwt.SigningMethodHS256, jwt.MapClaims{"sub": order.Uuid, "exp": expire})

	rsp.Item.Id = order.Uuid
	rsp.Item.Account = order.ProjectAccount
	rsp.Item.Description = order.Description
	rsp.Item.HasVat = order.Tax.Amount > 0
	rsp.Item.Vat = order.Tax.Amount
	rsp.Item.Currency = order.Currency
	rsp.Item.Project = &grpc.PaymentFormJsonDataProject{
		Name:       projectName,
		UrlSuccess: order.Project.UrlSuccess,
		UrlFail:    order.Project.UrlFail,
	}
	rsp.Item.Token, _ = token.SignedString([]byte(s.cfg.CentrifugoSecret))
	rsp.Item.Amount = order.OrderAmount
	rsp.Item.TotalAmount = order.TotalPaymentAmount
	rsp.Item.ChargeCurrency = order.ChargeCurrency
	rsp.Item.ChargeAmount = order.ChargeAmount
	rsp.Item.Items = order.Items
	rsp.Item.Email = order.User.Email

	if order.CountryRestriction != nil {
		rsp.Item.CountryPaymentsAllowed = order.CountryRestriction.PaymentsAllowed
		rsp.Item.CountryChangeAllowed = order.CountryRestriction.ChangeAllowed
	} else {
		rsp.Item.CountryPaymentsAllowed = true
		rsp.Item.CountryChangeAllowed = true
	}

	rsp.Item.UserIpData = &billing.UserIpData{
		Country: order.User.Address.Country,
		City:    order.User.Address.City,
		Zip:     order.User.Address.PostalCode,
	}
	rsp.Item.Lang = order.User.Locale
}

func (s *Service) PaymentCreateProcess(
	ctx context.Context,
	req *grpc.PaymentCreateRequest,
	rsp *grpc.PaymentCreateResponse,
) error {
	processor := &PaymentCreateProcessor{
		service:        s,
		data:           req.Data,
		ip:             req.Ip,
		acceptLanguage: req.AcceptLanguage,
		userAgent:      req.UserAgent,
	}

	err := processor.processPaymentFormData(ctx)
	if err != nil {
		zap.S().Errorw(pkg.MethodFinishedWithError, "err", err.Error())
		if e, ok := err.(*grpc.ResponseErrorMessage); ok {
			rsp.Status = pkg.ResponseStatusBadData
			rsp.Message = e
			return nil
		}
		return err
	}

	order := processor.checked.order

	if !order.CountryRestriction.PaymentsAllowed {
		rsp.Message = orderCountryPaymentRestrictedError
		rsp.Status = pkg.ResponseStatusForbidden
		return nil
	}

	if order.ProductType == billing.OrderType_product {
		err = s.ProcessOrderProducts(ctx, order)
	} else if order.ProductType == billing.OrderType_key {
		// We should reserve keys only before payment
		if _, err = s.ProcessOrderKeyProducts(ctx, order); err == nil {
			err = processor.reserveKeysForOrder(ctx, order)
		}
	} else if order.ProductType == billing.OrderTypeVirtualCurrency {
		err = s.ProcessOrderVirtualCurrency(ctx, order)
	}

	if err != nil {
		if pid := order.PrivateMetadata["PaylinkId"]; pid != "" {
			s.notifyPaylinkError(ctx, pid, err, req, order)
		}

		zap.S().Errorw(pkg.MethodFinishedWithError, "err", err.Error())
		if e, ok := err.(*grpc.ResponseErrorMessage); ok {
			rsp.Status = pkg.ResponseStatusBadData
			rsp.Message = e
			return nil
		}
		return err
	}

	p1 := &OrderCreateRequestProcessor{Service: s}
	err = p1.processOrderVat(order)
	if err != nil {
		zap.S().Errorw(pkg.MethodFinishedWithError, "err", err.Error(), "method", "processOrderVat")
		if e, ok := err.(*grpc.ResponseErrorMessage); ok {
			rsp.Status = pkg.ResponseStatusSystemError
			rsp.Message = e
			return nil
		}
		return err
	}

	if req.Ip != "" {
		address, err := s.getAddressByIp(req.Ip)
		if err == nil {
			order.PaymentIpCountry = address.Country
		}
	}

	err = s.setOrderChargeAmountAndCurrency(ctx, order)
	if err != nil {
		if e, ok := err.(*grpc.ResponseErrorMessage); ok {
			rsp.Status = pkg.ResponseStatusBadData
			rsp.Message = e
			return nil
		}
		return err
	}

	settings, err := s.paymentMethod.GetPaymentSettings(
		processor.checked.paymentMethod,
		order.ChargeCurrency,
		order.MccCode,
		order.OperatingCompanyId,
		processor.checked.project,
	)

	if err != nil {
		rsp.Status = pkg.ResponseStatusSystemError
		rsp.Message = err.(*grpc.ResponseErrorMessage)

		return nil
	}

	ps, err := s.paymentSystem.GetById(ctx, processor.checked.paymentMethod.PaymentSystemId)
	if err != nil {
		rsp.Message = orderErrorPaymentSystemInactive
		rsp.Status = pkg.ResponseStatusBadData

		return nil
	}

	order.PaymentMethod = &billing.PaymentMethodOrder{
		Id:              processor.checked.paymentMethod.Id,
		Name:            processor.checked.paymentMethod.Name,
		Params:          settings,
		PaymentSystemId: ps.Id,
		Group:           processor.checked.paymentMethod.Group,
		ExternalId:      processor.checked.paymentMethod.ExternalId,
		Handler:         ps.Handler,
		RefundAllowed:   processor.checked.paymentMethod.RefundAllowed,
	}

<<<<<<< HEAD
=======
	p1 := &OrderCreateRequestProcessor{Service: s, ctx: ctx}
	err = p1.processOrderVat(order)
	if err != nil {
		zap.S().Errorw(pkg.MethodFinishedWithError, "err", err.Error(), "method", "processOrderVat")
		if e, ok := err.(*grpc.ResponseErrorMessage); ok {
			rsp.Status = pkg.ResponseStatusSystemError
			rsp.Message = e
			return nil
		}
		return err
	}

>>>>>>> b46a329a
	if _, ok := order.PaymentRequisites[pkg.PaymentCreateFieldRecurringId]; ok {
		req.Data[pkg.PaymentCreateFieldRecurringId] = order.PaymentRequisites[pkg.PaymentCreateFieldRecurringId]
		delete(order.PaymentRequisites, pkg.PaymentCreateFieldRecurringId)
	}

	merchant, err := s.merchant.GetById(ctx, order.GetMerchantId())
	if err != nil {
		return err
	}
	order.MccCode = merchant.MccCode
	order.IsHighRisk = merchant.IsHighRisk()

	order.OperatingCompanyId, err = s.getOrderOperatingCompanyId(ctx, order.GetCountry(), merchant)
	if err != nil {
		if e, ok := err.(*grpc.ResponseErrorMessage); ok {
			rsp.Status = pkg.ResponseStatusBadData
			rsp.Message = e
			return nil
		}
		return err
	}

	err = s.updateOrder(ctx, order)

	if err != nil {
		zap.L().Error(
			"s.updateOrder Method failed",
			zap.Error(err),
			zap.Any("order", order),
		)
		if e, ok := err.(*grpc.ResponseErrorMessage); ok {
			rsp.Status = pkg.ResponseStatusSystemError
			rsp.Message = e
			return nil
		} else {
			rsp.Message = orderErrorUnknown
			rsp.Status = pkg.ResponseStatusSystemError
		}
		return nil
	}

	if !s.hasPaymentCosts(ctx, order) {
		rsp.Status = pkg.ResponseStatusBadData
		rsp.Message = orderErrorCostsRatesNotFound
		return nil
	}

	h, err := s.NewPaymentSystem(ctx, s.cfg.PaymentSystemConfig, order)

	if err != nil {
		zap.S().Errorw(pkg.MethodFinishedWithError, "err", err.Error())
		if e, ok := err.(*grpc.ResponseErrorMessage); ok {
			rsp.Status = pkg.ResponseStatusSystemError
			rsp.Message = e
			return nil
		}
		return err
	}

	url, err := h.CreatePayment(order, s.cfg.GetRedirectUrlSuccess(nil), s.cfg.GetRedirectUrlFail(nil), req.Data)

	if err != nil {
		zap.L().Error(
			"h.CreatePayment Method failed",
			zap.Error(err),
			zap.Any("order", order),
		)
		if e, ok := err.(*grpc.ResponseErrorMessage); ok {
			rsp.Status = pkg.ResponseStatusSystemError
			rsp.Message = e
			return nil
		} else {
			rsp.Message = orderErrorUnknown
			rsp.Status = pkg.ResponseStatusBadData
		}
		return nil
	}

	err = s.updateOrder(ctx, order)
	if err != nil {
		zap.S().Errorf("Order create in payment system failed", "err", err.Error(), "order", order)

		zap.S().Errorw(pkg.MethodFinishedWithError, "err", err.Error())
		if e, ok := err.(*grpc.ResponseErrorMessage); ok {
			rsp.Status = pkg.ResponseStatusSystemError
			rsp.Message = e
			return nil
		}
		return err
	}

	rsp.Status = pkg.ResponseStatusOk
	rsp.RedirectUrl = url
	rsp.NeedRedirect = true

	if _, ok := req.Data[pkg.PaymentCreateFieldRecurringId]; ok && url == "" {
		rsp.NeedRedirect = false
	}

	return nil
}

func (s *Service) getOrderOperatingCompanyId(
	ctx context.Context,
	orderCountry string,
	merchant *billing.Merchant,
) (string, error) {
	orderOperatingCompany, err := s.operatingCompany.GetByPaymentCountry(ctx, orderCountry)
	if err != nil {
		if err == errorOperatingCompanyNotFound {
			return merchant.OperatingCompanyId, nil
		}

		return "", err
	}
	return orderOperatingCompany.Id, nil
}

func (s *Service) PaymentCallbackProcess(
	ctx context.Context,
	req *grpc.PaymentNotifyRequest,
	rsp *grpc.PaymentNotifyResponse,
) error {
	order, err := s.getOrderById(ctx, req.OrderId)

	if err != nil {
		return orderErrorNotFound
	}

	var data protobuf.Message

	ps, err := s.paymentSystem.GetById(ctx, order.PaymentMethod.PaymentSystemId)
	if err != nil {
		return orderErrorPaymentSystemInactive
	}

	switch ps.Handler {
	case pkg.PaymentSystemHandlerCardPay, paymentSystemHandlerCardPayMock:
		data = &billing.CardPayPaymentCallback{}
		err := json.Unmarshal(req.Request, data)

		if err != nil {
			return errors.New(paymentRequestIncorrect)
		}
		break
	default:
		return orderErrorPaymentMethodNotFound
	}

	h, err := s.NewPaymentSystem(ctx, s.cfg.PaymentSystemConfig, order)

	if err != nil {
		return err
	}

	pErr := h.ProcessPayment(order, data, string(req.Request), req.Signature)

	if pErr != nil {
		pErr, _ := pErr.(*grpc.ResponseError)

		rsp.Error = pErr.Error()
		rsp.Status = pErr.Status

		if pErr.Status == pkg.StatusTemporary {
			return nil
		}
	}

	switch order.PaymentMethod.ExternalId {
	case constant.PaymentSystemGroupAliasBankCard:
		if err := s.fillPaymentDataCard(order); err != nil {
			return err
		}
		break
	case constant.PaymentSystemGroupAliasQiwi,
		constant.PaymentSystemGroupAliasWebMoney,
		constant.PaymentSystemGroupAliasNeteller,
		constant.PaymentSystemGroupAliasAlipay:
		if err := s.fillPaymentDataEwallet(order); err != nil {
			return err
		}
		break
	case constant.PaymentSystemGroupAliasBitcoin:
		if err := s.fillPaymentDataCrypto(order); err != nil {
			return err
		}
		break
	}

	err = s.updateOrder(ctx, order)

	if err != nil {
		zap.S().Errorw(pkg.MethodFinishedWithError, "err", err.Error())
		if e, ok := err.(*grpc.ResponseErrorMessage); ok {
			rsp.Status = pkg.StatusErrorSystem
			rsp.Error = e.Message
			return nil
		}
		return err
	}

	if pErr == nil {
		if order.PrivateStatus == constant.OrderStatusPaymentSystemComplete {
			err = s.paymentSystemPaymentCallbackComplete(ctx, order)

			if err != nil {
				rsp.Status = pkg.StatusErrorSystem
				rsp.Error = err.Error()
				return nil
			}
		}

		err = s.onPaymentNotify(ctx, order)

		if err != nil {
			zap.L().Error(
				pkg.MethodFinishedWithError,
				zap.String("Method", "onPaymentNotify"),
				zap.Error(err),
				zap.String("orderId", order.Id),
				zap.String("orderUuid", order.Uuid),
			)

			if e, ok := err.(*grpc.ResponseErrorMessage); ok {
				rsp.Status = pkg.StatusErrorSystem
				rsp.Error = e.Message
				return nil
			}
			return err
		}

		if h.IsRecurringCallback(data) {
			s.saveRecurringCard(ctx, order, h.GetRecurringId(data))
		}

		rsp.Status = pkg.StatusOK
	}

	return nil
}

func (s *Service) PaymentFormLanguageChanged(
	ctx context.Context,
	req *grpc.PaymentFormUserChangeLangRequest,
	rsp *grpc.PaymentFormDataChangeResponse,
) error {
	order, err := s.getOrderByUuidToForm(ctx, req.OrderId)

	if err != nil {
		zap.S().Errorw(pkg.MethodFinishedWithError, "err", err.Error())
		if e, ok := err.(*grpc.ResponseErrorMessage); ok {
			rsp.Status = pkg.ResponseStatusBadData
			rsp.Message = e
			return nil
		}
		return err
	}

	rsp.Status = pkg.ResponseStatusOk
	rsp.Item = &billing.PaymentFormDataChangeResponseItem{
		UserAddressDataRequired: false,
	}

	if order.User.Locale == req.Lang {
		return nil
	}

	if order.User.IsIdentified() == true {
		s.updateCustomerFromRequestLocale(ctx, order, req.Ip, req.AcceptLanguage, req.UserAgent, req.Lang)
	}

	order.User.Locale = req.Lang
	order.UserAddressDataRequired = true

	if order.ProductType == billing.OrderType_product {
		err = s.ProcessOrderProducts(ctx, order)
	} else if order.ProductType == billing.OrderType_key {
		_, err = s.ProcessOrderKeyProducts(ctx, order)
	}

	if err != nil {
		if pid := order.PrivateMetadata["PaylinkId"]; pid != "" {
			s.notifyPaylinkError(ctx, pid, err, req, order)
		}
		zap.S().Errorw(pkg.MethodFinishedWithError, "err", err.Error())
		if e, ok := err.(*grpc.ResponseErrorMessage); ok {
			rsp.Status = pkg.ResponseStatusBadData
			rsp.Message = e
			return nil
		}
		return err
	}

	err = s.updateOrder(ctx, order)

	if err != nil {
		zap.S().Errorw(pkg.MethodFinishedWithError, "err", err.Error())
		if e, ok := err.(*grpc.ResponseErrorMessage); ok {
			rsp.Status = pkg.ResponseStatusSystemError
			rsp.Message = e
			return nil
		}
		return err
	}

	rsp.Item.UserAddressDataRequired = true
	rsp.Item.UserIpData = &billing.UserIpData{
		Country: order.User.Address.Country,
		City:    order.User.Address.City,
		Zip:     order.User.Address.PostalCode,
	}

	return nil
}

func (s *Service) PaymentFormPaymentAccountChanged(
	ctx context.Context,
	req *grpc.PaymentFormUserChangePaymentAccountRequest,
	rsp *grpc.PaymentFormDataChangeResponse,
) error {
	order, err := s.getOrderByUuidToForm(ctx, req.OrderId)

	if err != nil {
		rsp.Status = pkg.ResponseStatusBadData
		rsp.Message = err.(*grpc.ResponseErrorMessage)
		return nil
	}

<<<<<<< HEAD
	project, err := s.project.GetById(order.Project.Id)
	if err != nil {
		return orderErrorProjectNotFound
	}
	if project.IsDeleted() == true {
		return orderErrorProjectInactive
	}

	pm, err := s.paymentMethod.GetById(req.MethodId)
=======
	pm, err := s.paymentMethod.GetById(ctx, req.MethodId)
>>>>>>> b46a329a

	if err != nil {
		rsp.Status = pkg.ResponseStatusBadData
		rsp.Message = orderErrorPaymentMethodNotFound
		return nil
	}

	ps, err := s.paymentSystem.GetById(pm.PaymentSystemId)
	if err != nil {
		rsp.Message = orderErrorPaymentSystemInactive
		rsp.Status = pkg.ResponseStatusBadData

		return nil
	}

	regex := pm.AccountRegexp

	if pm.ExternalId == constant.PaymentSystemGroupAliasBankCard {
		regex = "^\\d{6}(.*)\\d{4}$"
	}

	match, err := regexp.MatchString(regex, req.Account)

	if match == false || err != nil {
		rsp.Status = pkg.ResponseStatusBadData
		rsp.Message = orderErrorPaymentAccountIncorrect
		return nil
	}

	brand := ""
	country := ""

	rsp.Status = pkg.ResponseStatusOk

	switch pm.ExternalId {
	case constant.PaymentSystemGroupAliasBankCard:
		data := s.getBinData(ctx, req.Account)

		if data == nil {
			rsp.Status = pkg.ResponseStatusBadData
			rsp.Message = orderErrorCountryByPaymentAccountNotFound
			return nil
		}

		brand = data.CardBrand
		country = data.BankCountryIsoCode
		order.PaymentRequisites[pkg.PaymentCreateBankCardFieldBrand] = brand
		order.PaymentRequisites[pkg.PaymentCreateBankCardFieldIssuerCountryIsoCode] = country

		break

	case constant.PaymentSystemGroupAliasQiwi:
		req.Account = "+" + req.Account
		num, err := libphonenumber.Parse(req.Account, CountryCodeUSA)

		if err != nil || num.CountryCode == nil {
			rsp.Status = pkg.ResponseStatusBadData
			rsp.Message = orderErrorPaymentAccountIncorrect
			return nil
		}

		ok := false
		country, ok = pkg.CountryPhoneCodes[*num.CountryCode]

		if !ok {
			rsp.Status = pkg.ResponseStatusBadData
			rsp.Message = orderErrorCountryByPaymentAccountNotFound
			return nil
		}
		break
	}

	err = s.setOrderChargeAmountAndCurrency(ctx, order)
	if err != nil {
		if e, ok := err.(*grpc.ResponseErrorMessage); ok {
			rsp.Status = pkg.ResponseStatusBadData
			rsp.Message = e
			return nil
		}
		return err
	}

	settings, err := s.paymentMethod.GetPaymentSettings(
		pm,
		order.ChargeCurrency,
		order.MccCode,
		order.OperatingCompanyId,
		project,
	)

	order.PaymentMethod = &billing.PaymentMethodOrder{
		Id:              pm.Id,
		Name:            pm.Name,
		Params:          settings,
		PaymentSystemId: ps.Id,
		Group:           pm.Group,
		ExternalId:      pm.ExternalId,
		Handler:         ps.Handler,
		RefundAllowed:   pm.RefundAllowed,
	}

	if country != "" && country != order.GetCountry() && order.BillingAddress == nil {
		order.UserAddressDataRequired = true
	}

	restricted, err := s.applyCountryRestriction(ctx, order, country)

	if err != nil {
		zap.L().Error(
			"s.applyCountryRestriction Method failed",
			zap.Error(err),
			zap.Any("order", order),
		)
		if e, ok := err.(*grpc.ResponseErrorMessage); ok {
			rsp.Status = pkg.ResponseStatusSystemError
			rsp.Message = e
			return nil
		} else {
			rsp.Message = orderErrorUnknown
			rsp.Status = pkg.ResponseStatusSystemError
		}
		return nil
	}

	if restricted == true {
		rsp.Status = pkg.ResponseStatusForbidden
		rsp.Message = orderCountryPaymentRestrictedError
		return nil
	}

<<<<<<< HEAD
	if !s.hasPaymentCosts(order) {
		rsp.Status = pkg.ResponseStatusBadData
		rsp.Message = orderErrorCostsRatesNotFound
		return nil
	}

	err = s.updateOrder(order)
=======
	err = s.updateOrder(ctx, order)
>>>>>>> b46a329a

	if err != nil {
		zap.S().Errorw(pkg.MethodFinishedWithError, "err", err.Error())
		if e, ok := err.(*grpc.ResponseErrorMessage); ok {
			rsp.Status = pkg.ResponseStatusSystemError
			rsp.Message = e
			return nil
		}
		return err
	}

	rsp.Item = order.GetPaymentFormDataChangeResult(brand)
	return nil
}

func (s *Service) ProcessBillingAddress(
	ctx context.Context,
	req *grpc.ProcessBillingAddressRequest,
	rsp *grpc.ProcessBillingAddressResponse,
) error {
	var err error
	var zip *billing.ZipCode

	if req.Country == CountryCodeUSA {
		if req.Zip == "" {
			rsp.Status = pkg.ResponseStatusBadData
			rsp.Message = orderErrorCreatePaymentRequiredFieldUserZipNotFound

			return nil
		}

		zip, err = s.zipCode.getByZipAndCountry(ctx, req.Zip, req.Country)

		if err != nil {
			rsp.Status = pkg.ResponseStatusBadData
			rsp.Message = orderErrorZipCodeNotFound

			return nil
		}
	}

	order, err := s.getOrderByUuidToForm(ctx, req.OrderId)

	if err != nil {
		zap.S().Errorw(pkg.MethodFinishedWithError, "err", err.Error())
		if e, ok := err.(*grpc.ResponseErrorMessage); ok {
			rsp.Status = pkg.ResponseStatusBadData
			rsp.Message = e
			return nil
		}
		return err
	}

	if order.CountryRestriction != nil && order.CountryRestriction.ChangeAllowed != true {
		rsp.Status = pkg.ResponseStatusForbidden
		rsp.Message = orderCountryPaymentRestrictedError
		return nil
	}

	order.BillingAddress = &billing.OrderBillingAddress{
		Country: req.Country,
	}

	if zip != nil {
		order.BillingAddress.PostalCode = zip.Zip
		order.BillingAddress.City = zip.City
		order.BillingAddress.State = zip.State.Code
	}

	restricted, err := s.applyCountryRestriction(ctx, order, req.Country)
	if err != nil {
		zap.L().Error(
			"s.applyCountryRestriction Method failed",
			zap.Error(err),
			zap.Any("order", order),
		)
		if e, ok := err.(*grpc.ResponseErrorMessage); ok {
			rsp.Status = pkg.ResponseStatusSystemError
			rsp.Message = e
			return nil
		} else {
			rsp.Message = orderErrorUnknown
			rsp.Status = pkg.ResponseStatusSystemError
		}
		return nil
	}
	if restricted {
		rsp.Status = pkg.ResponseStatusForbidden
		rsp.Message = orderCountryPaymentRestrictedError
		return nil
	}

	// save user replace country rule to cookie - start
	cookie := ""
	customer := &BrowserCookieCustomer{
		CreatedAt: time.Now(),
	}
	if req.Cookie != "" {
		customer, err = s.decryptBrowserCookie(req.Cookie)
		if err != nil || customer == nil {
			customer = &BrowserCookieCustomer{
				CreatedAt: time.Now(),
			}
		}
	}

	address, err := s.getAddressByIp(req.Ip)
	if err == nil {
		customer.Ip = req.Ip
		customer.IpCountry = address.Country
		customer.SelectedCountry = req.Country
		customer.UpdatedAt = time.Now()

		cookie, err = s.generateBrowserCookie(customer)
		if err != nil {
			cookie = ""
		}
	}
	// save user replace country rule to cookie - end

	if order.ProductType == billing.OrderType_product {
		err = s.ProcessOrderProducts(ctx, order)
	} else if order.ProductType == billing.OrderType_key {
		_, err = s.ProcessOrderKeyProducts(ctx, order)
	}

	if err != nil {
		if pid := order.PrivateMetadata["PaylinkId"]; pid != "" {
			s.notifyPaylinkError(ctx, pid, err, req, order)
		}
		return err
	}

	processor := &OrderCreateRequestProcessor{Service: s, ctx: ctx}
	err = processor.processOrderVat(order)
	if err != nil {
		zap.S().Errorw(pkg.MethodFinishedWithError, "err", err.Error(), "method", "processOrderVat")
		if e, ok := err.(*grpc.ResponseErrorMessage); ok {
			rsp.Status = pkg.ResponseStatusSystemError
			rsp.Message = e
			return nil
		}
		return err
	}

<<<<<<< HEAD
	err = s.setOrderChargeAmountAndCurrency(ctx, order)
	if err != nil {
		if e, ok := err.(*grpc.ResponseErrorMessage); ok {
			rsp.Status = pkg.ResponseStatusBadData
			rsp.Message = e
			return nil
		}
		return err
	}

	methodName, _ := order.GetCostPaymentMethodName()
	if methodName != "" && !s.hasPaymentCosts(order) {
		rsp.Status = pkg.ResponseStatusBadData
		rsp.Message = orderErrorCostsRatesNotFound
		return nil
	}

	err = s.updateOrder(order)
=======
	err = s.updateOrder(ctx, order)
>>>>>>> b46a329a

	if err != nil {
		zap.S().Errorw(pkg.MethodFinishedWithError, "err", err.Error())
		if e, ok := err.(*grpc.ResponseErrorMessage); ok {
			rsp.Status = pkg.ResponseStatusSystemError
			rsp.Message = e
			return nil
		}
		return err
	}

	rsp.Status = pkg.ResponseStatusOk
	rsp.Cookie = cookie
	rsp.Item = &grpc.ProcessBillingAddressResponseItem{
		HasVat:              order.Tax.Rate > 0,
		Vat:                 tools.FormatAmount(order.Tax.Amount),
		VatInChargeCurrency: tools.FormatAmount(order.GetTaxAmountInChargeCurrency()),
		Amount:              tools.FormatAmount(order.OrderAmount),
		TotalAmount:         tools.FormatAmount(order.TotalPaymentAmount),
		Currency:            order.Currency,
		ChargeCurrency:      order.ChargeCurrency,
		ChargeAmount:        tools.FormatAmount(order.ChargeAmount),
		Items:               order.Items,
	}

	return nil
}

func (s *Service) saveRecurringCard(ctx context.Context, order *billing.Order, recurringId string) {
	req := &repo.SavedCardRequest{
		Token:      order.User.Id,
		ProjectId:  order.Project.Id,
		MerchantId: order.Project.MerchantId,
		MaskedPan:  order.PaymentMethodTxnParams[pkg.PaymentCreateFieldPan],
		CardHolder: order.PaymentMethodTxnParams[pkg.PaymentCreateFieldHolder],
		Expire: &entity.CardExpire{
			Month: order.PaymentRequisites[pkg.PaymentCreateFieldMonth],
			Year:  order.PaymentRequisites[pkg.PaymentCreateFieldYear],
		},
		RecurringId: recurringId,
	}

	_, err := s.rep.InsertSavedCard(ctx, req)

	if err != nil {
		s.logError(
			"Call repository service to save recurring card failed",
			[]interface{}{
				"err", err.Error(),
				"request", req,
			},
		)
	} else {
		order.PaymentRequisites["saved"] = "1"
		err = s.updateOrder(ctx, order)
		if err != nil {
			zap.S().Errorf("Failed to update order after save recurruing card", "err", err.Error())
		}
	}
}

func (s *Service) updateOrder(ctx context.Context, order *billing.Order) error {
	ps := order.GetPublicStatus()

	zap.S().Debug("[updateOrder] updating order", "order_id", order.Id, "status", ps)

	originalOrder, _ := s.getOrderById(ctx, order.Id)

	statusChanged := false
	if originalOrder != nil {
		ops := originalOrder.GetPublicStatus()
		zap.S().Debug("[updateOrder] no original order status", "order_id", order.Id, "status", ops)
		statusChanged = ops != ps
	} else {
		zap.S().Debug("[updateOrder] no original order found", "order_id", order.Id)
	}

	needReceipt := statusChanged && ps != constant.OrderPublicStatusCreated && ps != constant.OrderPublicStatusPending

	if needReceipt {
		switch ps {
		case constant.OrderPublicStatusRefunded:
			order.ReceiptUrl = s.cfg.GetReceiptRefundUrl(order.Uuid, order.ReceiptId)
		case constant.OrderPublicStatusProcessed:
			order.ReceiptUrl = s.cfg.GetReceiptPurchaseUrl(order.Uuid, order.ReceiptId)
		}
	}

	oid, _ := primitive.ObjectIDFromHex(order.Id)
	filter := bson.M{"_id": oid}
	_, err := s.db.Collection(collectionOrder).ReplaceOne(ctx, filter, order)

	if err != nil {
		s.logError(orderErrorUpdateOrderDataFailed, []interface{}{"error", err.Error(), "order", order})
		if err == mongo.ErrNoDocuments {
			return orderErrorNotFound
		}
		return orderErrorUnknown
	}

	zap.S().Debug("[updateOrder] updating order success", "order_id", order.Id, "status_changed", statusChanged, "type", order.ProductType)

	if order.ProductType == billing.OrderType_key {
		s.orderNotifyKeyProducts(context.TODO(), order)
	}

	if needReceipt {
		zap.S().Infow("[updateOrder] notify merchant", "order_id", order.Id, "status", ps)

		switch ps {
		case constant.OrderPublicStatusRefunded:
			s.sendMailWithRefund(ctx, order)
		case constant.OrderPublicStatusProcessed:
			s.sendMailWithReceipt(ctx, order)
		}

		s.orderNotifyMerchant(ctx, order)
	}

	return nil
}

func (s *Service) orderNotifyKeyProducts(ctx context.Context, order *billing.Order) {
	zap.S().Debug("[orderNotifyKeyProducts] called", "order_id", order.Id, "status", order.GetPublicStatus(), "is product notified: ", order.IsKeyProductNotified)

	if order.IsKeyProductNotified {
		return
	}

	keys := order.Keys
	var err error
	switch order.GetPublicStatus() {
	case constant.OrderPublicStatusCanceled, constant.OrderPublicStatusRejected:
		for _, key := range keys {
			zap.S().Infow("[orderNotifyKeyProducts] trying to cancel reserving key", "order_id", order.Id, "key", key)
			rsp := &grpc.EmptyResponseWithStatus{}
			err = s.CancelRedeemKeyForOrder(ctx, &grpc.KeyForOrderRequest{KeyId: key}, rsp)
			if err != nil {
				zap.S().Error("internal error during canceling reservation for key", "err", err, "key", key)
				continue
			}
			if rsp.Status != pkg.ResponseStatusOk {
				zap.S().Error("could not cancel reservation for key", "key", key, "message", rsp.Message)
				continue
			}
		}
		order.IsKeyProductNotified = true
		break
	case constant.OrderPublicStatusProcessed:
		for _, key := range keys {
			zap.S().Infow("[orderNotifyKeyProducts] trying to finish reserving key", "order_id", order.Id, "key", key)
			rsp := &grpc.GetKeyForOrderRequestResponse{}
			err = s.FinishRedeemKeyForOrder(ctx, &grpc.KeyForOrderRequest{KeyId: key}, rsp)
			if err != nil {
				zap.S().Errorw("internal error during finishing reservation for key", "err", err, "key", key)
				continue
			}
			if rsp.Status != pkg.ResponseStatusOk {
				zap.S().Errorw("could not finish reservation for key", "key", key, "message", rsp.Message)
				continue
			}

			s.sendMailWithCode(ctx, order, rsp.Key)
		}
		order.IsKeyProductNotified = true
		break
	}
}

func (s *Service) sendMailWithRefund(ctx context.Context, order *billing.Order) {
	payload := s.getPayloadForReceipt(ctx, order)
	payload.TemplateAlias = s.cfg.EmailRefundTransactionTemplate

	zap.S().Infow("sending receipt to broker", "order_id", order.Id)
	err := s.postmarkBroker.Publish(postmarkSdrPkg.PostmarkSenderTopicName, payload, amqp.Table{})
	if err != nil {
		zap.S().Errorw(
			"Publication refund transaction to user email queue is failed",
			"err", err, "email", order.ReceiptEmail, "order_id", order.Id)
	}
}

func (s *Service) sendMailWithReceipt(ctx context.Context, order *billing.Order) {
	payload := s.getPayloadForReceipt(ctx, order)

	zap.S().Infow("sending receipt to broker", "order_id", order.Id, "topic", postmarkSdrPkg.PostmarkSenderTopicName)
	err := s.postmarkBroker.Publish(postmarkSdrPkg.PostmarkSenderTopicName, payload, amqp.Table{})
	if err != nil {
		zap.S().Errorw(
			"Publication receipt to user email queue is failed",
			"err", err, "email", order.ReceiptEmail, "order_id", order.Id, "topic", postmarkSdrPkg.PostmarkSenderTopicName)
	}
}

func (s *Service) getReceiptModel(name string, price string) *structpb.Value {
	return &structpb.Value{
		Kind: &structpb.Value_StructValue{
			StructValue: &structpb.Struct{
				Fields: map[string]*structpb.Value{
					"name": {
						Kind: &structpb.Value_StringValue{StringValue: name},
					},
					"price": {
						Kind: &structpb.Value_StringValue{StringValue: price},
					},
				},
			},
		},
	}
}

func (s *Service) getPayloadForReceipt(ctx context.Context, order *billing.Order) *postmarkSdrPkg.Payload {
	totalPrice, err := s.formatter.FormatCurrency(DefaultLanguage, order.OrderAmount, order.Currency)
	if err != nil {
		zap.S().Errorw("Error during formatting currency", "price", order.OrderAmount, "locale", DefaultLanguage, "currency", order.Currency)
	}

	date, err := s.formatter.FormatDateTime(DefaultLanguage, time.Unix(order.CreatedAt.Seconds, 0))
	if err != nil {
		zap.S().Errorw("Error during formatting date", "date", order.CreatedAt, "locale", DefaultLanguage)
	}

	merchantName := order.GetMerchantId()
	merchant, err := s.merchant.GetById(ctx, order.GetMerchantId())
	if err != nil {
		zap.S().Errorw("Error during getting merchant", "merchant_id", order.GetMerchantId(), "order.uuid", order.Uuid, "err", err)
	} else {
		merchantName = merchant.Company.Name
	}

	paymentPartner := "PaySuper"
	oc, err := s.operatingCompany.GetById(ctx, order.OperatingCompanyId)

	if err != nil {
		zap.L().Error("unable to get operating company", zap.Error(err))
	} else {
		paymentPartner = oc.Name
	}

	payload := &postmarkSdrPkg.Payload{
		TemplateAlias: s.cfg.EmailSuccessTransactionTemplate,
		TemplateModel: map[string]string{
			"total_price":      totalPrice,
			"transaction_id":   order.Uuid,
			"transaction_date": date,
			"project_name":     order.Project.Name[DefaultLanguage],
			"receipt_id":       order.ReceiptId,
			"merchant_name":    merchantName,
			"url":              order.ReceiptUrl,
			"payment_partner":  paymentPartner,
		},
		To: order.ReceiptEmail,
	}

	var items []*structpb.Value

	currency := order.Currency

	if order.IsBuyForVirtualCurrency {
		project, _ := s.project.GetById(ctx, order.GetProjectId())
		currency, _ = project.VirtualCurrency.Name[DefaultLanguage]
	}

	for _, item := range order.Items {
		price, err := s.formatter.FormatCurrency("en", item.Amount, currency)
		if err != nil {
			zap.S().Errorw("Error during formatting currency", "price", item.Amount, "locale", "en", "currency", item.Currency)
		}
		items = append(items, s.getReceiptModel(item.Name, price))
	}

	payload.TemplateObjectModel = &structpb.Struct{
		Fields: map[string]*structpb.Value{
			"items": {
				Kind: &structpb.Value_ListValue{ListValue: &structpb.ListValue{
					Values: items,
				}},
			},
		},
	}

	if platform, ok := availablePlatforms[order.PlatformId]; ok {
		payload.TemplateObjectModel.Fields["platform"] = &structpb.Value{
			Kind: &structpb.Value_StructValue{
				StructValue: &structpb.Struct{
					Fields: map[string]*structpb.Value{
						"name": {
							Kind: &structpb.Value_StringValue{
								StringValue: platform.Name,
							},
						},
					},
				},
			},
		}
	}

	return payload
}

func (s *Service) sendMailWithCode(ctx context.Context, order *billing.Order, key *billing.Key) {
	var platformIconUrl = ""
	if platform, ok := availablePlatforms[order.PlatformId]; ok {
		platformIconUrl = platform.Icon
	}

	for _, item := range order.Items {
		if item.Id == key.KeyProductId {
			item.Code = key.Code
			payload := &postmarkSdrPkg.Payload{
				TemplateAlias: s.cfg.EmailGameCodeTemplate,
				TemplateModel: map[string]string{
					"code":          key.Code,
					"platform_icon": platformIconUrl,
					"product_name":  item.Name,
				},
				To: order.ReceiptEmail,
			}

			if len(item.Images) > 0 {
				payload.TemplateModel["product_image"] = item.Images[0]
			}

			err := s.postmarkBroker.Publish(postmarkSdrPkg.PostmarkSenderTopicName, payload, amqp.Table{})
			if err != nil {
				zap.S().Errorw(
					"Publication activation code to user email queue is failed",
					"err", err, "email", order.ReceiptEmail, "order_id", order.Id, "key_id", key.Id)

			} else {
				zap.S().Infow("Sent payload to broker", "email", order.ReceiptEmail, "order_id", order.Id, "key_id", key.Id, "topic", postmarkSdrPkg.PostmarkSenderTopicName)
			}
			return
		}
	}

	zap.S().Errorw("Mail not sent because no items found for key", "order_id", order.Id, "key_id", key.Id, "email", order.ReceiptEmail)
}

func (s *Service) orderNotifyMerchant(ctx context.Context, order *billing.Order) {
	zap.S().Debug("[orderNotifyMerchant] try to send notify merchant to rmq", "order_id", order.Id, "status", order.GetPublicStatus())

	err := s.broker.Publish(constant.PayOneTopicNotifyPaymentName, order, amqp.Table{"x-retry-count": int32(0)})
	if err != nil {
		zap.S().Debug("[orderNotifyMerchant] send notify merchant to rmq failed", "order_id", order.Id)
		s.logError(orderErrorPublishNotificationFailed, []interface{}{
			"err", err.Error(), "order", order, "topic", constant.PayOneTopicNotifyPaymentName,
		})
	} else {
		zap.S().Debug("[orderNotifyMerchant] send notify merchant to rmq failed", "order_id", order.Id)
	}
	order.SetNotificationStatus(order.GetPublicStatus(), err == nil)
	oid, _ := primitive.ObjectIDFromHex(order.Id)
	filter := bson.M{"_id": oid}
	_, err = s.db.Collection(collectionOrder).ReplaceOne(ctx, filter, order)
	if err != nil {
		zap.S().Debug("[orderNotifyMerchant] notification status update failed", "order_id", order.Id)
		s.logError(orderErrorUpdateOrderDataFailed, []interface{}{"error", err.Error(), "order", order})
	} else {
		zap.S().Debug("[orderNotifyMerchant] notification status updated succesfully", "order_id", order.Id)
	}
}

func (s *Service) getOrderById(ctx context.Context, id string) (order *billing.Order, err error) {
	oid, _ := primitive.ObjectIDFromHex(id)
	filter := bson.M{"_id": oid}
	err = s.db.Collection(collectionOrder).FindOne(ctx, filter).Decode(&order)

	if err != nil && err != mongo.ErrNoDocuments {
		zap.S().Errorf("Order not found in payment create process", "err", err.Error(), "order_id", id)
	}

	if order == nil {
		return order, orderErrorNotFound
	}

	return
}

func (s *Service) getOrderByUuid(ctx context.Context, uuid string) (order *billing.Order, err error) {
	order, err = s.orderRepository.GetByUuid(ctx, uuid)

	if err != nil && err != mongo.ErrNoDocuments {
		zap.S().Errorf("Order not found in payment create process", "err", err.Error(), "uuid", uuid)
	}

	if order == nil {
		return order, orderErrorNotFound
	}

	return
}

func (s *Service) getOrderByUuidToForm(ctx context.Context, uuid string) (*billing.Order, error) {
	order, err := s.getOrderByUuid(ctx, uuid)

	if err != nil {
		return nil, orderErrorNotFound
	}

	if order.HasEndedStatus() == true {
		return nil, orderErrorOrderAlreadyComplete
	}

	if order.FormInputTimeIsEnded() == true {
		return nil, orderErrorFormInputTimeExpired
	}

	return order, nil
}

func (s *Service) getBinData(ctx context.Context, pan string) (data *BinData) {
	if len(pan) < 6 {
		zap.S().Errorf("Incorrect PAN to get BIN data", "pan", pan)
		return
	}

	i, err := strconv.ParseInt(pan[:6], 10, 32)

	if err != nil {
		zap.S().Errorf("Parse PAN to int failed", "error", err.Error(), "pan", pan)
		return
	}

	err = s.db.Collection(collectionBinData).FindOne(ctx, bson.M{"card_bin": int32(i)}).Decode(&data)

	if err != nil {
		zap.S().Errorf("Query to get bank card BIN data failed", "error", err.Error(), "pan", pan)
		return
	}

	return
}

func (v *OrderCreateRequestProcessor) prepareOrder() (*billing.Order, error) {
	id := primitive.NewObjectID().Hex()
	amount := tools.FormatAmount(v.checked.amount)

	if (v.request.UrlVerify != "" || v.request.UrlNotify != "") && v.checked.project.AllowDynamicNotifyUrls == false {
		return nil, orderErrorDynamicNotifyUrlsNotAllowed
	}

	if (v.request.UrlSuccess != "" || v.request.UrlFail != "") && v.checked.project.AllowDynamicRedirectUrls == false {
		return nil, orderErrorDynamicRedirectUrlsNotAllowed
	}

	order := &billing.Order{
		Id:   id,
		Type: pkg.OrderTypeOrder,
		Project: &billing.ProjectOrder{
			Id:                      v.checked.project.Id,
			Name:                    v.checked.project.Name,
			UrlSuccess:              v.checked.project.UrlRedirectSuccess,
			UrlFail:                 v.checked.project.UrlRedirectFail,
			SendNotifyEmail:         v.checked.project.SendNotifyEmail,
			NotifyEmails:            v.checked.project.NotifyEmails,
			SecretKey:               v.checked.project.SecretKey,
			UrlCheckAccount:         v.checked.project.UrlCheckAccount,
			UrlProcessPayment:       v.checked.project.UrlProcessPayment,
			UrlChargebackPayment:    v.checked.project.UrlChargebackPayment,
			UrlCancelPayment:        v.checked.project.UrlCancelPayment,
			UrlRefundPayment:        v.checked.project.UrlRefundPayment,
			UrlFraudPayment:         v.checked.project.UrlFraudPayment,
			CallbackProtocol:        v.checked.project.CallbackProtocol,
			MerchantId:              v.checked.merchant.Id,
			Status:                  v.checked.project.Status,
			MerchantRoyaltyCurrency: v.checked.merchant.GetPayoutCurrency(),
		},
		Description:    fmt.Sprintf(orderDefaultDescription, id),
		ProjectOrderId: v.request.OrderId,
		ProjectAccount: v.request.Account,
		ProjectParams:  v.request.Other,
		PrivateStatus:  constant.OrderStatusNew,
		CreatedAt:      ptypes.TimestampNow(),
		IsJsonRequest:  v.request.IsJson,

		Uuid:               uuid.New().String(),
		ReceiptId:          uuid.New().String(),
		User:               v.checked.user,
		OrderAmount:        amount,
		TotalPaymentAmount: amount,
		ChargeAmount:       amount,
		Currency:           v.checked.currency,
		ChargeCurrency:     v.checked.currency,
		Products:           v.checked.products,
		Items:              v.checked.items,
		Metadata:           v.checked.metadata,
		PrivateMetadata:    v.checked.privateMetadata,
		Issuer: &billing.OrderIssuer{
			Url:           v.request.IssuerUrl,
			Embedded:      v.request.IsEmbedded,
			ReferenceType: v.request.IssuerReferenceType,
			Reference:     v.request.IssuerReference,
			UtmSource:     v.request.UtmSource,
			UtmCampaign:   v.request.UtmCampaign,
			UtmMedium:     v.request.UtmMedium,
			ReferrerHost:  getHostFromUrl(v.request.IssuerUrl),
		},
		CountryRestriction: &billing.CountryRestriction{
			IsoCodeA2:       "",
			PaymentsAllowed: true,
			ChangeAllowed:   true,
		},
		PlatformId:              v.request.PlatformId,
		ProductType:             v.request.Type,
		IsBuyForVirtualCurrency: v.request.IsBuyForVirtualCurrency,
		MccCode:                 v.checked.merchant.MccCode,
		OperatingCompanyId:      v.checked.merchant.OperatingCompanyId,
		IsHighRisk:              v.checked.merchant.IsHighRisk(),
		IsCurrencyPredefined:    v.checked.isCurrencyPredefined,
	}

	if v.checked.virtualAmount > 0 {
		order.VirtualCurrencyAmount = v.checked.virtualAmount
	}

	if order.User == nil {
		order.User = &billing.OrderUser{
			Object: pkg.ObjectTypeUser,
		}
	} else {
		if order.User.Address != nil {
			err := v.processOrderVat(order)
			if err != nil {
				zap.S().Errorw(pkg.MethodFinishedWithError, "err", err.Error(), "method", "processOrderVat")
				return nil, err
			}

			restricted, err := v.applyCountryRestriction(v.ctx, order, order.GetCountry())
			if err != nil {
				return nil, err
			}
			if restricted {
				return nil, orderCountryPaymentRestrictedError
			}
		}
	}

	if v.request.Description != "" {
		order.Description = v.request.Description
	}

	if v.request.UrlSuccess != "" {
		order.Project.UrlSuccess = v.request.UrlSuccess
	}

	if v.request.UrlFail != "" {
		order.Project.UrlFail = v.request.UrlFail
	}

	if v.checked.paymentMethod != nil {
		ps, err := v.paymentSystem.GetById(v.ctx, v.checked.paymentMethod.PaymentSystemId)
		if err != nil {
			return nil, err
		}

		settings, err := v.paymentMethod.GetPaymentSettings(
			v.checked.paymentMethod,
			v.checked.currency,
			v.checked.mccCode,
			v.checked.operatingCompanyId,
			v.checked.project,
		)

		if err != nil {
			return nil, err
		}

		order.PaymentMethod = &billing.PaymentMethodOrder{
			Id:              v.checked.paymentMethod.Id,
			Name:            v.checked.paymentMethod.Name,
			Params:          settings,
			PaymentSystemId: ps.Id,
			Group:           v.checked.paymentMethod.Group,
		}
	}

	order.ExpireDateToFormInput, _ = ptypes.TimestampProto(time.Now().Add(time.Minute * defaultExpireDateToFormInput))

	return order, nil
}

func (v *OrderCreateRequestProcessor) processMerchant() error {
	if !v.checked.merchant.IsBankingComplete() {
		return orderErrorMerchantDoNotHaveBanking
	}

	if !v.checked.merchant.IsCompanyComplete() {
		return orderErrorMerchantDoNotHaveCompanyInfo
	}

	if v.checked.merchant.HasTariff() == false {
		return orderErrorMerchantBadTariffs
	}

	return nil
}

func (v *OrderCreateRequestProcessor) processProject() error {
	project, err := v.project.GetById(v.ctx, v.request.ProjectId)

	if err != nil {
		zap.S().Errorw("Order create get project error", "err", err, "request", v.request)
		return orderErrorProjectNotFound
	}

	if project.IsDeleted() == true {
		return orderErrorProjectInactive
	}

	if project.MerchantId == "" {
		return orderErrorProjectMerchantNotFound
	}

	_, err = primitive.ObjectIDFromHex(project.MerchantId)

	if err != nil {
		return orderErrorProjectMerchantNotFound
	}

	merchant, err := v.merchant.GetById(v.ctx, project.MerchantId)
	if err != nil {
		return orderErrorProjectMerchantNotFound
	}

	if merchant.IsDeleted() == true {
		return orderErrorProjectMerchantInactive
	}

	v.checked.project = project
	v.checked.merchant = merchant

	return nil
}

func (v *OrderCreateRequestProcessor) processCurrency(isSimpleCheckout bool) error {
	if v.request.Currency != "" {
		if !contains(v.supportedCurrencies, v.request.Currency) {
			return orderErrorCurrencyNotFound
		}

		v.checked.currency = v.request.Currency
		v.checked.isCurrencyPredefined = true

		pricegroup, err := v.priceGroup.GetByRegion(v.checked.currency)
		if err == nil {
			v.checked.priceGroup = pricegroup
		}
		return nil
	}

	if isSimpleCheckout {
		return orderErrorCurrencyIsRequired
	}

	v.checked.isCurrencyPredefined = false

	countryCode := v.getCountry()
	if countryCode == "" {
		v.checked.currency = v.checked.merchant.GetPayoutCurrency()
		pricegroup, err := v.priceGroup.GetByRegion(v.checked.currency)
		if err == nil {
			v.checked.priceGroup = pricegroup
		}
		return nil
	}

	country, err := v.country.GetByIsoCodeA2(countryCode)
	if err != nil {
		v.checked.currency = v.checked.merchant.GetPayoutCurrency()
		pricegroup, err := v.priceGroup.GetByRegion(v.checked.currency)
		if err == nil {
			v.checked.priceGroup = pricegroup
		}
		return nil
	}

	pricegroup, err := v.priceGroup.GetById(country.PriceGroupId)
	if err != nil {
		v.checked.currency = v.checked.merchant.GetPayoutCurrency()
		pricegroup, err := v.priceGroup.GetByRegion(v.checked.currency)
		if err == nil {
			v.checked.priceGroup = pricegroup
		}
		return nil
	}

	v.checked.currency = pricegroup.Currency
	v.checked.priceGroup = pricegroup

	return nil
}

func (v *OrderCreateRequestProcessor) processAmount() {
	v.checked.amount = v.request.Amount
}

func (v *OrderCreateRequestProcessor) processMetadata() {
	v.checked.metadata = v.request.Metadata
}

func (v *OrderCreateRequestProcessor) processPrivateMetadata() {
	v.checked.privateMetadata = v.request.PrivateMetadata
}

func (v *OrderCreateRequestProcessor) getCountry() string {
	if v.checked.user == nil {
		return ""
	}
	return v.checked.user.GetCountry()
}

func (v *OrderCreateRequestProcessor) processPayerIp() error {
	address, err := v.getAddressByIp(v.checked.user.Ip)

	if err != nil {
		return err
	}

	// fully replace address, to avoid inconsistence
	v.checked.user.Address = address

	return nil
}

func (v *OrderCreateRequestProcessor) processPaylinkKeyProducts() error {
	if len(v.request.Products) == 0 {
		return orderErrorProductsEmpty
	}

	orderProducts, err := v.GetOrderKeyProducts(context.TODO(), v.checked.project.Id, v.request.Products)
	if err != nil {
		return err
	}

	currency := v.checked.currency

<<<<<<< HEAD
	zap.L().Info(
		fmt.Sprintf("processPaylinkKeyProducts use currency"),
		zap.String("currency", currency),
		zap.String("paylink", v.request.PrivateMetadata["PaylinkId"]),
	)
=======
	if currency == "" {
		zap.S().Errorw(fmt.Sprintf(logInfo, "merchant payout currency not found"), "paylink", pid)
		return orderErrorNoProductsCommonCurrency
	}

	zap.S().Infow(fmt.Sprintf(logInfo, "use currency"), "currency", currency, "paylink", pid)

	priceGroup, err := v.priceGroup.GetByRegion(v.ctx, currency)
>>>>>>> b46a329a

	if v.checked.priceGroup == nil {
		zap.L().Error("processPaylinkKeyProducts no checked price group")
		return priceGroupErrorNotFound
	}
	priceGroup := v.checked.priceGroup

	platformId := v.request.PlatformId

	if len(platformId) == 0 {
		platforms := v.filterPlatforms(orderProducts)
		if len(platforms) == 0 {
			zap.S().Errorw("No available platformIds")
			return orderErrorNoPlatforms
		}
		sort.Slice(platforms, func(i, j int) bool {
			return availablePlatforms[platforms[i]].Order < availablePlatforms[platforms[j]].Order
		})
		platformId = platforms[0]
	}

	amount, err := v.GetOrderKeyProductsAmount(orderProducts, priceGroup, platformId)
	if err != nil {
		return err
	}

	items, err := v.GetOrderKeyProductsItems(orderProducts, DefaultLanguage, priceGroup, platformId)
	if err != nil {
		return err
	}

	v.checked.products = v.request.Products
	v.checked.currency = currency
	v.checked.amount = amount
	v.checked.items = items

	return nil
}

func (v *OrderCreateRequestProcessor) processPaylinkProducts() error {
	if len(v.request.Products) == 0 {
		return orderErrorProductsEmpty
	}

	orderProducts, err := v.GetOrderProducts(v.checked.project.Id, v.request.Products)
	if err != nil {
		return err
	}

	currency := v.checked.currency

<<<<<<< HEAD
	zap.L().Info(
		fmt.Sprintf("processPaylinkProducts use currency"),
		zap.String("currency", currency),
		zap.String("paylink", v.request.PrivateMetadata["PaylinkId"]),
	)
=======
	if currency == "" {
		zap.S().Errorw(fmt.Sprintf(logInfo, "merchant payout currency not found"), "paylink", pid)
		return orderErrorNoProductsCommonCurrency
	}

	zap.S().Infow(fmt.Sprintf(logInfo, "use currency"), "currency", currency, "paylink", pid)

	priceGroup, err := v.priceGroup.GetByRegion(v.ctx, currency)
>>>>>>> b46a329a

	if v.checked.priceGroup == nil {
		zap.L().Error("processPaylinkProducts no checked price group")
		return priceGroupErrorNotFound
	}
	priceGroup := v.checked.priceGroup

	var amount float64
	if v.request.IsBuyForVirtualCurrency {
		if v.checked.project.VirtualCurrency == nil || len(v.checked.project.VirtualCurrency.Prices) == 0 {
			return orderErrorVirtualCurrencyNotFilled
		}

		virtualAmount, err := v.GetOrderProductsAmount(orderProducts, &billing.PriceGroup{Currency: grpc.VirtualCurrencyPriceGroup})
		if err != nil {
			return err
		}
		amount, err = v.GetAmountForVirtualCurrency(virtualAmount, priceGroup, v.checked.project.VirtualCurrency.Prices)
		if err != nil {
			return err
		}
	} else {
		amount, err = v.GetOrderProductsAmount(orderProducts, priceGroup)
		if err != nil {
			return err
		}
	}

	var items []*billing.OrderItem
	if v.request.IsBuyForVirtualCurrency {
		items, err = v.GetOrderProductsItems(orderProducts, DefaultLanguage, &billing.PriceGroup{Currency: grpc.VirtualCurrencyPriceGroup})
	} else {
		items, err = v.GetOrderProductsItems(orderProducts, DefaultLanguage, priceGroup)
	}

	if err != nil {
		return err
	}

	v.checked.products = v.request.Products
	v.checked.currency = currency
	v.checked.amount = amount
	v.checked.items = items

	return nil
}

func (v *OrderCreateRequestProcessor) processProjectOrderId() error {
	var order *billing.Order

	oid, _ := primitive.ObjectIDFromHex(v.checked.project.Id)
	filter := bson.M{"project._id": oid, "project_order_id": v.request.OrderId}
	err := v.db.Collection(collectionOrder).FindOne(v.ctx, filter).Decode(&order)

	if err != nil && err != mongo.ErrNoDocuments {
		zap.S().Errorw("Order create check project order id unique", "err", err, "filter", filter)
		return orderErrorCanNotCreate
	}

	if order != nil {
		return orderErrorProjectOrderIdIsDuplicate
	}

	return nil
}

func (v *OrderCreateRequestProcessor) processPaymentMethod(pm *billing.PaymentMethod) error {
	if pm.IsActive == false {
		return orderErrorPaymentMethodInactive
	}

	if _, err := v.paymentSystem.GetById(v.ctx, pm.PaymentSystemId); err != nil {
		return orderErrorPaymentSystemInactive
	}

	_, err := v.Service.paymentMethod.GetPaymentSettings(pm, v.checked.currency, v.checked.mccCode, v.checked.operatingCompanyId, v.checked.project)

	if err != nil {
		return err
	}

	v.checked.paymentMethod = pm

	return nil
}

func (v *OrderCreateRequestProcessor) processLimitAmounts() (err error) {
	amount := v.checked.amount

	pmls, err := v.paymentMinLimitSystem.GetByCurrency(v.ctx, v.checked.currency)
	if err != nil {
		return err
	}

	if amount < pmls.Amount {
		return orderErrorAmountLowerThanMinLimitSystem
	}

	if v.checked.project.LimitsCurrency != "" && v.checked.project.LimitsCurrency != v.checked.currency {
		if !contains(v.supportedCurrencies, v.checked.project.LimitsCurrency) {
			return orderErrorCurrencyNotFound
		}
		req := &currencies.ExchangeCurrencyCurrentForMerchantRequest{
			From:              v.checked.currency,
			To:                v.checked.project.LimitsCurrency,
			MerchantId:        v.checked.merchant.Id,
			RateType:          curPkg.RateTypeOxr,
			ExchangeDirection: curPkg.ExchangeDirectionSell,
			Amount:            amount,
		}

		rsp, err := v.curService.ExchangeCurrencyCurrentForMerchant(context.TODO(), req)

		if err != nil {
			zap.S().Error(
				pkg.ErrorGrpcServiceCallFailed,
				zap.Error(err),
				zap.String(errorFieldService, "CurrencyRatesService"),
				zap.String(errorFieldMethod, "ExchangeCurrencyCurrentForMerchant"),
			)

			return orderErrorConvertionCurrency
		}

		amount = rsp.ExchangedAmount
	}

	if amount < v.checked.project.MinPaymentAmount {
		return orderErrorAmountLowerThanMinAllowed
	}

	if v.checked.project.MaxPaymentAmount > 0 && amount > v.checked.project.MaxPaymentAmount {
		return orderErrorAmountGreaterThanMaxAllowed
	}

	if v.checked.paymentMethod != nil {
		if v.request.Amount < v.checked.paymentMethod.MinPaymentAmount {
			return orderErrorAmountLowerThanMinAllowedPaymentMethod
		}

		if v.checked.paymentMethod.MaxPaymentAmount > 0 && v.request.Amount > v.checked.paymentMethod.MaxPaymentAmount {
			return orderErrorAmountGreaterThanMaxAllowedPaymentMethod
		}
	}

	return
}

func (v *OrderCreateRequestProcessor) processSignature() error {
	var hashString string

	if v.request.IsJson == false {
		var keys []string
		var elements []string

		for k := range v.request.RawParams {
			keys = append(keys, k)
		}

		sort.Strings(keys)

		for _, k := range keys {
			value := k + "=" + v.request.RawParams[k]
			elements = append(elements, value)
		}

		hashString = strings.Join(elements, "") + v.checked.project.SecretKey
	} else {
		hashString = v.request.RawBody + v.checked.project.SecretKey
	}

	h := sha512.New()
	h.Write([]byte(hashString))

	if hex.EncodeToString(h.Sum(nil)) != v.request.Signature {
		return orderErrorSignatureInvalid
	}

	return nil
}

// Calculate VAT for order
func (v *OrderCreateRequestProcessor) processOrderVat(order *billing.Order) error {
	order.Tax = &billing.OrderTax{
		Type:     taxTypeVat,
		Currency: order.Currency,
	}
	order.TotalPaymentAmount = order.OrderAmount
	order.ChargeAmount = order.TotalPaymentAmount
	order.ChargeCurrency = order.Currency

	countryCode := order.GetCountry()
	if countryCode != "" {
		country, err := v.country.GetByIsoCodeA2(v.ctx, countryCode)
		if err != nil {
			return err
		}
		if country.VatEnabled == false {
			return nil
		}
	}

	req := &tax_service.GetRateRequest{
		IpData:   &tax_service.GeoIdentity{},
		UserData: &tax_service.GeoIdentity{},
	}

	if order.User != nil && order.User.Address != nil {
		req.IpData.Country = order.User.Address.Country
		req.IpData.City = order.User.Address.City

		if order.User.Address.Country == CountryCodeUSA {
			order.Tax.Type = taxTypeSalesTax

			req.IpData.Zip = order.User.Address.PostalCode
			req.IpData.State = order.User.Address.State

			if order.BillingAddress != nil {
				req.UserData.Zip = order.BillingAddress.PostalCode
			}
		}
	}

	if order.BillingAddress != nil {
		req.UserData.Country = order.BillingAddress.Country
		req.UserData.City = order.BillingAddress.City
		req.UserData.State = order.BillingAddress.State
	}

	rsp, err := v.tax.GetRate(context.TODO(), req)

	if err != nil {
		v.logError("Tax service return error", []interface{}{"error", err.Error(), "request", req})
		return err
	}

	if order.BillingAddress != nil {
		req.UserData.State = rsp.Rate.State
	}

	order.Tax.Rate = rsp.Rate.Rate
	order.Tax.Amount = tools.FormatAmount(order.OrderAmount * order.Tax.Rate)
	order.TotalPaymentAmount = tools.FormatAmount(order.OrderAmount + order.Tax.Amount)
	order.ChargeAmount = order.TotalPaymentAmount

	return nil
}

func (v *OrderCreateRequestProcessor) processCustomerToken() error {
	token, err := v.getTokenBy(v.request.Token)

	if err != nil {
		return err
	}

	customer, err := v.getCustomerById(v.ctx, token.CustomerId)

	if err != nil {
		return err
	}

	v.request.Type = token.Settings.Type
	v.request.PlatformId = token.Settings.PlatformId

	v.request.ProjectId = token.Settings.ProjectId
	v.request.Description = token.Settings.Description
	v.request.Amount = token.Settings.Amount
	v.request.Currency = token.Settings.Currency
	v.request.Products = token.Settings.ProductsIds
	v.request.Metadata = token.Settings.Metadata
	v.request.PaymentMethod = token.Settings.PaymentMethod
	v.request.IsBuyForVirtualCurrency = token.Settings.IsBuyForVirtualCurrency

	if token.Settings.ReturnUrl != nil {
		v.request.UrlSuccess = token.Settings.ReturnUrl.Success
		v.request.UrlFail = token.Settings.ReturnUrl.Fail
	}

	v.checked.user = &billing.OrderUser{
		ExternalId: token.User.Id,
		Address:    token.User.Address,
		Metadata:   token.User.Metadata,
	}

	if token.User.Name != nil {
		v.checked.user.Name = token.User.Name.Value
	}

	if token.User.Email != nil {
		v.checked.user.Email = token.User.Email.Value
		v.checked.user.EmailVerified = token.User.Email.Verified
	}

	if token.User.Phone != nil {
		v.checked.user.Phone = token.User.Phone.Value
		v.checked.user.PhoneVerified = token.User.Phone.Verified
	}

	if token.User.Ip != nil {
		v.checked.user.Ip = token.User.Ip.Value
	}

	if token.User.Locale != nil {
		v.checked.user.Locale = token.User.Locale.Value
	}

	v.checked.user.Id = customer.Id
	v.checked.user.Object = pkg.ObjectTypeUser
	v.checked.user.TechEmail = customer.TechEmail

	return nil
}

func (v *OrderCreateRequestProcessor) processUserData() (err error) {
	customer := new(billing.Customer)
	tokenReq := v.transformOrderUser2TokenRequest(v.request.User)

	if v.request.Token == "" {
		customer, _ = v.findCustomer(v.ctx, tokenReq, v.checked.project)
	}

	if customer != nil {
		customer, err = v.updateCustomer(v.ctx, tokenReq, v.checked.project, customer)
	} else {
		customer, err = v.createCustomer(v.ctx, tokenReq, v.checked.project)
	}

	if err != nil {
		return err
	}

	v.checked.user = v.request.User
	v.checked.user.Id = customer.Id
	v.checked.user.Object = pkg.ObjectTypeUser
	v.checked.user.TechEmail = customer.TechEmail

	return
}

// GetById payment methods of project for rendering in payment form
func (v *PaymentFormProcessor) processRenderFormPaymentMethods(
	ctx context.Context,
	project *billing.Project,
) ([]*billing.PaymentFormPaymentMethod, error) {
	var projectPms []*billing.PaymentFormPaymentMethod

	paymentMethods, err := v.service.paymentMethod.ListByParams(
		ctx,
		project,
		v.order.Currency,
		v.order.MccCode,
		v.order.OperatingCompanyId,
	)

	if err != nil {
		zap.S().Errorw("ListByParams failed", "error", err, "order_id", v.order.Id, "order_uuid", v.order.Uuid)
		return nil, err
	}

	for _, pm := range paymentMethods {
		if pm.IsActive == false {
			continue
		}

		ps, err := v.service.paymentSystem.GetById(ctx, pm.PaymentSystemId)

		if err != nil {
			zap.S().Errorw("GetById failed", "error", err, "order_id", v.order.Id, "order_uuid", v.order.Uuid)
			continue
		}

		if ps.IsActive == false {
			continue
		}

		if v.order.OrderAmount < pm.MinPaymentAmount ||
			(pm.MaxPaymentAmount > 0 && v.order.OrderAmount > pm.MaxPaymentAmount) {
			continue
		}

		_, err = v.service.paymentMethod.GetPaymentSettings(pm, v.order.Currency, v.order.MccCode, v.order.OperatingCompanyId, project)

		if err != nil {
			zap.S().Errorw("GetPaymentSettings failed", "error", err, "order_id", v.order.Id, "order_uuid", v.order.Uuid)
			continue
		}

		formPm := &billing.PaymentFormPaymentMethod{
			Id:            pm.Id,
			Name:          pm.Name,
			Type:          pm.Type,
			Group:         pm.Group,
			AccountRegexp: pm.AccountRegexp,
		}

		err = v.processPaymentMethodsData(formPm)

		if err != nil {
			zap.S().Errorw(
				"Process payment Method data failed",
				"error", err,
				"order_id", v.order.Id,
			)
			continue
		}

		projectPms = append(projectPms, formPm)
	}

	if len(projectPms) <= 0 {
		zap.S().Errorw("Not found any active payment methods", "order_id", v.order.Id, "order_uuid", v.order.Uuid)
		return projectPms, orderErrorPaymentMethodNotAllowed
	}

	return projectPms, nil
}

func (v *PaymentFormProcessor) processPaymentMethodsData(pm *billing.PaymentFormPaymentMethod) error {
	pm.HasSavedCards = false

	if pm.IsBankCard() == true {
		req := &repo.SavedCardRequest{Token: v.order.User.Id}
		rsp, err := v.service.rep.FindSavedCards(context.TODO(), req)

		if err != nil {
			zap.S().Errorw(
				"Get saved cards from repository failed",
				"error", err,
				"token", v.order.User.Id,
				"project_id", v.order.Project.Id,
				"order_id", v.order.Id,
			)
		} else {
			pm.HasSavedCards = len(rsp.SavedCards) > 0
			pm.SavedCards = []*billing.SavedCard{}

			for _, v := range rsp.SavedCards {
				d := &billing.SavedCard{
					Id:         v.Id,
					Pan:        v.MaskedPan,
					CardHolder: v.CardHolder,
					Expire:     &billing.CardExpire{Month: v.Expire.Month, Year: v.Expire.Year},
				}

				pm.SavedCards = append(pm.SavedCards, d)
			}

		}
	}

	return nil
}

func (v *PaymentCreateProcessor) reserveKeysForOrder(ctx context.Context, order *billing.Order) error {
	if len(order.Keys) == 0 {
		zap.S().Infow("[ProcessOrderKeyProducts] reserving keys", "order_id", order.Id)
		keys := make([]string, len(order.Products))
		for i, productId := range order.Products {
			reserveRes := &grpc.PlatformKeyReserveResponse{}
			reserveReq := &grpc.PlatformKeyReserveRequest{
				PlatformId:   order.PlatformId,
				MerchantId:   order.Project.MerchantId,
				OrderId:      order.Id,
				KeyProductId: productId,
				Ttl:          oneDayTtl,
			}

			err := v.service.ReserveKeyForOrder(ctx, reserveReq, reserveRes)
			if err != nil {
				zap.L().Error(
					pkg.ErrorGrpcServiceCallFailed,
					zap.Error(err),
					zap.String(errorFieldService, "KeyService"),
					zap.String(errorFieldMethod, "ReserveKeyForOrder"),
				)
				return err
			}

			if reserveRes.Status != pkg.ResponseStatusOk {
				zap.S().Errorw("[ProcessOrderKeyProducts] can't reserve key. Cancelling reserved before", "message", reserveRes.Message, "order_id", order.Id)

				// we should cancel reservation for keys reserved before
				for _, keyToCancel := range keys {
					if len(keyToCancel) > 0 {
						cancelRes := &grpc.EmptyResponseWithStatus{}
						err := v.service.CancelRedeemKeyForOrder(ctx, &grpc.KeyForOrderRequest{KeyId: keyToCancel}, cancelRes)
						if err != nil {
							zap.L().Error(
								pkg.ErrorGrpcServiceCallFailed,
								zap.Error(err),
								zap.String(errorFieldService, "KeyService"),
								zap.String(errorFieldMethod, "CancelRedeemKeyForOrder"),
							)
						} else if cancelRes.Status != pkg.ResponseStatusOk {
							zap.S().Errorw("[ProcessOrderKeyProducts] error during cancelling reservation", "message", cancelRes.Message, "order_id", order.Id)
						} else {
							zap.S().Infow("[ProcessOrderKeyProducts] successful canceled reservation", "order_id", order.Id, "key_id", keyToCancel)
						}
					}
				}

				return reserveRes.Message
			}
			zap.S().Infow("[ProcessOrderKeyProducts] reserved for product", "product ", productId, "reserveRes ", reserveRes, "order_id", order.Id)
			keys[i] = reserveRes.KeyId
		}

		order.Keys = keys
	}

	return nil
}

// Validate data received from payment form and write validated data to order
func (v *PaymentCreateProcessor) processPaymentFormData(ctx context.Context) error {
	if _, ok := v.data[pkg.PaymentCreateFieldOrderId]; !ok ||
		v.data[pkg.PaymentCreateFieldOrderId] == "" {
		return orderErrorCreatePaymentRequiredFieldIdNotFound
	}

	if _, ok := v.data[pkg.PaymentCreateFieldPaymentMethodId]; !ok ||
		v.data[pkg.PaymentCreateFieldPaymentMethodId] == "" {
		return orderErrorCreatePaymentRequiredFieldPaymentMethodNotFound
	}

	if _, ok := v.data[pkg.PaymentCreateFieldEmail]; !ok ||
		v.data[pkg.PaymentCreateFieldEmail] == "" {
		return orderErrorCreatePaymentRequiredFieldEmailNotFound
	}

	order, err := v.service.getOrderByUuidToForm(ctx, v.data[pkg.PaymentCreateFieldOrderId])

	if err != nil {
		return err
	}

	if order.PrivateStatus != constant.OrderStatusNew && order.PrivateStatus != constant.OrderStatusPaymentSystemComplete {
		return orderErrorAlreadyProcessed
	}

	if order.UserAddressDataRequired == true {
		country, ok := v.data[pkg.PaymentCreateFieldUserCountry]

		if !ok || country == "" {
			return orderErrorCreatePaymentRequiredFieldUserCountryNotFound
		}

		if country == CountryCodeUSA {
			zip, ok := v.data[pkg.PaymentCreateFieldUserZip]

			if !ok || zip == "" {
				return orderErrorCreatePaymentRequiredFieldUserZipNotFound
			}

			zipData, err := v.service.zipCode.getByZipAndCountry(ctx, zip, country)

			if err != nil {
				return orderErrorZipCodeNotFound
			}

			v.data[pkg.PaymentCreateFieldUserCity] = zipData.City
			v.data[pkg.PaymentCreateFieldUserState] = zipData.State.Code
		}
	}

	merchant, err := v.service.merchant.GetById(ctx, order.GetMerchantId())
	if err != nil {
		return err
	}

	if order.MccCode == "" {
		order.MccCode = merchant.MccCode
		order.IsHighRisk = merchant.IsHighRisk()
	}

	order.OperatingCompanyId, err = v.service.getOrderOperatingCompanyId(ctx, order.GetCountry(), merchant)
	if err != nil {
		return err
	}

	processor := &OrderCreateRequestProcessor{
		Service: v.service,
		request: &billing.OrderCreateRequest{
			ProjectId: order.Project.Id,
			Amount:    order.OrderAmount,
		},
		checked: &orderCreateRequestProcessorChecked{
			currency:           order.Currency,
			amount:             order.OrderAmount,
			mccCode:            order.MccCode,
			operatingCompanyId: order.OperatingCompanyId,
		},
		ctx: ctx,
	}

	if err := processor.processProject(); err != nil {
		return err
	}

	pm, err := v.service.paymentMethod.GetById(ctx, v.data[pkg.PaymentCreateFieldPaymentMethodId])
	if err != nil {
		return orderErrorPaymentMethodNotFound
	}

	if err = processor.processPaymentMethod(pm); err != nil {
		if e, ok := err.(*grpc.ResponseErrorMessage); ok {
			return e
		}
		return err
	}

	if err := processor.processLimitAmounts(); err != nil {
		if e, ok := err.(*grpc.ResponseErrorMessage); ok {
			return e
		}
		return err
	}

	if order.User.Ip != v.ip {
		order.User.Ip = v.ip
	}

	updCustomerReq := &grpc.TokenRequest{User: &billing.TokenUser{}}

	if val, ok := v.data[pkg.PaymentCreateFieldEmail]; ok {
		order.User.Email = val
		updCustomerReq.User.Email = &billing.TokenUserEmailValue{Value: val}
	}

	order.PaymentRequisites = make(map[string]string)

	if order.UserAddressDataRequired == true {
		if order.BillingAddress == nil {
			order.BillingAddress = &billing.OrderBillingAddress{}
		}

		if order.BillingAddress.Country != v.data[pkg.PaymentCreateFieldUserCountry] {
			order.BillingAddress.Country = v.data[pkg.PaymentCreateFieldUserCountry]
		}

		if order.BillingAddress.Country == CountryCodeUSA {
			if order.BillingAddress.City != v.data[pkg.PaymentCreateFieldUserCity] {
				order.BillingAddress.City = v.data[pkg.PaymentCreateFieldUserCity]
			}

			if order.BillingAddress.PostalCode != v.data[pkg.PaymentCreateFieldUserZip] {
				order.BillingAddress.PostalCode = v.data[pkg.PaymentCreateFieldUserZip]
			}

			if order.BillingAddress.State != v.data[pkg.PaymentCreateFieldUserState] {
				order.BillingAddress.State = v.data[pkg.PaymentCreateFieldUserState]
			}
		}

		err = processor.processOrderVat(order)
		if err != nil {
			zap.S().Errorw(pkg.MethodFinishedWithError, "err", err.Error(), "method", "processOrderVat")
			return err
		}
		updCustomerReq.User.Address = order.BillingAddress
	}

	restricted, err := v.service.applyCountryRestriction(ctx, order, order.GetCountry())
	if err != nil {
		zap.L().Error(
			"v.service.applyCountryRestriction Method failed",
			zap.Error(err),
			zap.Any("order", order),
		)
		if e, ok := err.(*grpc.ResponseErrorMessage); ok {
			return e
		}
		return orderErrorUnknown
	}
	if restricted {
		return orderCountryPaymentRestrictedError
	}

	if order.User.IsIdentified() == true {
		customer, err := v.service.updateCustomerFromRequest(ctx, order, updCustomerReq, v.ip, v.acceptLanguage, v.userAgent)

		if err != nil {
			v.service.logError("Update customer data by request failed", []interface{}{"error", err.Error(), "data", updCustomerReq})
		} else {
			if customer.Locale != order.User.Locale {
				order.User.Locale = customer.Locale
			}
		}
	}

	delete(v.data, pkg.PaymentCreateFieldOrderId)
	delete(v.data, pkg.PaymentCreateFieldPaymentMethodId)
	delete(v.data, pkg.PaymentCreateFieldEmail)

	if processor.checked.paymentMethod.IsBankCard() == true {
		if id, ok := v.data[pkg.PaymentCreateFieldStoredCardId]; ok {
			storedCard, err := v.service.rep.FindSavedCardById(context.TODO(), &repo.FindByStringValue{Value: id})

			if err != nil {
				v.service.logError("Get data about stored card failed", []interface{}{"err", err.Error(), "id", id})
			}

			if storedCard == nil {
				v.service.logError("Get data about stored card failed", []interface{}{"id", id})
				return orderGetSavedCardError
			}

			if storedCard.Token != order.User.Id {
				v.service.logError("Alarm: user try use not own bank card for payment", []interface{}{"user_id", order.User.Id, "card_id", id})
				return orderErrorRecurringCardNotOwnToUser
			}

			order.PaymentRequisites[pkg.PaymentCreateFieldPan] = storedCard.MaskedPan
			order.PaymentRequisites[pkg.PaymentCreateFieldMonth] = storedCard.Expire.Month
			order.PaymentRequisites[pkg.PaymentCreateFieldYear] = storedCard.Expire.Year
			order.PaymentRequisites[pkg.PaymentCreateFieldHolder] = storedCard.CardHolder
			order.PaymentRequisites[pkg.PaymentCreateFieldRecurringId] = storedCard.RecurringId
		} else {
			validator := &bankCardValidator{
				Pan:    v.data[pkg.PaymentCreateFieldPan],
				Cvv:    v.data[pkg.PaymentCreateFieldCvv],
				Month:  v.data[pkg.PaymentCreateFieldMonth],
				Year:   v.data[pkg.PaymentCreateFieldYear],
				Holder: v.data[pkg.PaymentCreateFieldHolder],
			}

			if err := validator.Validate(); err != nil {
				return err
			}

			order.PaymentRequisites[pkg.PaymentCreateFieldPan] = tools.MaskBankCardNumber(v.data[pkg.PaymentCreateFieldPan])
			order.PaymentRequisites[pkg.PaymentCreateFieldMonth] = v.data[pkg.PaymentCreateFieldMonth]

			if len(v.data[pkg.PaymentCreateFieldYear]) < 3 {
				v.data[pkg.PaymentCreateFieldYear] = strconv.Itoa(time.Now().UTC().Year())[:2] + v.data[pkg.PaymentCreateFieldYear]
			}

			order.PaymentRequisites[pkg.PaymentCreateFieldYear] = v.data[pkg.PaymentCreateFieldYear]
		}

		bin := v.service.getBinData(ctx, order.PaymentRequisites[pkg.PaymentCreateFieldPan])

		if bin != nil {
			order.PaymentRequisites[pkg.PaymentCreateBankCardFieldBrand] = bin.CardBrand
			order.PaymentRequisites[pkg.PaymentCreateBankCardFieldType] = bin.CardType
			order.PaymentRequisites[pkg.PaymentCreateBankCardFieldCategory] = bin.CardCategory
			order.PaymentRequisites[pkg.PaymentCreateBankCardFieldIssuerName] = bin.BankName
			order.PaymentRequisites[pkg.PaymentCreateBankCardFieldIssuerCountry] = bin.BankCountryName
			order.PaymentRequisites[pkg.PaymentCreateBankCardFieldIssuerCountryIsoCode] = bin.BankCountryIsoCode
		}
	} else {
		account := ""

		if acc, ok := v.data[pkg.PaymentCreateFieldEWallet]; ok {
			account = acc
		}

		if acc, ok := v.data[pkg.PaymentCreateFieldCrypto]; ok {
			account = acc
		}

		if account == "" {
			return paymentSystemErrorEWalletIdentifierIsInvalid
		}

		order.PaymentRequisites = v.data
	}

	v.checked.project = processor.checked.project
	v.checked.paymentMethod = processor.checked.paymentMethod
	v.checked.order = order

	if order.ProjectAccount == "" {
		order.ProjectAccount = order.User.Email
	}

	return nil
}

func (s *Service) GetOrderKeyProducts(ctx context.Context, projectId string, productIds []string) ([]*grpc.KeyProduct, error) {
	if len(productIds) == 0 {
		return nil, orderErrorProductsEmpty
	}

	result := grpc.ListKeyProductsResponse{}

	err := s.GetKeyProductsForOrder(ctx, &grpc.GetKeyProductsForOrderRequest{
		ProjectId: projectId,
		Ids:       productIds,
	}, &result)

	if err != nil {
		zap.L().Error(
			"v.GetKeyProductsForOrder Method failed",
			zap.Error(err),
		)
		if e, ok := err.(*grpc.ResponseErrorMessage); ok {
			return nil, e
		}
		return nil, orderErrorUnknown
	}

	if result.Count != int64(len(productIds)) {
		return nil, orderErrorProductsInvalid
	}

	return result.Products, nil
}

func (s *Service) GetOrderKeyProductsAmount(products []*grpc.KeyProduct, group *billing.PriceGroup, platformId string) (float64, error) {
	if len(products) == 0 {
		return 0, orderErrorProductsEmpty
	}

	sum := float64(0)

	for _, p := range products {
		amount, err := p.GetPriceInCurrencyAndPlatform(group, platformId)

		if err != nil {
			return 0, orderErrorNoProductsCommonCurrency
		}

		sum += amount
	}

	totalAmount := tools.FormatAmount(sum)

	return totalAmount, nil
}

func (s *Service) GetOrderProducts(projectId string, productIds []string) ([]*grpc.Product, error) {
	if len(productIds) == 0 {
		return nil, orderErrorProductsEmpty
	}

	result := grpc.ListProductsResponse{}

	err := s.GetProductsForOrder(context.TODO(), &grpc.GetProductsForOrderRequest{
		ProjectId: projectId,
		Ids:       productIds,
	}, &result)

	if err != nil {
		zap.L().Error(
			"v.GetProductsForOrder Method failed",
			zap.Error(err),
		)
		if e, ok := err.(*grpc.ResponseErrorMessage); ok {
			return nil, e
		}
		return nil, orderErrorUnknown
	}

	if result.Total != int64(len(productIds)) {
		return nil, orderErrorProductsInvalid
	}

	return result.Products, nil
}

func (s *Service) GetOrderProductsAmount(products []*grpc.Product, group *billing.PriceGroup) (float64, error) {
	if len(products) == 0 {
		return 0, orderErrorProductsEmpty
	}

	sum := float64(0)

	for _, p := range products {
		amount, err := p.GetPriceInCurrency(group)

		if err != nil {
			return 0, err
		}

		sum += amount
	}

	totalAmount := tools.FormatAmount(sum)

	return totalAmount, nil
}

func (s *Service) GetOrderProductsItems(products []*grpc.Product, language string, group *billing.PriceGroup) ([]*billing.OrderItem, error) {
	var result []*billing.OrderItem

	if len(products) == 0 {
		return nil, orderErrorProductsEmpty
	}

	isDefaultLanguage := language == DefaultLanguage

	for _, p := range products {
		var (
			amount      float64
			name        string
			description string
			err         error
		)

		amount, err = p.GetPriceInCurrency(group)
		if err != nil {
			return nil, orderErrorProductsPrice
		}

		name, err = p.GetLocalizedName(language)
		if err != nil {
			if isDefaultLanguage {
				return nil, orderErrorNoNameInRequiredLanguage
			}
			name, err = p.GetLocalizedName(DefaultLanguage)
			if err != nil {
				return nil, orderErrorNoNameInDefaultLanguage
			}
		}

		description, err = p.GetLocalizedDescription(language)
		if err != nil {
			if isDefaultLanguage {
				return nil, orderErrorNoDescriptionInRequiredLanguage
			}
			description, err = p.GetLocalizedDescription(DefaultLanguage)
			if err != nil {
				return nil, orderErrorNoDescriptionInDefaultLanguage
			}
		}

		item := &billing.OrderItem{
			Id:          p.Id,
			Object:      p.Object,
			Sku:         p.Sku,
			Name:        name,
			Description: description,
			CreatedAt:   p.CreatedAt,
			UpdatedAt:   p.UpdatedAt,
			Images:      p.Images,
			Url:         p.Url,
			Metadata:    p.Metadata,
			Amount:      amount,
			Currency:    group.Currency,
		}
		result = append(result, item)
	}

	return result, nil
}

func (s *Service) GetOrderKeyProductsItems(products []*grpc.KeyProduct, language string, group *billing.PriceGroup, platformId string) ([]*billing.OrderItem, error) {
	var result []*billing.OrderItem

	if len(products) == 0 {
		return nil, orderErrorProductsEmpty
	}

	isDefaultLanguage := language == DefaultLanguage

	for _, p := range products {
		var (
			amount      float64
			name        string
			description string
			err         error
		)

		amount, err = p.GetPriceInCurrencyAndPlatform(group, platformId)
		if err != nil {
			return nil, orderErrorProductsPrice
		}

		name, err = p.GetLocalizedName(language)
		if err != nil {
			if isDefaultLanguage {
				return nil, orderErrorNoNameInRequiredLanguage
			}
			name, err = p.GetLocalizedName(DefaultLanguage)
			if err != nil {
				return nil, orderErrorNoNameInDefaultLanguage
			}
		}

		description, err = p.GetLocalizedDescription(language)
		if err != nil {
			if isDefaultLanguage {
				return nil, orderErrorNoDescriptionInRequiredLanguage
			}
			description, err = p.GetLocalizedDescription(DefaultLanguage)
			if err != nil {
				return nil, orderErrorNoDescriptionInDefaultLanguage
			}
		}

		item := &billing.OrderItem{
			Id:          p.Id,
			Object:      p.Object,
			Sku:         p.Sku,
			Name:        name,
			Description: description,
			CreatedAt:   p.CreatedAt,
			UpdatedAt:   p.UpdatedAt,
			Images:      []string{getImageByLanguage(DefaultLanguage, p.Cover)},
			Url:         p.Url,
			Metadata:    p.Metadata,
			Amount:      amount,
			Currency:    group.Currency,
			PlatformId:  platformId,
		}
		result = append(result, item)
	}

	return result, nil
}

func (s *Service) filterPlatforms(orderProducts []*grpc.KeyProduct) []string {
	// filter available platformIds for all products in request
	var platformIds []string
	for i, product := range orderProducts {
		var platformsToCheck []string
		for _, pl := range product.Platforms {
			platformsToCheck = append(platformsToCheck, pl.Id)
		}

		if i > 0 {
			platformIds = intersect(platformIds, platformsToCheck)
		} else {
			platformIds = platformsToCheck
		}
	}

	return platformIds
}

func (s *Service) ProcessOrderVirtualCurrency(ctx context.Context, order *billing.Order) error {
	var (
		country    string
		currency   string
		priceGroup *billing.PriceGroup
	)

	merchant, _ := s.merchant.GetById(ctx, order.Project.MerchantId)
	defaultCurrency := merchant.GetPayoutCurrency()

	if defaultCurrency == "" {
		zap.S().Infow("merchant payout currency not found", "order.Uuid", order.Uuid)
		return orderErrorNoProductsCommonCurrency
	}

	defaultPriceGroup, err := s.priceGroup.GetByRegion(ctx, defaultCurrency)
	if err != nil {
		zap.S().Errorw("Price group not found", "currency", currency)
		return orderErrorUnknown
	}

	currency = defaultCurrency
	priceGroup = defaultPriceGroup

	country = order.GetCountry()

	if country != "" {
		countryData, err := s.country.GetByIsoCodeA2(ctx, country)
		if err != nil {
			zap.S().Errorw("Country not found", "country", country)
			return orderErrorUnknown
		}

		priceGroup, err = s.priceGroup.GetById(ctx, countryData.PriceGroupId)
		if err != nil {
			zap.S().Errorw("Price group not found", "countryData", countryData)
			return orderErrorUnknown
		}

		currency = priceGroup.Currency
	}

	zap.S().Infow("try to use detected currency for order amount", "currency", currency, "order.Uuid", order.Uuid)

	project, err := s.project.GetById(ctx, order.GetProjectId())

	if project == nil || project.VirtualCurrency == nil {
		return orderErrorVirtualCurrencyNotFilled
	}

	amount, err := s.GetAmountForVirtualCurrency(order.VirtualCurrencyAmount, priceGroup, project.VirtualCurrency.Prices)
	if err != nil {
		if priceGroup.Id == defaultPriceGroup.Id {
			return err
		}

		// try to get order Amount in default currency, if it differs from requested one
		amount, err = s.GetAmountForVirtualCurrency(order.VirtualCurrencyAmount, defaultPriceGroup, project.VirtualCurrency.Prices)
		if err != nil {
			return err
		}
	}

	amount = tools.FormatAmount(amount)

	order.Currency = currency
	order.OrderAmount = amount
	order.TotalPaymentAmount = amount
	order.ChargeAmount = amount
	order.ChargeCurrency = currency

	return nil
}

func (s *Service) GetAmountForVirtualCurrency(virtualAmount float64, group *billing.PriceGroup, prices []*billing.ProductPrice) (float64, error) {
	for _, price := range prices {
		if price.Currency == group.Currency {
			return virtualAmount * price.Amount, nil
		}
	}

	return 0, virtualCurrencyPayoutCurrencyMissed
}

func (s *Service) ProcessOrderKeyProducts(ctx context.Context, order *billing.Order) ([]*grpc.Platform, error) {
	project, err := s.project.GetById(ctx, order.Project.Id)
	if err != nil {
		return nil, orderErrorProjectNotFound
	}
	if project.IsDeleted() == true {
		return nil, orderErrorProjectInactive
	}

	if order.ProductType != billing.OrderType_key {
		return nil, nil
	}

	orderProducts, err := s.GetOrderKeyProducts(ctx, project.Id, order.Products)
	if err != nil {
		return nil, err
	}

	var (
		priceGroup *billing.PriceGroup
		platformId string
		locale     string
	)

	// filter available platformIds for all products in request
	platformIds := s.filterPlatforms(orderProducts)

	if len(platformIds) == 0 {
		zap.S().Errorw("No available platformIds", "order.uuid", order.Uuid)
		return nil, orderErrorNoPlatforms
	}

	platforms := make([]*grpc.Platform, len(platformIds))
	for i, v := range platformIds {
		platforms[i] = availablePlatforms[v]
	}

	sort.Slice(platforms, func(i, j int) bool {
		return platforms[i].Order < platforms[j].Order
	})

	if len(order.PlatformId) > 0 {
		platformId = order.PlatformId
	} else {
		// default platform if not specified before
		platformId = platforms[0].Id
	}

<<<<<<< HEAD
	priceGroup, err = s.getOrderPriceGroup(order)
	if err != nil {
		zap.L().Error(
			"ProcessOrderKeyProducts getOrderPriceGroup failed",
			zap.Error(err),
			zap.String("order.Uuid", order.Uuid),
		)
		return nil, err
=======
	merchant, _ := s.merchant.GetById(ctx, order.Project.MerchantId)
	defaultCurrency := merchant.GetPayoutCurrency()

	if defaultCurrency == "" {
		zap.S().Infow(fmt.Sprintf(logInfo, "merchant payout currency not found"), "order.Uuid", order.Uuid)
		return nil, orderErrorNoProductsCommonCurrency
	}

	defaultPriceGroup, err := s.priceGroup.GetByRegion(ctx, defaultCurrency)
	if err != nil {
		zap.S().Errorw("Price group not found", "currency", currency)
		return nil, orderErrorUnknown
	}

	currency = defaultCurrency
	priceGroup = defaultPriceGroup

	if country != "" {
		countryData, err := s.country.GetByIsoCodeA2(ctx, country)
		if err != nil {
			zap.S().Errorw("Country not found", "country", country)
			return nil, orderErrorUnknown
		}

		priceGroup, err = s.priceGroup.GetById(ctx, countryData.PriceGroupId)
		if err != nil {
			zap.S().Errorw("Price group not found", "countryData", countryData)
			return nil, orderErrorUnknown
		}

		currency = priceGroup.Currency
>>>>>>> b46a329a
	}

	zap.L().Info(
		"ProcessOrderKeyProducts try to use detected currency for order amount",
		zap.String("currency", priceGroup.Currency),
		zap.String("order.Uuid", order.Uuid),
		zap.String("platform_id", platformId),
		zap.String("order.PlatformId", order.PlatformId),
	)
	// try to get order Amount in requested currency
	amount, err := s.GetOrderKeyProductsAmount(orderProducts, priceGroup, platformId)
	if err != nil {
		return nil, err
	}

	if order.User != nil && order.User.Locale != "" {
		locale = order.User.Locale
	} else {
		locale = DefaultLanguage
	}

	items, err := s.GetOrderKeyProductsItems(orderProducts, locale, priceGroup, platformId)
	if err != nil {
		return nil, err
	}

	amount = tools.FormatAmount(amount)

	order.Currency = priceGroup.Currency
	order.OrderAmount = amount
	order.TotalPaymentAmount = amount
	order.ChargeAmount = amount
	order.ChargeCurrency = priceGroup.Currency
	order.Items = items

	return platforms, nil
}

func (s *Service) ProcessOrderProducts(ctx context.Context, order *billing.Order) error {
	project, err := s.project.GetById(ctx, order.Project.Id)
	if err != nil {
		return orderErrorProjectNotFound
	}
	if project.IsDeleted() == true {
		return orderErrorProjectInactive
	}

	if order.ProductType != billing.OrderType_product {
		return nil
	}

	if project.IsProductsCheckout == false {
		return nil
	}

	orderProducts, err := s.GetOrderProducts(project.Id, order.Products)
	if err != nil {
		return err
	}

	var (
		priceGroup *billing.PriceGroup
		locale     string
		amount     float64
	)

<<<<<<< HEAD
	priceGroup, err = s.getOrderPriceGroup(order)
	if err != nil {
		zap.L().Error(
			"ProcessOrderProducts getOrderPriceGroup failed",
			zap.Error(err),
			zap.String("order.Uuid", order.Uuid),
		)
		return err
	}

	merchant, err := s.merchant.GetById(order.GetMerchantId())
=======
	if order.BillingAddress != nil && order.BillingAddress.Country != "" {
		country = order.BillingAddress.Country
	} else if order.User.Address != nil && order.User.Address.Country != "" {
		country = order.User.Address.Country
	}

	merchant, _ := s.merchant.GetById(ctx, order.Project.MerchantId)
	defaultCurrency := merchant.GetPayoutCurrency()

	if defaultCurrency == "" {
		zap.S().Infow(fmt.Sprintf(logInfo, "merchant payout currency not found"), "order.Uuid", order.Uuid)
		return orderErrorNoProductsCommonCurrency
	}

	defaultPriceGroup, err := s.priceGroup.GetByRegion(ctx, defaultCurrency)
>>>>>>> b46a329a
	if err != nil {
		return err
	}

<<<<<<< HEAD
	defaultPriceGroup, err := s.priceGroup.GetByRegion(merchant.GetPayoutCurrency())
=======
	currency = defaultCurrency
	priceGroup = defaultPriceGroup

	if country != "" {
		countryData, err := s.country.GetByIsoCodeA2(ctx, country)
		if err != nil {
			zap.S().Errorw("Country not found", "country", country)
			return orderErrorUnknown
		}

		priceGroup, err = s.priceGroup.GetById(ctx, countryData.PriceGroupId)
		if err != nil {
			zap.S().Errorw("Price group not found", "countryData", countryData)
			return orderErrorUnknown
		}
>>>>>>> b46a329a

	zap.L().Info(
		"ProcessOrderProducts try to use detected currency for order amount",
		zap.String("currency", priceGroup.Currency),
		zap.String("order.Uuid", order.Uuid),
	)

	if order.IsBuyForVirtualCurrency {
		zap.S().Infow("payment in virtual currency", "order.Uuid", order.Uuid)
		amount, priceGroup, err = s.processAmountForVirtualCurrency(ctx, order, orderProducts, priceGroup, defaultPriceGroup)
	} else {
		amount, priceGroup, err = s.processAmountForFiatCurrency(ctx, order, orderProducts, priceGroup, defaultPriceGroup)
	}

	if err != nil {
		return err
	}

	if order.User != nil && order.User.Locale != "" {
		locale = order.User.Locale
	} else {
		locale = DefaultLanguage
	}

	var items []*billing.OrderItem
	if order.IsBuyForVirtualCurrency {
		items, err = s.GetOrderProductsItems(orderProducts, locale, &billing.PriceGroup{Currency: grpc.VirtualCurrencyPriceGroup})
	} else {
		items, err = s.GetOrderProductsItems(orderProducts, locale, priceGroup)
	}

	if err != nil {
		return err
	}

	amount = tools.FormatAmount(amount)

	order.Currency = priceGroup.Currency
	order.OrderAmount = amount
	order.TotalPaymentAmount = amount
	order.ChargeAmount = amount
	order.ChargeCurrency = priceGroup.Currency

	order.Items = items

	return nil
}

func (s *Service) processAmountForFiatCurrency(
	ctx context.Context,
	order *billing.Order,
	orderProducts []*grpc.Product,
	priceGroup *billing.PriceGroup,
	defaultPriceGroup *billing.PriceGroup,
) (float64, *billing.PriceGroup, error) {
	// try to get order Amount in requested currency
	amount, err := s.GetOrderProductsAmount(orderProducts, priceGroup)
	if err != nil {
		if err != grpc.ProductNoPriceInCurrencyError {
			return 0, nil, err
		}

		// try to get order Amount in fallback currency
		amount, err = s.GetOrderProductsAmount(orderProducts, defaultPriceGroup)
		if err != nil {
			return 0, nil, err
		}
		return amount, defaultPriceGroup, nil
	}

	return amount, priceGroup, nil
}

func (s *Service) processAmountForVirtualCurrency(
	ctx context.Context,
	order *billing.Order,
	orderProducts []*grpc.Product,
	priceGroup *billing.PriceGroup,
	defaultPriceGroup *billing.PriceGroup,
) (float64, *billing.PriceGroup, error) {
	var amount float64

	usedPriceGroup := priceGroup

	virtualAmount, err := s.GetOrderProductsAmount(orderProducts, &billing.PriceGroup{Currency: grpc.VirtualCurrencyPriceGroup})
	if err != nil {
		if err != grpc.ProductNoPriceInCurrencyError {
			return 0, nil, err
		}

		// try to get order Amount in fallback currency
		usedPriceGroup = defaultPriceGroup
		amount, err = s.GetOrderProductsAmount(orderProducts, defaultPriceGroup)
		if err != nil {
			return 0, nil, err
		}
	}

	project, err := s.project.GetById(ctx, order.GetProjectId())
	if err != nil {
		return 0, nil, err
	}

	if project.VirtualCurrency == nil || len(project.VirtualCurrency.Prices) == 0 {
		return 0, nil, orderErrorVirtualCurrencyNotFilled
	}

	amount, err = s.GetAmountForVirtualCurrency(virtualAmount, usedPriceGroup, project.VirtualCurrency.Prices)
	if err != nil {
		return 0, nil, err
	}

	return amount, usedPriceGroup, nil
}

func (s *Service) notifyPaylinkError(ctx context.Context, paylinkId string, err error, req interface{}, order interface{}) {
	msg := map[string]interface{}{
		"event":     "error",
		"paylinkId": paylinkId,
		"message":   "Invalid paylink",
		"error":     err,
		"request":   req,
		"order":     order,
	}
	_ = s.centrifugo.Publish(ctx, centrifugoChannel, msg)
}

func (v *PaymentCreateProcessor) GetMerchantId() string {
	return v.checked.project.MerchantId
}

func (s *Service) processCustomerData(
	ctx context.Context,
	customerId string,
	order *billing.Order,
	req *grpc.PaymentFormJsonDataRequest,
	browserCustomer *BrowserCookieCustomer,
	locale string,
) (*billing.Customer, error) {
	customer, err := s.getCustomerById(ctx, customerId)

	if err != nil {
		return nil, err
	}

	tokenReq := &grpc.TokenRequest{
		User: &billing.TokenUser{
			Ip:             &billing.TokenUserIpValue{Value: req.Ip},
			Locale:         &billing.TokenUserLocaleValue{Value: locale},
			AcceptLanguage: req.Locale,
			UserAgent:      req.UserAgent,
		},
	}
	project := &billing.Project{
		Id:         order.Project.Id,
		MerchantId: order.Project.MerchantId,
	}

	browserCustomer.CustomerId = customer.Id
	_, err = s.updateCustomer(ctx, tokenReq, project, customer)

	return customer, err
}

func (s *Service) IsOrderCanBePaying(
	ctx context.Context,
	req *grpc.IsOrderCanBePayingRequest,
	rsp *grpc.IsOrderCanBePayingResponse,
) error {
	order, err := s.getOrderByUuidToForm(ctx, req.OrderId)
	rsp.Status = pkg.ResponseStatusBadData

	if err != nil {
		zap.S().Errorw(pkg.MethodFinishedWithError, "err", err.Error())
		if e, ok := err.(*grpc.ResponseErrorMessage); ok {
			rsp.Message = e
			return nil
		}
		return err
	}

	if order != nil && order.GetProjectId() != req.ProjectId {
		rsp.Message = orderErrorOrderCreatedAnotherProject
		return nil
	}

	rsp.Status = pkg.ResponseStatusOk
	rsp.Item = order

	return nil
}

func (s *Service) fillPaymentDataCard(order *billing.Order) error {
	first6 := ""
	last4 := ""
	pan, ok := order.PaymentMethodTxnParams[pkg.PaymentCreateFieldPan]
	if !ok || pan == "" {
		pan, ok = order.PaymentRequisites["pan"]
		if !ok {
			pan = ""
		}
	}
	order.PaymentMethodPayerAccount = pan
	if len(pan) >= 6 {
		first6 = pan[0:6]
		last4 = pan[len(pan)-4:]
	}
	cardBrand, ok := order.PaymentRequisites["card_brand"]

	month, ok := order.PaymentRequisites["month"]
	if !ok {
		month = ""
	}
	year, ok := order.PaymentRequisites["year"]
	if !ok {
		year = ""
	}

	order.PaymentMethod.Card = &billing.PaymentMethodCard{
		Masked:      pan,
		First6:      first6,
		Last4:       last4,
		ExpiryMonth: month,
		ExpiryYear:  year,
		Brand:       cardBrand,
		Secure3D:    order.PaymentMethodTxnParams[pkg.TxnParamsFieldBankCardIs3DS] == "1",
	}
	b, err := json.Marshal(order.PaymentMethod.Card)
	if err != nil {
		return err
	}
	fp, err := bcrypt.GenerateFromPassword([]byte(string(b)), bcrypt.MinCost)
	if err == nil {
		order.PaymentMethod.Card.Fingerprint = string(fp)
	}
	return nil
}

func (s *Service) fillPaymentDataEwallet(order *billing.Order) error {
	account := order.PaymentMethodTxnParams[pkg.PaymentCreateFieldEWallet]
	order.PaymentMethodPayerAccount = account
	order.PaymentMethod.Wallet = &billing.PaymentMethodWallet{
		Brand:   order.PaymentMethod.Name,
		Account: account,
	}
	return nil
}

func (s *Service) fillPaymentDataCrypto(order *billing.Order) error {
	address := order.PaymentMethodTxnParams[pkg.PaymentCreateFieldCrypto]
	order.PaymentMethodPayerAccount = address
	order.PaymentMethod.CryptoCurrency = &billing.PaymentMethodCrypto{
		Brand:   order.PaymentMethod.Name,
		Address: address,
	}
	return nil
}

func (s *Service) SetUserNotifySales(
	ctx context.Context,
	req *grpc.SetUserNotifyRequest,
	rsp *grpc.EmptyResponse,
) error {

	order, err := s.getOrderByUuid(ctx, req.OrderUuid)

	if err != nil {
		s.logError(orderErrorNotFound.Message, []interface{}{"error", err.Error(), "request", req})
		return orderErrorNotFound
	}

	if req.EnableNotification && req.Email == "" {
		return orderErrorEmailRequired
	}

	order.NotifySale = req.EnableNotification
	order.NotifySaleEmail = req.Email
	err = s.updateOrder(ctx, order)
	if err != nil {
		return err
	}

	if !req.EnableNotification {
		return nil
	}

	data := &grpc.NotifyUserSales{
		Email:   req.Email,
		OrderId: order.Id,
		Date:    time.Now().Format(time.RFC3339),
	}
	if order.User != nil {
		data.UserId = order.User.Id
	}
	_, err = s.db.Collection(collectionNotifySales).InsertOne(ctx, data)
	if err != nil {

		zap.S().Errorf(
			"Save email to collection failed",
			"error", err.Error(),
			"request", req,
			"collection", collectionNotifySales,
		)
		return err
	}

	if order.User.IsIdentified() == true {
		customer, err := s.getCustomerById(ctx, order.User.Id)
		if err != nil {
			return err
		}
		project, err := s.project.GetById(ctx, order.Project.Id)
		if err != nil {
			return err
		}

		customer.NotifySale = req.EnableNotification
		customer.NotifySaleEmail = req.Email

		tokenReq := s.transformOrderUser2TokenRequest(order.User)
		_, err = s.updateCustomer(ctx, tokenReq, project, customer)
		if err != nil {
			return err
		}
	}

	return nil
}

func (s *Service) SetUserNotifyNewRegion(
	ctx context.Context,
	req *grpc.SetUserNotifyRequest,
	rsp *grpc.EmptyResponse,
) error {

	order, err := s.getOrderByUuid(ctx, req.OrderUuid)

	if err != nil {
		s.logError(orderErrorNotFound.Message, []interface{}{"error", err.Error(), "request", req})
		return orderErrorNotFound
	}

	if order.CountryRestriction.PaymentsAllowed {
		s.logError(orderErrorNotRestricted.Message, []interface{}{"request", req})
		return orderErrorNotRestricted
	}

	if req.EnableNotification && req.Email == "" {
		return orderErrorEmailRequired
	}

	if order.User == nil {
		order.User = &billing.OrderUser{}
	}
	order.User.NotifyNewRegion = req.EnableNotification
	order.User.NotifyNewRegionEmail = req.Email
	err = s.updateOrder(ctx, order)
	if err != nil {
		return err
	}

	if !(req.EnableNotification && order.CountryRestriction != nil) {
		return nil
	}

	data := &grpc.NotifyUserNewRegion{
		Email:            req.Email,
		OrderId:          order.Id,
		UserId:           order.User.Id,
		Date:             time.Now().Format(time.RFC3339),
		CountryIsoCodeA2: order.CountryRestriction.IsoCodeA2,
	}
	_, err = s.db.Collection(collectionNotifyNewRegion).InsertOne(ctx, data)
	if err != nil {
		zap.S().Errorf(
			"Save email to collection failed",
			"error", err.Error(),
			"request", req,
			"collection", collectionNotifyNewRegion,
		)
		return err
	}

	if order.User.IsIdentified() == true {
		customer, err := s.getCustomerById(ctx, order.User.Id)
		if err != nil {
			return err
		}
		project, err := s.project.GetById(ctx, order.Project.Id)
		if err != nil {
			return err
		}

		customer.NotifyNewRegion = req.EnableNotification
		customer.NotifyNewRegionEmail = req.Email

		tokenReq := s.transformOrderUser2TokenRequest(order.User)
		_, err = s.updateCustomer(ctx, tokenReq, project, customer)
		if err != nil {
			return err
		}
	}

	return nil
}

func (s *Service) applyCountryRestriction(
	ctx context.Context,
	order *billing.Order,
	countryCode string,
) (restricted bool, err error) {
	restricted = false
	if countryCode == "" {
		order.UserAddressDataRequired = true
		return
	}
	country, err := s.country.GetByIsoCodeA2(ctx, countryCode)
	if err != nil {
		return
	}

	merchant, err := s.merchant.GetById(ctx, order.GetMerchantId())
	if err != nil {
		return
	}

	paymentsAllowed, changeAllowed := country.GetPaymentRestrictions(merchant.IsHighRisk())

	order.CountryRestriction = &billing.CountryRestriction{
		IsoCodeA2:       countryCode,
		PaymentsAllowed: paymentsAllowed,
		ChangeAllowed:   changeAllowed,
	}
	if paymentsAllowed {
		return
	}
	if changeAllowed {
		order.UserAddressDataRequired = true
		return
	}
	order.PrivateStatus = constant.OrderStatusPaymentSystemDeclined
	restricted = true
	err = s.updateOrder(ctx, order)
	if err != nil && err.Error() == orderErrorNotFound.Error() {
		err = nil
	}
	return
}

func (s *Service) PaymentFormPlatformChanged(ctx context.Context, req *grpc.PaymentFormUserChangePlatformRequest, rsp *grpc.EmptyResponseWithStatus) error {
	order, err := s.getOrderByUuidToForm(ctx, req.OrderId)

	if err != nil {
		zap.S().Errorw(pkg.MethodFinishedWithError, "err", err.Error())
		if e, ok := err.(*grpc.ResponseErrorMessage); ok {
			rsp.Status = pkg.ResponseStatusBadData
			rsp.Message = e
			return nil
		}
		return err
	}

	rsp.Status = pkg.ResponseStatusOk

	order.PlatformId = req.Platform

	if order.ProductType == billing.OrderType_product {
		err = s.ProcessOrderProducts(ctx, order)
	} else if order.ProductType == billing.OrderType_key {
		_, err = s.ProcessOrderKeyProducts(ctx, order)
	}

	if err != nil {
		if pid := order.PrivateMetadata["PaylinkId"]; pid != "" {
			s.notifyPaylinkError(ctx, pid, err, req, order)
		}
		zap.S().Errorw(pkg.MethodFinishedWithError, "err", err.Error())
		if e, ok := err.(*grpc.ResponseErrorMessage); ok {
			rsp.Status = pkg.ResponseStatusBadData
			rsp.Message = e
			return nil
		}
		return err
	}

	err = s.updateOrder(ctx, order)

	if err != nil {
		zap.S().Errorw(pkg.MethodFinishedWithError, "err", err.Error())
		if e, ok := err.(*grpc.ResponseErrorMessage); ok {
			rsp.Status = pkg.ResponseStatusSystemError
			rsp.Message = e
			return nil
		}
		return err
	}

	return nil
}

func (s *Service) OrderReceipt(
	ctx context.Context,
	req *grpc.OrderReceiptRequest,
	rsp *grpc.OrderReceiptResponse,
) error {
	order, err := s.orderRepository.GetByUuid(ctx, req.OrderId)

	if err != nil {
		zap.L().Error(pkg.MethodFinishedWithError, zap.Error(err))

		rsp.Status = pkg.ResponseStatusBadData
		rsp.Message = err.(*grpc.ResponseErrorMessage)

		return nil
	}

	if order.ReceiptId != req.ReceiptId {
		zap.L().Error(
			orderErrorReceiptNotEquals.Message,
			zap.String("Requested receipt", req.ReceiptId),
			zap.String("Order receipt", order.ReceiptId),
		)

		rsp.Status = pkg.ResponseStatusBadData
		rsp.Message = orderErrorReceiptNotEquals

		return nil
	}

	merchant, err := s.merchant.GetById(ctx, order.GetMerchantId())

	if err != nil {
		zap.L().Error(orderErrorMerchantForOrderNotFound.Message, zap.Error(err))

		rsp.Status = pkg.ResponseStatusSystemError
		rsp.Message = orderErrorMerchantForOrderNotFound

		return nil
	}

	totalPrice, err := s.formatter.FormatCurrency(DefaultLanguage, order.OrderAmount, order.Currency)

	if err != nil {
		zap.L().Error(
			orderErrorDuringFormattingCurrency.Message,
			zap.Float64("price", order.OrderAmount),
			zap.String("locale", DefaultLanguage),
			zap.String("currency", order.Currency),
		)

		rsp.Status = pkg.ResponseStatusSystemError
		rsp.Message = orderErrorDuringFormattingCurrency

		return nil
	}

	date, err := s.formatter.FormatDateTime(DefaultLanguage, time.Unix(order.CreatedAt.Seconds, 0))

	if err != nil {
		zap.L().Error(
			orderErrorDuringFormattingDate.Message,
			zap.Any("date", order.CreatedAt),
			zap.String("locale", DefaultLanguage),
		)

		rsp.Status = pkg.ResponseStatusSystemError
		rsp.Message = orderErrorDuringFormattingDate

		return nil
	}

	items := make([]*billing.OrderReceiptItem, len(order.Items))

	for i, item := range order.Items {
		price, err := s.formatter.FormatCurrency("en", item.Amount, item.Currency)

		if err != nil {
			zap.L().Error(
				orderErrorDuringFormattingCurrency.Message,
				zap.Float64("price", item.Amount),
				zap.String("locale", DefaultLanguage),
				zap.String("currency", item.Currency),
			)

			rsp.Status = pkg.ResponseStatusSystemError
			rsp.Message = orderErrorDuringFormattingCurrency

			return nil
		}

		items[i] = &billing.OrderReceiptItem{Name: item.Name, Price: price}
	}

	var platformName = ""

	if platform, ok := availablePlatforms[order.PlatformId]; ok {
		platformName = platform.Name
	}

	oc, err := s.operatingCompany.GetById(ctx, order.OperatingCompanyId)

	if err != nil {
		zap.L().Error(pkg.MethodFinishedWithError, zap.Error(err))

		rsp.Status = pkg.ResponseStatusBadData
		rsp.Message = err.(*grpc.ResponseErrorMessage)

		return nil
	}

	receipt := &billing.OrderReceipt{
		TotalPrice:      totalPrice,
		TransactionId:   order.Uuid,
		TransactionDate: date,
		ProjectName:     order.Project.Name[DefaultLanguage],
		MerchantName:    merchant.Company.Name,
		OrderType:       order.Type,
		Items:           items,
		PlatformName:    platformName,
		PaymentPartner:  oc.Name,
	}

	rsp.Status = pkg.ResponseStatusOk
	rsp.Receipt = receipt

	return nil
}

type OrderRepositoryInterface interface {
	GetByUuid(context.Context, string) (*billing.Order, error)
}

func newOrderRepository(svc *Service) OrderRepositoryInterface {
	s := &OrderRepository{svc: svc}
	return s
}

func (h *OrderRepository) GetByUuid(ctx context.Context, uuid string) (*billing.Order, error) {
	order := &billing.Order{}
	err := h.svc.db.Collection(collectionOrder).FindOne(ctx, bson.M{"uuid": uuid}).Decode(order)

	if err != nil {
		return nil, err
	}

	return order, nil
}

func (v *OrderCreateRequestProcessor) UserCountryExists() bool {
	return v.checked != nil && v.checked.user != nil && v.checked.user.Address != nil &&
		v.checked.user.Address.Country != ""
}

func intersect(a []string, b []string) []string {
	set := make([]string, 0)
	hash := make(map[string]bool)

	for _, v := range a {
		hash[v] = true
	}

	for _, v := range b {
		if _, found := hash[v]; found {
			set = append(set, v)
		}
	}

	return set
}

func (s *Service) hasPaymentCosts(ctx context.Context, order *billing.Order) bool {
	country, err := s.country.GetByIsoCodeA2(ctx, order.GetCountry())

	if err != nil {
		return false
	}

	methodName, err := order.GetCostPaymentMethodName()

	if err != nil {
		return false
	}

	_, err = s.paymentChannelCostSystem.Get(
		ctx,
		methodName,
		country.PayerTariffRegion,
		country.IsoCodeA2,
		order.MccCode,
		order.OperatingCompanyId,
	)

	if err != nil {
		return false
	}

	data := &billing.PaymentChannelCostMerchantRequest{
		MerchantId:     order.GetMerchantId(),
		Name:           methodName,
		PayoutCurrency: order.GetMerchantRoyaltyCurrency(),
		Amount:         order.ChargeAmount,
		Region:         country.PayerTariffRegion,
		Country:        country.IsoCodeA2,
		MccCode:        order.MccCode,
	}
	_, err = s.getPaymentChannelCostMerchant(ctx, data)
	return err == nil
}

func (s *Service) paymentSystemPaymentCallbackComplete(ctx context.Context, order *billing.Order) error {
	ch := s.cfg.GetCentrifugoOrderChannel(order.Uuid)
	message := map[string]string{
		pkg.PaymentCreateFieldOrderId: order.Uuid,
		"status":                      paymentSystemPaymentProcessingSuccessStatus,
	}

	return s.centrifugo.Publish(ctx, ch, message)
}

func (v *OrderCreateRequestProcessor) processVirtualCurrency() error {
	amount := v.request.Amount
	virtualCurrency := v.checked.project.VirtualCurrency

	if virtualCurrency == nil || len(virtualCurrency.Prices) <= 0 {
		return orderErrorVirtualCurrencyNotFilled
	}

	_, frac := math.Modf(amount)

	if virtualCurrency.SellCountType == pkg.ProjectSellCountTypeIntegral && frac > 0 {
		return orderErrorVirtualCurrencyFracNotSupported
	}

	if v.checked.amount < virtualCurrency.MinPurchaseValue ||
		(virtualCurrency.MaxPurchaseValue > 0 && amount > virtualCurrency.MaxPurchaseValue) {
		return orderErrorVirtualCurrencyLimits
	}

	v.checked.virtualAmount = amount
	return nil
}

func (s *Service) OrderReCreateProcess(
	ctx context.Context,
	req *grpc.OrderReCreateProcessRequest,
	res *grpc.OrderCreateProcessResponse,
) error {
	res.Status = pkg.ResponseStatusOk

	order, err := s.orderRepository.GetByUuid(ctx, req.OrderId)
	if err != nil {
		zap.S().Errorw(pkg.ErrorGrpcServiceCallFailed, "err", err.Error(), "data", req)
		res.Status = pkg.ResponseStatusNotFound
		res.Message = orderErrorUnknown
		return nil
	}

	if !order.CanBeRecreated() {
		res.Status = pkg.ResponseStatusBadData
		res.Message = orderErrorWrongPrivateStatus
		return nil
	}

	newOrder := new(billing.Order)
	err = copier.Copy(&newOrder, &order)

	if err != nil {
		zap.S().Error(
			"Copy order to new structure order by refund failed",
			zap.Error(err),
			zap.Any("order", order),
		)

		res.Status = pkg.ResponseStatusSystemError
		res.Message = orderErrorUnknown

		return nil
	}

	newOrder.PrivateStatus = constant.OrderStatusNew
	newOrder.Status = constant.OrderPublicStatusCreated
	newOrder.Id = primitive.NewObjectID().Hex()
	newOrder.Uuid = uuid.New().String()
	newOrder.ReceiptId = uuid.New().String()
	newOrder.CreatedAt = ptypes.TimestampNow()
	newOrder.UpdatedAt = ptypes.TimestampNow()
	newOrder.Canceled = false
	newOrder.CanceledAt = nil
	newOrder.ReceiptUrl = ""
	newOrder.PaymentMethod = nil

	_, err = s.db.Collection(collectionOrder).InsertOne(ctx, newOrder)

	if err != nil {
		zap.L().Error(
			pkg.ErrorDatabaseQueryFailed,
			zap.Error(err),
			zap.String(pkg.ErrorDatabaseFieldCollection, collectionOrder),
		)
		res.Status = pkg.ResponseStatusBadData
		res.Message = orderErrorCanNotCreate
		return nil
	}

	res.Item = newOrder

	return nil
}

func (s *Service) getAddressByIp(ip string) (order *billing.OrderBillingAddress, err error) {
	rsp, err := s.geo.GetIpData(context.TODO(), &geoip.GeoIpDataRequest{IP: ip})
	if err != nil {
		zap.L().Error(
			"GetIpData failed",
			zap.Error(err),
			zap.String("ip", ip),
		)

		return nil, orderErrorPayerRegionUnknown
	}

	address := &billing.OrderBillingAddress{
		Country: rsp.Country.IsoCode,
		City:    rsp.City.Names["en"],
	}

	if rsp.Postal != nil {
		address.PostalCode = rsp.Postal.Code
	}

	if len(rsp.Subdivisions) > 0 {
		address.State = rsp.Subdivisions[0].IsoCode
	}

	return address, nil
}

func (s *Service) getOrderPriceGroup(order *billing.Order) (priceGroup *billing.PriceGroup, err error) {
	if order.IsCurrencyPredefined {
		priceGroup, err = s.priceGroup.GetByRegion(order.Currency)
		return
	}

	merchant, err := s.merchant.GetById(order.GetMerchantId())
	if err != nil {
		return
	}

	defaultPriceGroup, err := s.priceGroup.GetByRegion(merchant.GetPayoutCurrency())

	countryCode := order.GetCountry()
	if countryCode == "" {
		return defaultPriceGroup, nil
	}

	country, err := s.country.GetByIsoCodeA2(countryCode)
	if err != nil {
		return defaultPriceGroup, nil
	}

	priceGroup, err = s.priceGroup.GetById(country.PriceGroupId)
	return
}

func (s *Service) setOrderChargeAmountAndCurrency(ctx context.Context, order *billing.Order) (err error) {
	order.ChargeAmount = order.TotalPaymentAmount
	order.ChargeCurrency = order.Currency

	if order.PaymentRequisites == nil {
		return nil
	}

	binCountryCode, ok := order.PaymentRequisites[pkg.PaymentCreateBankCardFieldIssuerCountryIsoCode]
	if !ok || binCountryCode == "" {
		return nil
	}

	if order.PaymentIpCountry != "" {
		order.IsIpCountryMismatchBin = order.PaymentIpCountry != binCountryCode
	}

	binCountry, err := s.country.GetByIsoCodeA2(binCountryCode)
	if err != nil {
		return err
	}
	if binCountry.Currency == order.Currency {
		return nil
	}

	sCurr, err := s.curService.GetPriceCurrencies(ctx, &currencies.EmptyRequest{})
	if err != nil {
		zap.L().Error(
			pkg.ErrorGrpcServiceCallFailed,
			zap.Error(err),
			zap.String(errorFieldService, "CurrencyRatesService"),
			zap.String(errorFieldMethod, "GetPriceCurrencies"),
			zap.Any(errorFieldEntrySource, order.Id),
		)
		return err
	}
	if !contains(sCurr.Currencies, binCountry.Currency) {
		return nil
	}

	reqCur := &currencies.ExchangeCurrencyCurrentCommonRequest{
		From:              order.Currency,
		To:                binCountry.Currency,
		RateType:          curPkg.RateTypePaysuper,
		Amount:            order.TotalPaymentAmount,
		ExchangeDirection: curPkg.ExchangeDirectionSell,
	}

	rspCur, err := s.curService.ExchangeCurrencyCurrentCommon(ctx, reqCur)

	if err != nil {
		zap.L().Error(
			pkg.ErrorGrpcServiceCallFailed,
			zap.Error(err),
			zap.String(errorFieldService, "CurrencyRatesService"),
			zap.String(errorFieldMethod, "ExchangeCurrencyCurrentCommon"),
			zap.Any(errorFieldRequest, reqCur),
			zap.Any(errorFieldEntrySource, order.Id),
		)

		return orderErrorConvertionCurrency
	}

	order.ChargeCurrency = binCountry.Currency
	order.ChargeAmount = rspCur.ExchangedAmount

	return nil
}<|MERGE_RESOLUTION|>--- conflicted
+++ resolved
@@ -943,7 +943,7 @@
 		return err
 	}
 
-	p1 := &OrderCreateRequestProcessor{Service: s}
+	p1 := &OrderCreateRequestProcessor{Service: s, ctx: ctx}
 	err = p1.processOrderVat(order)
 	if err != nil {
 		zap.S().Errorw(pkg.MethodFinishedWithError, "err", err.Error(), "method", "processOrderVat")
@@ -1006,21 +1006,6 @@
 		RefundAllowed:   processor.checked.paymentMethod.RefundAllowed,
 	}
 
-<<<<<<< HEAD
-=======
-	p1 := &OrderCreateRequestProcessor{Service: s, ctx: ctx}
-	err = p1.processOrderVat(order)
-	if err != nil {
-		zap.S().Errorw(pkg.MethodFinishedWithError, "err", err.Error(), "method", "processOrderVat")
-		if e, ok := err.(*grpc.ResponseErrorMessage); ok {
-			rsp.Status = pkg.ResponseStatusSystemError
-			rsp.Message = e
-			return nil
-		}
-		return err
-	}
-
->>>>>>> b46a329a
 	if _, ok := order.PaymentRequisites[pkg.PaymentCreateFieldRecurringId]; ok {
 		req.Data[pkg.PaymentCreateFieldRecurringId] = order.PaymentRequisites[pkg.PaymentCreateFieldRecurringId]
 		delete(order.PaymentRequisites, pkg.PaymentCreateFieldRecurringId)
@@ -1349,8 +1334,7 @@
 		return nil
 	}
 
-<<<<<<< HEAD
-	project, err := s.project.GetById(order.Project.Id)
+	project, err := s.project.GetById(ctx, order.Project.Id)
 	if err != nil {
 		return orderErrorProjectNotFound
 	}
@@ -1358,10 +1342,7 @@
 		return orderErrorProjectInactive
 	}
 
-	pm, err := s.paymentMethod.GetById(req.MethodId)
-=======
 	pm, err := s.paymentMethod.GetById(ctx, req.MethodId)
->>>>>>> b46a329a
 
 	if err != nil {
 		rsp.Status = pkg.ResponseStatusBadData
@@ -1369,7 +1350,7 @@
 		return nil
 	}
 
-	ps, err := s.paymentSystem.GetById(pm.PaymentSystemId)
+	ps, err := s.paymentSystem.GetById(ctx, pm.PaymentSystemId)
 	if err != nil {
 		rsp.Message = orderErrorPaymentSystemInactive
 		rsp.Status = pkg.ResponseStatusBadData
@@ -1408,6 +1389,10 @@
 
 		brand = data.CardBrand
 		country = data.BankCountryIsoCode
+
+		if order.PaymentRequisites == nil {
+			order.PaymentRequisites = make(map[string]string)
+		}
 		order.PaymentRequisites[pkg.PaymentCreateBankCardFieldBrand] = brand
 		order.PaymentRequisites[pkg.PaymentCreateBankCardFieldIssuerCountryIsoCode] = country
 
@@ -1492,17 +1477,13 @@
 		return nil
 	}
 
-<<<<<<< HEAD
-	if !s.hasPaymentCosts(order) {
+	if !s.hasPaymentCosts(ctx, order) {
 		rsp.Status = pkg.ResponseStatusBadData
 		rsp.Message = orderErrorCostsRatesNotFound
 		return nil
 	}
 
-	err = s.updateOrder(order)
-=======
 	err = s.updateOrder(ctx, order)
->>>>>>> b46a329a
 
 	if err != nil {
 		zap.S().Errorw(pkg.MethodFinishedWithError, "err", err.Error())
@@ -1648,7 +1629,6 @@
 		return err
 	}
 
-<<<<<<< HEAD
 	err = s.setOrderChargeAmountAndCurrency(ctx, order)
 	if err != nil {
 		if e, ok := err.(*grpc.ResponseErrorMessage); ok {
@@ -1660,16 +1640,13 @@
 	}
 
 	methodName, _ := order.GetCostPaymentMethodName()
-	if methodName != "" && !s.hasPaymentCosts(order) {
+	if methodName != "" && !s.hasPaymentCosts(ctx, order) {
 		rsp.Status = pkg.ResponseStatusBadData
 		rsp.Message = orderErrorCostsRatesNotFound
 		return nil
 	}
 
-	err = s.updateOrder(order)
-=======
 	err = s.updateOrder(ctx, order)
->>>>>>> b46a329a
 
 	if err != nil {
 		zap.S().Errorw(pkg.MethodFinishedWithError, "err", err.Error())
@@ -2314,7 +2291,7 @@
 		v.checked.currency = v.request.Currency
 		v.checked.isCurrencyPredefined = true
 
-		pricegroup, err := v.priceGroup.GetByRegion(v.checked.currency)
+		pricegroup, err := v.priceGroup.GetByRegion(v.ctx, v.checked.currency)
 		if err == nil {
 			v.checked.priceGroup = pricegroup
 		}
@@ -2330,27 +2307,27 @@
 	countryCode := v.getCountry()
 	if countryCode == "" {
 		v.checked.currency = v.checked.merchant.GetPayoutCurrency()
-		pricegroup, err := v.priceGroup.GetByRegion(v.checked.currency)
+		pricegroup, err := v.priceGroup.GetByRegion(v.ctx, v.checked.currency)
 		if err == nil {
 			v.checked.priceGroup = pricegroup
 		}
 		return nil
 	}
 
-	country, err := v.country.GetByIsoCodeA2(countryCode)
+	country, err := v.country.GetByIsoCodeA2(v.ctx, countryCode)
 	if err != nil {
 		v.checked.currency = v.checked.merchant.GetPayoutCurrency()
-		pricegroup, err := v.priceGroup.GetByRegion(v.checked.currency)
+		pricegroup, err := v.priceGroup.GetByRegion(v.ctx, v.checked.currency)
 		if err == nil {
 			v.checked.priceGroup = pricegroup
 		}
 		return nil
 	}
 
-	pricegroup, err := v.priceGroup.GetById(country.PriceGroupId)
+	pricegroup, err := v.priceGroup.GetById(v.ctx, country.PriceGroupId)
 	if err != nil {
 		v.checked.currency = v.checked.merchant.GetPayoutCurrency()
-		pricegroup, err := v.priceGroup.GetByRegion(v.checked.currency)
+		pricegroup, err := v.priceGroup.GetByRegion(v.ctx, v.checked.currency)
 		if err == nil {
 			v.checked.priceGroup = pricegroup
 		}
@@ -2407,22 +2384,11 @@
 
 	currency := v.checked.currency
 
-<<<<<<< HEAD
 	zap.L().Info(
 		fmt.Sprintf("processPaylinkKeyProducts use currency"),
 		zap.String("currency", currency),
 		zap.String("paylink", v.request.PrivateMetadata["PaylinkId"]),
 	)
-=======
-	if currency == "" {
-		zap.S().Errorw(fmt.Sprintf(logInfo, "merchant payout currency not found"), "paylink", pid)
-		return orderErrorNoProductsCommonCurrency
-	}
-
-	zap.S().Infow(fmt.Sprintf(logInfo, "use currency"), "currency", currency, "paylink", pid)
-
-	priceGroup, err := v.priceGroup.GetByRegion(v.ctx, currency)
->>>>>>> b46a329a
 
 	if v.checked.priceGroup == nil {
 		zap.L().Error("processPaylinkKeyProducts no checked price group")
@@ -2474,22 +2440,11 @@
 
 	currency := v.checked.currency
 
-<<<<<<< HEAD
 	zap.L().Info(
 		fmt.Sprintf("processPaylinkProducts use currency"),
 		zap.String("currency", currency),
 		zap.String("paylink", v.request.PrivateMetadata["PaylinkId"]),
 	)
-=======
-	if currency == "" {
-		zap.S().Errorw(fmt.Sprintf(logInfo, "merchant payout currency not found"), "paylink", pid)
-		return orderErrorNoProductsCommonCurrency
-	}
-
-	zap.S().Infow(fmt.Sprintf(logInfo, "use currency"), "currency", currency, "paylink", pid)
-
-	priceGroup, err := v.priceGroup.GetByRegion(v.ctx, currency)
->>>>>>> b46a329a
 
 	if v.checked.priceGroup == nil {
 		zap.L().Error("processPaylinkProducts no checked price group")
@@ -3653,8 +3608,7 @@
 		platformId = platforms[0].Id
 	}
 
-<<<<<<< HEAD
-	priceGroup, err = s.getOrderPriceGroup(order)
+	priceGroup, err = s.getOrderPriceGroup(ctx, order)
 	if err != nil {
 		zap.L().Error(
 			"ProcessOrderKeyProducts getOrderPriceGroup failed",
@@ -3662,39 +3616,6 @@
 			zap.String("order.Uuid", order.Uuid),
 		)
 		return nil, err
-=======
-	merchant, _ := s.merchant.GetById(ctx, order.Project.MerchantId)
-	defaultCurrency := merchant.GetPayoutCurrency()
-
-	if defaultCurrency == "" {
-		zap.S().Infow(fmt.Sprintf(logInfo, "merchant payout currency not found"), "order.Uuid", order.Uuid)
-		return nil, orderErrorNoProductsCommonCurrency
-	}
-
-	defaultPriceGroup, err := s.priceGroup.GetByRegion(ctx, defaultCurrency)
-	if err != nil {
-		zap.S().Errorw("Price group not found", "currency", currency)
-		return nil, orderErrorUnknown
-	}
-
-	currency = defaultCurrency
-	priceGroup = defaultPriceGroup
-
-	if country != "" {
-		countryData, err := s.country.GetByIsoCodeA2(ctx, country)
-		if err != nil {
-			zap.S().Errorw("Country not found", "country", country)
-			return nil, orderErrorUnknown
-		}
-
-		priceGroup, err = s.priceGroup.GetById(ctx, countryData.PriceGroupId)
-		if err != nil {
-			zap.S().Errorw("Price group not found", "countryData", countryData)
-			return nil, orderErrorUnknown
-		}
-
-		currency = priceGroup.Currency
->>>>>>> b46a329a
 	}
 
 	zap.L().Info(
@@ -3761,8 +3682,7 @@
 		amount     float64
 	)
 
-<<<<<<< HEAD
-	priceGroup, err = s.getOrderPriceGroup(order)
+	priceGroup, err = s.getOrderPriceGroup(ctx, order)
 	if err != nil {
 		zap.L().Error(
 			"ProcessOrderProducts getOrderPriceGroup failed",
@@ -3772,47 +3692,12 @@
 		return err
 	}
 
-	merchant, err := s.merchant.GetById(order.GetMerchantId())
-=======
-	if order.BillingAddress != nil && order.BillingAddress.Country != "" {
-		country = order.BillingAddress.Country
-	} else if order.User.Address != nil && order.User.Address.Country != "" {
-		country = order.User.Address.Country
-	}
-
-	merchant, _ := s.merchant.GetById(ctx, order.Project.MerchantId)
-	defaultCurrency := merchant.GetPayoutCurrency()
-
-	if defaultCurrency == "" {
-		zap.S().Infow(fmt.Sprintf(logInfo, "merchant payout currency not found"), "order.Uuid", order.Uuid)
-		return orderErrorNoProductsCommonCurrency
-	}
-
-	defaultPriceGroup, err := s.priceGroup.GetByRegion(ctx, defaultCurrency)
->>>>>>> b46a329a
-	if err != nil {
-		return err
-	}
-
-<<<<<<< HEAD
-	defaultPriceGroup, err := s.priceGroup.GetByRegion(merchant.GetPayoutCurrency())
-=======
-	currency = defaultCurrency
-	priceGroup = defaultPriceGroup
-
-	if country != "" {
-		countryData, err := s.country.GetByIsoCodeA2(ctx, country)
-		if err != nil {
-			zap.S().Errorw("Country not found", "country", country)
-			return orderErrorUnknown
-		}
-
-		priceGroup, err = s.priceGroup.GetById(ctx, countryData.PriceGroupId)
-		if err != nil {
-			zap.S().Errorw("Price group not found", "countryData", countryData)
-			return orderErrorUnknown
-		}
->>>>>>> b46a329a
+	merchant, err := s.merchant.GetById(ctx, order.GetMerchantId())
+	if err != nil {
+		return err
+	}
+
+	defaultPriceGroup, err := s.priceGroup.GetByRegion(ctx, merchant.GetPayoutCurrency())
 
 	zap.L().Info(
 		"ProcessOrderProducts try to use detected currency for order amount",
@@ -4650,30 +4535,30 @@
 	return address, nil
 }
 
-func (s *Service) getOrderPriceGroup(order *billing.Order) (priceGroup *billing.PriceGroup, err error) {
+func (s *Service) getOrderPriceGroup(ctx context.Context, order *billing.Order) (priceGroup *billing.PriceGroup, err error) {
 	if order.IsCurrencyPredefined {
-		priceGroup, err = s.priceGroup.GetByRegion(order.Currency)
+		priceGroup, err = s.priceGroup.GetByRegion(ctx, order.Currency)
 		return
 	}
 
-	merchant, err := s.merchant.GetById(order.GetMerchantId())
+	merchant, err := s.merchant.GetById(ctx, order.GetMerchantId())
 	if err != nil {
 		return
 	}
 
-	defaultPriceGroup, err := s.priceGroup.GetByRegion(merchant.GetPayoutCurrency())
+	defaultPriceGroup, err := s.priceGroup.GetByRegion(ctx, merchant.GetPayoutCurrency())
 
 	countryCode := order.GetCountry()
 	if countryCode == "" {
 		return defaultPriceGroup, nil
 	}
 
-	country, err := s.country.GetByIsoCodeA2(countryCode)
+	country, err := s.country.GetByIsoCodeA2(ctx, countryCode)
 	if err != nil {
 		return defaultPriceGroup, nil
 	}
 
-	priceGroup, err = s.priceGroup.GetById(country.PriceGroupId)
+	priceGroup, err = s.priceGroup.GetById(ctx, country.PriceGroupId)
 	return
 }
 
@@ -4694,7 +4579,7 @@
 		order.IsIpCountryMismatchBin = order.PaymentIpCountry != binCountryCode
 	}
 
-	binCountry, err := s.country.GetByIsoCodeA2(binCountryCode)
+	binCountry, err := s.country.GetByIsoCodeA2(ctx, binCountryCode)
 	if err != nil {
 		return err
 	}
