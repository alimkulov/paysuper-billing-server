package service

import (
	"context"
	"fmt"
	u "github.com/PuerkitoBio/purell"
	"github.com/golang/protobuf/ptypes"
	"github.com/google/go-querystring/query"
	"github.com/jinzhu/now"
	"github.com/paysuper/paysuper-billing-server/pkg"
	"github.com/paysuper/paysuper-billing-server/pkg/proto/billing"
	"github.com/paysuper/paysuper-billing-server/pkg/proto/grpc"
	"github.com/paysuper/paysuper-billing-server/pkg/proto/paylink"
	"go.mongodb.org/mongo-driver/bson"
	"go.mongodb.org/mongo-driver/bson/primitive"
	"go.mongodb.org/mongo-driver/mongo"
	"go.mongodb.org/mongo-driver/mongo/options"
	"go.uber.org/zap"
	"time"
)

type orderViewPaylinkStatFunc func(OrderViewServiceInterface, context.Context, string, string, int64, int64) (*paylink.GroupStatCommon, error)

type paylinkVisits struct {
	PaylinkId primitive.ObjectID `bson:"paylink_id"`
	Date      time.Time          `bson:"date"`
}

type utmQueryParams struct {
	UtmSource   string `url:"utm_source,omitempty"`
	UtmMedium   string `url:"utm_medium,omitempty"`
	UtmCampaign string `url:"utm_campaign,omitempty"`
}

type PaylinkServiceInterface interface {
	CountByQuery(ctx context.Context, query bson.M) (n int64, err error)
	GetListByQuery(ctx context.Context, query bson.M, limit, offset int64) (result []*paylink.Paylink, err error)
	GetById(ctx context.Context, id string) (pl *paylink.Paylink, err error)
	GetByIdAndMerchant(ctx context.Context, id, merchantId string) (pl *paylink.Paylink, err error)
	IncrVisits(ctx context.Context, id string) error
	GetUrl(ctx context.Context, id, merchantId, urlMask, utmSource, utmMedium, utmCampaign string) (string, error)
	Delete(ctx context.Context, id, merchantId string) error
	Insert(ctx context.Context, pl *paylink.Paylink) error
	Update(ctx context.Context, pl *paylink.Paylink) error
	UpdatePaylinkTotalStat(ctx context.Context, id, merchantId string) error
	GetPaylinkVisits(ctx context.Context, id string, from, to int64) (int64, error)
}

const (
	collectionPaylinks      = "paylinks"
	collectionPaylinkVisits = "paylink_visits"

	cacheKeyPaylink         = "paylink:id:%s"
	cacheKeyPaylinkMerchant = "paylink:id:%s:merhcant_id:%s"
)

var (
	errorPaylinkExpired                      = newBillingServerErrorMsg("pl000001", "payment link expired")
	errorPaylinkNotFound                     = newBillingServerErrorMsg("pl000002", "paylink not found")
	errorPaylinkProjectMismatch              = newBillingServerErrorMsg("pl000003", "projectId mismatch for existing paylink")
	errorPaylinkExpiresInPast                = newBillingServerErrorMsg("pl000004", "paylink expiry date in past")
	errorPaylinkProductsLengthInvalid        = newBillingServerErrorMsg("pl000005", "paylink products length invalid")
	errorPaylinkProductsTypeInvalid          = newBillingServerErrorMsg("pl000006", "paylink products type invalid")
	errorPaylinkProductNotBelongToMerchant   = newBillingServerErrorMsg("pl000007", "at least one of paylink products is not belongs to merchant")
	errorPaylinkProductNotBelongToProject    = newBillingServerErrorMsg("pl000008", "at least one of paylink products is not belongs to project")
	errorPaylinkStatDataInconsistent         = newBillingServerErrorMsg("pl000009", "paylink stat data inconsistent")
	errorPaylinkProductNotFoundOrInvalidType = newBillingServerErrorMsg("pl000010", "at least one of paylink products is not found or have type differ from given products_type value")

	orderViewPaylinkStatFuncMap = map[string]orderViewPaylinkStatFunc{
		"GetPaylinkStatByCountry":  OrderViewServiceInterface.GetPaylinkStatByCountry,
		"GetPaylinkStatByReferrer": OrderViewServiceInterface.GetPaylinkStatByReferrer,
		"GetPaylinkStatByDate":     OrderViewServiceInterface.GetPaylinkStatByDate,
		"GetPaylinkStatByUtm":      OrderViewServiceInterface.GetPaylinkStatByUtm,
	}
)

func newPaylinkService(svc *Service) *Paylink {
	s := &Paylink{svc: svc}
	return s
}

// GetPaylinks returns list of all payment links
func (s *Service) GetPaylinks(
	ctx context.Context,
	req *grpc.GetPaylinksRequest,
	res *grpc.GetPaylinksResponse,
) error {
	merchantOid, _ := primitive.ObjectIDFromHex(req.MerchantId)
	dbQuery := bson.M{"deleted": false, "merchant_id": merchantOid}

	if req.ProjectId != "" {
		dbQuery["project_id"], _ = primitive.ObjectIDFromHex(req.ProjectId)
	}

	n, err := s.paylinkService.CountByQuery(ctx, dbQuery)
	if err != nil {
		if e, ok := err.(*grpc.ResponseErrorMessage); ok {
			res.Status = pkg.ResponseStatusBadData
			res.Message = e
			return nil
		}
		return err
	}

	res.Data = &grpc.PaylinksPaginate{}

	if n > 0 {
		res.Data.Items, err = s.paylinkService.GetListByQuery(ctx, dbQuery, req.Limit, req.Offset)
		if err != nil {
			if e, ok := err.(*grpc.ResponseErrorMessage); ok {
				res.Status = pkg.ResponseStatusBadData
				res.Message = e
				return nil
			}
			return err
		}

		for _, pl := range res.Data.Items {
			visits, err := s.paylinkService.GetPaylinkVisits(ctx, pl.Id, 0, 0)
			if err == nil {
				pl.Visits = int32(visits)
			}
			pl.UpdateConversion()
			pl.IsExpired = pl.GetIsExpired()
		}
	}

	res.Data.Count = int32(n)
	res.Status = pkg.ResponseStatusOk

	return nil
}

// GetPaylink returns one payment link
func (s *Service) GetPaylink(
	ctx context.Context,
	req *grpc.PaylinkRequest,
	res *grpc.GetPaylinkResponse,
) (err error) {

	res.Item, err = s.paylinkService.GetByIdAndMerchant(ctx, req.Id, req.MerchantId)
	if err != nil {
		if err == mongo.ErrNoDocuments {
			res.Status = pkg.ResponseStatusNotFound
			res.Message = errorPaylinkNotFound
			return nil
		}
		if e, ok := err.(*grpc.ResponseErrorMessage); ok {
			res.Status = pkg.ResponseStatusBadData
			res.Message = e
			return nil
		}
		return err
	}

	visits, err := s.paylinkService.GetPaylinkVisits(ctx, res.Item.Id, 0, 0)
	if err == nil {
		res.Item.Visits = int32(visits)
	}
	res.Item.UpdateConversion()

	res.Status = pkg.ResponseStatusOk
	return nil
}

// IncrPaylinkVisits adds a visit hit to stat
func (s *Service) IncrPaylinkVisits(
	ctx context.Context,
	req *grpc.PaylinkRequestById,
	res *grpc.EmptyResponse,
) error {
	err := s.paylinkService.IncrVisits(ctx, req.Id)
	if err != nil {
		return err
	}
	return nil
}

// GetPaylinkURL returns public url for Paylink
func (s *Service) GetPaylinkURL(
	ctx context.Context,
	req *grpc.GetPaylinkURLRequest,
	res *grpc.GetPaylinkUrlResponse,
) (err error) {

	res.Url, err = s.paylinkService.GetUrl(
		ctx,
		req.Id,
		req.MerchantId,
		req.UrlMask,
		req.UtmMedium,
		req.UtmMedium,
		req.UtmCampaign,
	)

	if err != nil {
		if err == mongo.ErrNoDocuments {
			res.Status = pkg.ResponseStatusNotFound
			res.Message = errorPaylinkNotFound
			return nil
		}
		if e, ok := err.(*grpc.ResponseErrorMessage); ok {
			if err == errorPaylinkExpired {
				res.Status = pkg.ResponseStatusGone
			} else {
				res.Status = pkg.ResponseStatusBadData
			}

			res.Message = e
			return nil
		}
		return err
	}

	res.Status = pkg.ResponseStatusOk
	return nil
}

// DeletePaylink deletes payment link
func (s *Service) DeletePaylink(
	ctx context.Context,
	req *grpc.PaylinkRequest,
	res *grpc.EmptyResponseWithStatus,
) error {
	err := s.paylinkService.Delete(ctx, req.Id, req.MerchantId)
	if err != nil {
		if err == mongo.ErrNoDocuments {
			res.Status = pkg.ResponseStatusNotFound
			res.Message = errorPaylinkNotFound
			return nil
		}
		if e, ok := err.(*grpc.ResponseErrorMessage); ok {
			res.Status = pkg.ResponseStatusBadData
			res.Message = e
			return nil
		}
		return err
	}

	res.Status = pkg.ResponseStatusOk
	return nil
}

// CreateOrUpdatePaylink create or modify payment link
func (s *Service) CreateOrUpdatePaylink(
	ctx context.Context,
	req *paylink.CreatePaylinkRequest,
	res *grpc.GetPaylinkResponse,
) (err error) {

	isNew := req.GetId() == ""

	pl := &paylink.Paylink{}

	if isNew {
		pl.Id = primitive.NewObjectID().Hex()
		pl.CreatedAt = ptypes.TimestampNow()
		pl.Object = "paylink"
		pl.MerchantId = req.MerchantId
		pl.ProjectId = req.ProjectId
		pl.ProductsType = req.ProductsType
	} else {
		pl, err = s.paylinkService.GetByIdAndMerchant(ctx, req.Id, req.MerchantId)

		if err != nil {
			if err == mongo.ErrNoDocuments {
				res.Status = pkg.ResponseStatusNotFound
				res.Message = errorPaylinkNotFound
				return nil
			}
			if e, ok := err.(*grpc.ResponseErrorMessage); ok {
				res.Status = pkg.ResponseStatusBadData
				res.Message = e
				return nil
			}
			return err
		}

		if pl.ProjectId != req.ProjectId {
			res.Status = pkg.ResponseStatusBadData
			res.Message = errorPaylinkProjectMismatch
			return nil
		}
	}

	pl.UpdatedAt = ptypes.TimestampNow()
	pl.Name = req.Name
	pl.NoExpiryDate = req.NoExpiryDate

	projectOid, _ := primitive.ObjectIDFromHex(pl.ProjectId)
	merchantOid, _ := primitive.ObjectIDFromHex(pl.MerchantId)
	dbQuery := bson.M{"_id": projectOid, "merchant_id": merchantOid}
	_, err = s.getProjectBy(ctx, dbQuery)

	if err != nil {
		if e, ok := err.(*grpc.ResponseErrorMessage); ok {
			res.Status = pkg.ResponseStatusBadData
			res.Message = e
			return nil
		}
		return err
	}

	if pl.NoExpiryDate == false {
		expiresAt := now.New(time.Unix(req.ExpiresAt, 0)).EndOfDay()

		if time.Now().After(expiresAt) {
			res.Status = pkg.ResponseStatusBadData
			res.Message = errorPaylinkExpiresInPast
			return nil
		}

		pl.ExpiresAt, err = ptypes.TimestampProto(expiresAt)
		if err != nil {
			zap.L().Error(
				pkg.ErrorTimeConversion,
				zap.Any(pkg.ErrorTimeConversionMethod, "ptypes.TimestampProto"),
				zap.Any(pkg.ErrorTimeConversionValue, expiresAt),
				zap.Error(err),
			)
			return err
		}
	}

	productsLength := len(req.Products)
	if productsLength < s.cfg.PaylinkMinProducts || productsLength > s.cfg.PaylinkMaxProducts {
		res.Status = pkg.ResponseStatusBadData
		res.Message = errorPaylinkProductsLengthInvalid
		return nil
	}

	for _, productId := range req.Products {
		switch req.ProductsType {

		case billing.OrderType_product:
			product, err := s.productService.GetById(ctx, productId)
			if err != nil {
				if err.Error() == "product not found" || err == mongo.ErrNoDocuments {
					res.Status = pkg.ResponseStatusNotFound
					res.Message = errorPaylinkProductNotFoundOrInvalidType
					return nil
				}

				if e, ok := err.(*grpc.ResponseErrorMessage); ok {
					res.Status = pkg.ResponseStatusBadData
					res.Message = e
					return nil
				}
				return err
			}

			if product.MerchantId != pl.MerchantId {
				res.Status = pkg.ResponseStatusBadData
				res.Message = errorPaylinkProductNotBelongToMerchant
				return nil
			}

			if product.ProjectId != pl.ProjectId {
				res.Status = pkg.ResponseStatusBadData
				res.Message = errorPaylinkProductNotBelongToProject
				return nil
			}

			break

		case billing.OrderType_key:
<<<<<<< HEAD
			product, err := s.getKeyProductById(ctx, productId)
=======
			product, err := s.keyProductRepository.GetById(productId)
>>>>>>> 52ce6e8b
			if err != nil {
				if err.Error() == "key_product not found" || err == mongo.ErrNoDocuments {
					res.Status = pkg.ResponseStatusNotFound
					res.Message = errorPaylinkProductNotFoundOrInvalidType
					return nil
				}

				if e, ok := err.(*grpc.ResponseErrorMessage); ok {
					res.Status = pkg.ResponseStatusBadData
					res.Message = e
					return nil
				}
				return err
			}

			if product.MerchantId != pl.MerchantId {
				res.Status = pkg.ResponseStatusBadData
				res.Message = errorPaylinkProductNotBelongToMerchant
				return nil
			}

			if product.ProjectId != pl.ProjectId {
				res.Status = pkg.ResponseStatusBadData
				res.Message = errorPaylinkProductNotBelongToProject
				return nil
			}
			break

		default:
			res.Status = pkg.ResponseStatusBadData
			res.Message = errorPaylinkProductsTypeInvalid
			return nil
		}
	}

	pl.ProductsType = req.ProductsType
	pl.Products = req.Products

	if isNew {
		err = s.paylinkService.Insert(ctx, pl)
	} else {
		err = s.paylinkService.Update(ctx, pl)
	}
	if err != nil {
		if e, ok := err.(*grpc.ResponseErrorMessage); ok {
			res.Status = pkg.ResponseStatusBadData
			res.Message = e
			return nil
		}
		return err
	}

	res.Item = pl
	res.Status = pkg.ResponseStatusOk

	return nil
}

// GetPaylinkStatTotal returns total stat for requested paylink and period
func (s *Service) GetPaylinkStatTotal(
	ctx context.Context,
	req *grpc.GetPaylinkStatCommonRequest,
	res *grpc.GetPaylinkStatCommonResponse,
) (err error) {

	pl, err := s.paylinkService.GetByIdAndMerchant(ctx, req.Id, req.MerchantId)
	if err != nil {
		if err == mongo.ErrNoDocuments {
			res.Status = pkg.ResponseStatusNotFound
			res.Message = errorPaylinkNotFound
			return nil
		}
		if e, ok := err.(*grpc.ResponseErrorMessage); ok {
			res.Status = pkg.ResponseStatusBadData
			res.Message = e
			return nil
		}
		return err
	}

	visits, err := s.paylinkService.GetPaylinkVisits(ctx, pl.Id, req.PeriodFrom, req.PeriodTo)
	if err != nil {
		if e, ok := err.(*grpc.ResponseErrorMessage); ok {
			res.Status = pkg.ResponseStatusBadData
			res.Message = e
			return nil
		}
		return err
	}

	res.Item, err = s.orderView.GetPaylinkStat(ctx, pl.Id, req.MerchantId, req.PeriodFrom, req.PeriodTo)
	if err != nil {
		if e, ok := err.(*grpc.ResponseErrorMessage); ok {
			res.Status = pkg.ResponseStatusBadData
			res.Message = e
			return nil
		}
		return err
	}

	res.Item.PaylinkId = pl.Id
	res.Item.Visits = int32(visits)
	res.Item.UpdateConversion()

	res.Status = pkg.ResponseStatusOk
	return nil
}

// GetPaylinkStatByCountry returns stat groped by country for requested paylink and period
func (s *Service) GetPaylinkStatByCountry(
	ctx context.Context,
	req *grpc.GetPaylinkStatCommonRequest,
	res *grpc.GetPaylinkStatCommonGroupResponse,
) (err error) {
	err = s.getPaylinkStatGroup(ctx, req, res, "GetPaylinkStatByCountry")
	if err != nil {
		return err
	}
	return nil
}

// GetPaylinkStatByReferrer returns stat grouped by referer hosts for requested paylink and period
func (s *Service) GetPaylinkStatByReferrer(
	ctx context.Context,
	req *grpc.GetPaylinkStatCommonRequest,
	res *grpc.GetPaylinkStatCommonGroupResponse,
) (err error) {
	err = s.getPaylinkStatGroup(ctx, req, res, "GetPaylinkStatByReferrer")
	if err != nil {
		return err
	}
	return nil
}

// GetPaylinkStatByDate returns stat groped by date for requested paylink and period
func (s *Service) GetPaylinkStatByDate(
	ctx context.Context,
	req *grpc.GetPaylinkStatCommonRequest,
	res *grpc.GetPaylinkStatCommonGroupResponse,
) (err error) {
	err = s.getPaylinkStatGroup(ctx, req, res, "GetPaylinkStatByDate")
	if err != nil {
		return err
	}
	return nil
}

// GetPaylinkStatByUtm returns stat groped by utm labels for requested paylink and period
func (s *Service) GetPaylinkStatByUtm(
	ctx context.Context,
	req *grpc.GetPaylinkStatCommonRequest,
	res *grpc.GetPaylinkStatCommonGroupResponse,
) (err error) {
	err = s.getPaylinkStatGroup(ctx, req, res, "GetPaylinkStatByUtm")
	if err != nil {
		return err
	}
	return nil
}

func (s *Service) getPaylinkStatGroup(
	ctx context.Context,
	req *grpc.GetPaylinkStatCommonRequest,
	res *grpc.GetPaylinkStatCommonGroupResponse,
	function string,
) (err error) {
	pl, err := s.paylinkService.GetByIdAndMerchant(ctx, req.Id, req.MerchantId)
	if err != nil {
		if err == mongo.ErrNoDocuments {
			res.Status = pkg.ResponseStatusNotFound
			res.Message = errorPaylinkNotFound
			return nil
		}
		if e, ok := err.(*grpc.ResponseErrorMessage); ok {
			res.Status = pkg.ResponseStatusBadData
			res.Message = e
			return nil
		}
		return err
	}

	res.Item, err = orderViewPaylinkStatFuncMap[function](s.orderView, ctx, pl.Id, pl.MerchantId, req.PeriodFrom, req.PeriodTo)
	if err != nil {
		if e, ok := err.(*grpc.ResponseErrorMessage); ok {
			res.Status = pkg.ResponseStatusBadData
			res.Message = e
			return nil
		}
		return err
	}
	res.Status = pkg.ResponseStatusOk
	return nil
}

func (p Paylink) CountByQuery(ctx context.Context, query bson.M) (n int64, err error) {
	n, err = p.svc.db.Collection(collectionPaylinks).CountDocuments(ctx, query)

	if err != nil {
		zap.L().Error(
			pkg.ErrorDatabaseQueryFailed,
			zap.Error(err),
			zap.String(pkg.ErrorDatabaseFieldCollection, collectionPaylinks),
			zap.String(pkg.ErrorDatabaseFieldOperation, pkg.ErrorDatabaseFieldOperationCount),
			zap.Any(pkg.ErrorDatabaseFieldQuery, query),
		)
	}
	return
}

func (p Paylink) GetListByQuery(
	ctx context.Context,
	query bson.M,
	limit, offset int64,
) (result []*paylink.Paylink, err error) {
	if limit <= 0 {
		limit = pkg.DatabaseRequestDefaultLimit
	}

	if offset <= 0 {
		offset = 0
	}

	opts := options.Find().
		SetLimit(limit).
		SetSkip(offset).
		SetSort(bson.M{"_id": 1})
	cursor, err := p.svc.db.Collection(collectionPaylinks).Find(ctx, query, opts)

	if err != nil {
		zap.L().Error(
			pkg.ErrorDatabaseQueryFailed,
			zap.Error(err),
			zap.String(pkg.ErrorDatabaseFieldCollection, collectionPaylinks),
			zap.Any(pkg.ErrorDatabaseFieldQuery, query),
		)
		return nil, err
	}

	err = cursor.All(ctx, &result)

	if err != nil {
		zap.L().Error(
			pkg.ErrorQueryCursorExecutionFailed,
			zap.Error(err),
			zap.String(pkg.ErrorDatabaseFieldCollection, collectionPaylinks),
			zap.Any(pkg.ErrorDatabaseFieldQuery, query),
		)
		return nil, err
	}

	return
}

func (p Paylink) GetById(ctx context.Context, id string) (pl *paylink.Paylink, err error) {
	key := fmt.Sprintf(cacheKeyPaylink, id)
	oid, _ := primitive.ObjectIDFromHex(id)
	dbQuery := bson.M{"_id": oid, "deleted": false}
	return p.getBy(ctx, key, dbQuery)
}

func (p Paylink) GetByIdAndMerchant(ctx context.Context, id, merchantId string) (pl *paylink.Paylink, err error) {
	key := fmt.Sprintf(cacheKeyPaylinkMerchant, id, merchantId)
	oid, _ := primitive.ObjectIDFromHex(id)
	merchantOid, _ := primitive.ObjectIDFromHex(merchantId)
	dbQuery := bson.M{"_id": oid, "merchant_id": merchantOid, "deleted": false}
	return p.getBy(ctx, key, dbQuery)
}

func (p Paylink) getBy(ctx context.Context, key string, dbQuery bson.M) (pl *paylink.Paylink, err error) {
	if err = p.svc.cacher.Get(key, &pl); err == nil {
		pl.IsExpired = pl.GetIsExpired()
		return pl, nil
	}

	err = p.svc.db.Collection(collectionPaylinks).FindOne(ctx, dbQuery).Decode(&pl)

	if err != nil {
		zap.L().Error(
			pkg.ErrorDatabaseQueryFailed,
			zap.Error(err),
			zap.String(pkg.ErrorDatabaseFieldCollection, collectionPaylinks),
			zap.Any(pkg.ErrorDatabaseFieldQuery, dbQuery),
		)
		return
	}

	pl.IsExpired = pl.GetIsExpired()

	if pl.Deleted == false {
		err = p.updateCaches(pl)
	}
	return
}

func (p Paylink) IncrVisits(ctx context.Context, id string) (err error) {
	oid, _ := primitive.ObjectIDFromHex(id)
	visit := &paylinkVisits{PaylinkId: oid, Date: time.Now()}
	_, err = p.svc.db.Collection(collectionPaylinkVisits).InsertOne(ctx, visit)

	if err != nil {
		zap.L().Error(
			pkg.ErrorDatabaseQueryFailed,
			zap.Error(err),
			zap.String(pkg.ErrorDatabaseFieldCollection, collectionPaylinkVisits),
			zap.String(pkg.ErrorDatabaseFieldOperation, pkg.ErrorDatabaseFieldOperationInsert),
			zap.Any(pkg.ErrorDatabaseFieldDocument, visit),
		)
	}

	return
}

func (p *Paylink) GetUrl(
	ctx context.Context,
	id, merchantId, urlMask, utmSource, utmMedium, utmCampaign string,
) (string, error) {
	pl, err := p.GetByIdAndMerchant(ctx, id, merchantId)
	if err != nil {
		return "", err
	}
	if pl.GetIsExpired() {
		return "", errorPaylinkExpired
	}

	if urlMask == "" {
		urlMask = pkg.PaylinkUrlDefaultMask
	}

	urlString := fmt.Sprintf(urlMask, id)

	utmQuery := &utmQueryParams{
		UtmSource:   utmSource,
		UtmMedium:   utmMedium,
		UtmCampaign: utmCampaign,
	}

	q, err := query.Values(utmQuery)
	if err != nil {
		zap.L().Error(
			"Failed to serialize utm query params",
			zap.Error(err),
		)
		return "", err
	}
	encodedQuery := q.Encode()
	if encodedQuery != "" {
		urlString += "?" + encodedQuery
	}

	return u.NormalizeURLString(urlString, u.FlagsUsuallySafeGreedy|u.FlagRemoveDuplicateSlashes)
}

func (p Paylink) Delete(ctx context.Context, id, merchantId string) error {
	pl, err := p.GetByIdAndMerchant(ctx, id, merchantId)
	if err != nil {
		return err
	}

	pl.Deleted = true

	oid, _ := primitive.ObjectIDFromHex(pl.Id)
	filter := bson.M{"_id": oid}
	_, err = p.svc.db.Collection(collectionPaylinks).UpdateOne(ctx, filter, pl)

	if err != nil {
		zap.L().Error(
			pkg.ErrorDatabaseQueryFailed,
			zap.Error(err),
			zap.String(pkg.ErrorDatabaseFieldCollection, collectionPaylinks),
			zap.String(pkg.ErrorDatabaseFieldOperation, pkg.ErrorDatabaseFieldOperationUpdate),
			zap.Any(pkg.ErrorDatabaseFieldDocument, pl),
		)

		return err
	}

	err = p.updateCaches(pl)

	return nil
}

func (p Paylink) Update(ctx context.Context, pl *paylink.Paylink) (err error) {
	oid, _ := primitive.ObjectIDFromHex(pl.Id)
	dbQuery := bson.M{"_id": oid}

	expiresAt := int64(0)
	if pl.ExpiresAt != nil {
		expiresAt, err := ptypes.Timestamp(pl.ExpiresAt)
		if err != nil {
			zap.L().Error(
				pkg.ErrorTimeConversion,
				zap.Any(pkg.ErrorTimeConversionMethod, "ptypes.Timestamp"),
				zap.Any(pkg.ErrorTimeConversionValue, expiresAt),
				zap.Error(err),
			)
			return err
		}
	}

	updatedAt, err := ptypes.Timestamp(pl.UpdatedAt)

	if err != nil {
		zap.L().Error(
			pkg.ErrorTimeConversion,
			zap.Any(pkg.ErrorTimeConversionMethod, "ptypes.Timestamp"),
			zap.Any(pkg.ErrorTimeConversionValue, expiresAt),
			zap.Error(err),
		)
		return err
	}

	set := bson.M{"$set": bson.M{
		"expires_at":     expiresAt,
		"updated_at":     updatedAt,
		"products":       pl.Products,
		"name":           pl.Name,
		"no_expiry_date": pl.NoExpiryDate,
		"products_type":  pl.ProductsType,
		"is_expired":     pl.GetIsExpired(),
	}}
	_, err = p.svc.db.Collection(collectionPaylinks).UpdateMany(ctx, dbQuery, set)

	if err != nil {
		zap.S().Error(
			pkg.ErrorDatabaseQueryFailed,
			zap.Error(err),
			zap.String(pkg.ErrorDatabaseFieldCollection, collectionPaylinks),
			zap.Any(pkg.ErrorDatabaseFieldQuery, dbQuery),
			zap.Any(pkg.ErrorDatabaseFieldSet, set),
		)

		return err
	}

	err = p.updateCaches(pl)

	return
}

func (p Paylink) Insert(ctx context.Context, pl *paylink.Paylink) (err error) {
	oid, _ := primitive.ObjectIDFromHex(pl.Id)
	filter := bson.M{"_id": oid}
	opts := options.FindOneAndUpdate().SetUpsert(true)
	err = p.svc.db.Collection(collectionPaylinks).FindOneAndUpdate(ctx, filter, pl, opts).Err()

	if err != nil {
		zap.S().Error(
			pkg.ErrorDatabaseQueryFailed,
			zap.Error(err),
			zap.String(pkg.ErrorDatabaseFieldCollection, collectionPaylinks),
			zap.String(pkg.ErrorDatabaseFieldOperation, pkg.ErrorDatabaseFieldOperationUpsert),
			zap.Any(pkg.ErrorDatabaseFieldDocument, pl),
		)
	}

	err = p.updateCaches(pl)

	return
}

func (p Paylink) GetPaylinkVisits(ctx context.Context, id string, from, to int64) (n int64, err error) {
	oid, _ := primitive.ObjectIDFromHex(id)
	matchQuery := bson.M{"paylink_id": oid}

	if from > 0 || to > 0 {
		date := bson.M{}
		if from > 0 {
			date["$gte"] = time.Unix(from, 0)
		}
		if to > 0 {
			date["$lte"] = time.Unix(to, 0)
		}
		matchQuery["date"] = date
	}

	n, err = p.svc.db.Collection(collectionPaylinkVisits).CountDocuments(ctx, matchQuery)

	if err != nil {
		zap.L().Error(
			pkg.ErrorDatabaseQueryFailed,
			zap.Error(err),
			zap.String(pkg.ErrorDatabaseFieldCollection, collectionPaylinks),
			zap.String(pkg.ErrorDatabaseFieldOperation, pkg.ErrorDatabaseFieldOperationCount),
			zap.Any(pkg.ErrorDatabaseFieldQuery, matchQuery),
		)
	}
	return
}

func (p Paylink) UpdatePaylinkTotalStat(ctx context.Context, id, merchantId string) (err error) {
	pl, err := p.GetByIdAndMerchant(ctx, id, merchantId)
	if err != nil {
		return err
	}

	visits, err := p.GetPaylinkVisits(ctx, id, 0, 0)
	if err == nil {
		pl.Visits = int32(visits)
	}

	stat, err := p.svc.orderView.GetPaylinkStat(ctx, id, merchantId, 0, 0)
	if err != nil {
		return err
	}

	pl.TotalTransactions = stat.TotalTransactions
	pl.ReturnsCount = stat.ReturnsCount
	pl.SalesCount = stat.SalesCount
	pl.TransactionsCurrency = stat.TransactionsCurrency
	pl.GrossTotalAmount = stat.GrossTotalAmount
	pl.GrossSalesAmount = stat.GrossSalesAmount
	pl.GrossReturnsAmount = stat.GrossReturnsAmount
	pl.UpdateConversion()

	oid, _ := primitive.ObjectIDFromHex(pl.Id)
	dbQuery := bson.M{"_id": oid}

	set := bson.M{"$set": bson.M{
		"visits":                pl.Visits,
		"conversion":            pl.Conversion,
		"total_transactions":    stat.TotalTransactions,
		"sales_count":           stat.SalesCount,
		"returns_count":         stat.ReturnsCount,
		"gross_sales_amount":    stat.GrossSalesAmount,
		"gross_returns_amount":  stat.GrossReturnsAmount,
		"gross_total_amount":    stat.GrossTotalAmount,
		"transactions_currency": stat.TransactionsCurrency,
		"is_expired":            pl.GetIsExpired(),
	}}
	_, err = p.svc.db.Collection(collectionPaylinks).UpdateMany(ctx, dbQuery, set)

	if err != nil {
		zap.S().Error(
			pkg.ErrorDatabaseQueryFailed,
			zap.Error(err),
			zap.String(pkg.ErrorDatabaseFieldCollection, collectionPaylinks),
			zap.Any(pkg.ErrorDatabaseFieldQuery, dbQuery),
			zap.Any(pkg.ErrorDatabaseFieldSet, set),
		)

		return err
	}

	err = p.updateCaches(pl)
	pl, err = p.GetById(ctx, pl.Id)

	if err != nil {
		return err
	}

	return
}

func (p Paylink) updateCaches(pl *paylink.Paylink) (err error) {
	key1 := fmt.Sprintf(cacheKeyPaylink, pl.Id)
	key2 := fmt.Sprintf(cacheKeyPaylinkMerchant, pl.Id, pl.MerchantId)

	if pl.Deleted {
		err = p.svc.cacher.Delete(key1)
		if err != nil {
			return
		}

		err = p.svc.cacher.Delete(key2)
		return
	}

	err = p.svc.cacher.Set(key1, pl, 0)
	if err != nil {
		zap.L().Error(
			pkg.ErrorCacheQueryFailed,
			zap.Error(err),
			zap.String(pkg.ErrorCacheFieldCmd, "SET"),
			zap.String(pkg.ErrorCacheFieldKey, key1),
			zap.Any(pkg.ErrorCacheFieldData, pl),
		)
		return
	}

	err = p.svc.cacher.Set(key2, pl, 0)
	if err != nil {
		zap.L().Error(
			pkg.ErrorCacheQueryFailed,
			zap.Error(err),
			zap.String(pkg.ErrorCacheFieldCmd, "SET"),
			zap.String(pkg.ErrorCacheFieldKey, key2),
			zap.Any(pkg.ErrorCacheFieldData, pl),
		)
	}
	return
}<|MERGE_RESOLUTION|>--- conflicted
+++ resolved
@@ -4,6 +4,8 @@
 	"context"
 	"fmt"
 	u "github.com/PuerkitoBio/purell"
+	"github.com/globalsign/mgo"
+	"github.com/globalsign/mgo/bson"
 	"github.com/golang/protobuf/ptypes"
 	"github.com/google/go-querystring/query"
 	"github.com/jinzhu/now"
@@ -11,19 +13,15 @@
 	"github.com/paysuper/paysuper-billing-server/pkg/proto/billing"
 	"github.com/paysuper/paysuper-billing-server/pkg/proto/grpc"
 	"github.com/paysuper/paysuper-billing-server/pkg/proto/paylink"
-	"go.mongodb.org/mongo-driver/bson"
-	"go.mongodb.org/mongo-driver/bson/primitive"
-	"go.mongodb.org/mongo-driver/mongo"
-	"go.mongodb.org/mongo-driver/mongo/options"
 	"go.uber.org/zap"
 	"time"
 )
 
-type orderViewPaylinkStatFunc func(OrderViewServiceInterface, context.Context, string, string, int64, int64) (*paylink.GroupStatCommon, error)
+type orderViewPaylinkStatFunc func(OrderViewServiceInterface, string, string, int64, int64) (*paylink.GroupStatCommon, error)
 
 type paylinkVisits struct {
-	PaylinkId primitive.ObjectID `bson:"paylink_id"`
-	Date      time.Time          `bson:"date"`
+	PaylinkId bson.ObjectId `bson:"paylink_id"`
+	Date      time.Time     `bson:"date"`
 }
 
 type utmQueryParams struct {
@@ -33,17 +31,17 @@
 }
 
 type PaylinkServiceInterface interface {
-	CountByQuery(ctx context.Context, query bson.M) (n int64, err error)
-	GetListByQuery(ctx context.Context, query bson.M, limit, offset int64) (result []*paylink.Paylink, err error)
-	GetById(ctx context.Context, id string) (pl *paylink.Paylink, err error)
-	GetByIdAndMerchant(ctx context.Context, id, merchantId string) (pl *paylink.Paylink, err error)
-	IncrVisits(ctx context.Context, id string) error
-	GetUrl(ctx context.Context, id, merchantId, urlMask, utmSource, utmMedium, utmCampaign string) (string, error)
-	Delete(ctx context.Context, id, merchantId string) error
-	Insert(ctx context.Context, pl *paylink.Paylink) error
-	Update(ctx context.Context, pl *paylink.Paylink) error
-	UpdatePaylinkTotalStat(ctx context.Context, id, merchantId string) error
-	GetPaylinkVisits(ctx context.Context, id string, from, to int64) (int64, error)
+	CountByQuery(query bson.M) (n int, err error)
+	GetListByQuery(query bson.M, limit, offset int) (result []*paylink.Paylink, err error)
+	GetById(id string) (pl *paylink.Paylink, err error)
+	GetByIdAndMerchant(id, merchantId string) (pl *paylink.Paylink, err error)
+	IncrVisits(id string) error
+	GetUrl(id, merchantId, urlMask, utmSource, utmMedium, utmCampaign string) (string, error)
+	Delete(id, merchantId string) error
+	Insert(pl *paylink.Paylink) error
+	Update(pl *paylink.Paylink) error
+	UpdatePaylinkTotalStat(id, merchantId string) error
+	GetPaylinkVisits(id string, from, to int64) (int, error)
 }
 
 const (
@@ -85,14 +83,17 @@
 	req *grpc.GetPaylinksRequest,
 	res *grpc.GetPaylinksResponse,
 ) error {
-	merchantOid, _ := primitive.ObjectIDFromHex(req.MerchantId)
-	dbQuery := bson.M{"deleted": false, "merchant_id": merchantOid}
+
+	dbQuery := bson.M{
+		"deleted":     false,
+		"merchant_id": bson.ObjectIdHex(req.MerchantId),
+	}
 
 	if req.ProjectId != "" {
-		dbQuery["project_id"], _ = primitive.ObjectIDFromHex(req.ProjectId)
-	}
-
-	n, err := s.paylinkService.CountByQuery(ctx, dbQuery)
+		dbQuery["project_id"] = bson.ObjectIdHex(req.ProjectId)
+	}
+
+	n, err := s.paylinkService.CountByQuery(dbQuery)
 	if err != nil {
 		if e, ok := err.(*grpc.ResponseErrorMessage); ok {
 			res.Status = pkg.ResponseStatusBadData
@@ -105,7 +106,7 @@
 	res.Data = &grpc.PaylinksPaginate{}
 
 	if n > 0 {
-		res.Data.Items, err = s.paylinkService.GetListByQuery(ctx, dbQuery, req.Limit, req.Offset)
+		res.Data.Items, err = s.paylinkService.GetListByQuery(dbQuery, int(req.Limit), int(req.Offset))
 		if err != nil {
 			if e, ok := err.(*grpc.ResponseErrorMessage); ok {
 				res.Status = pkg.ResponseStatusBadData
@@ -116,7 +117,7 @@
 		}
 
 		for _, pl := range res.Data.Items {
-			visits, err := s.paylinkService.GetPaylinkVisits(ctx, pl.Id, 0, 0)
+			visits, err := s.paylinkService.GetPaylinkVisits(pl.Id, 0, 0)
 			if err == nil {
 				pl.Visits = int32(visits)
 			}
@@ -138,9 +139,9 @@
 	res *grpc.GetPaylinkResponse,
 ) (err error) {
 
-	res.Item, err = s.paylinkService.GetByIdAndMerchant(ctx, req.Id, req.MerchantId)
-	if err != nil {
-		if err == mongo.ErrNoDocuments {
+	res.Item, err = s.paylinkService.GetByIdAndMerchant(req.Id, req.MerchantId)
+	if err != nil {
+		if err == mgo.ErrNotFound {
 			res.Status = pkg.ResponseStatusNotFound
 			res.Message = errorPaylinkNotFound
 			return nil
@@ -153,7 +154,7 @@
 		return err
 	}
 
-	visits, err := s.paylinkService.GetPaylinkVisits(ctx, res.Item.Id, 0, 0)
+	visits, err := s.paylinkService.GetPaylinkVisits(res.Item.Id, 0, 0)
 	if err == nil {
 		res.Item.Visits = int32(visits)
 	}
@@ -169,7 +170,7 @@
 	req *grpc.PaylinkRequestById,
 	res *grpc.EmptyResponse,
 ) error {
-	err := s.paylinkService.IncrVisits(ctx, req.Id)
+	err := s.paylinkService.IncrVisits(req.Id)
 	if err != nil {
 		return err
 	}
@@ -183,18 +184,9 @@
 	res *grpc.GetPaylinkUrlResponse,
 ) (err error) {
 
-	res.Url, err = s.paylinkService.GetUrl(
-		ctx,
-		req.Id,
-		req.MerchantId,
-		req.UrlMask,
-		req.UtmMedium,
-		req.UtmMedium,
-		req.UtmCampaign,
-	)
-
-	if err != nil {
-		if err == mongo.ErrNoDocuments {
+	res.Url, err = s.paylinkService.GetUrl(req.Id, req.MerchantId, req.UrlMask, req.UtmMedium, req.UtmMedium, req.UtmCampaign)
+	if err != nil {
+		if err == mgo.ErrNotFound {
 			res.Status = pkg.ResponseStatusNotFound
 			res.Message = errorPaylinkNotFound
 			return nil
@@ -222,9 +214,10 @@
 	req *grpc.PaylinkRequest,
 	res *grpc.EmptyResponseWithStatus,
 ) error {
-	err := s.paylinkService.Delete(ctx, req.Id, req.MerchantId)
-	if err != nil {
-		if err == mongo.ErrNoDocuments {
+
+	err := s.paylinkService.Delete(req.Id, req.MerchantId)
+	if err != nil {
+		if err == mgo.ErrNotFound {
 			res.Status = pkg.ResponseStatusNotFound
 			res.Message = errorPaylinkNotFound
 			return nil
@@ -253,17 +246,16 @@
 	pl := &paylink.Paylink{}
 
 	if isNew {
-		pl.Id = primitive.NewObjectID().Hex()
+		pl.Id = bson.NewObjectId().Hex()
 		pl.CreatedAt = ptypes.TimestampNow()
 		pl.Object = "paylink"
 		pl.MerchantId = req.MerchantId
 		pl.ProjectId = req.ProjectId
 		pl.ProductsType = req.ProductsType
 	} else {
-		pl, err = s.paylinkService.GetByIdAndMerchant(ctx, req.Id, req.MerchantId)
-
+		pl, err = s.paylinkService.GetByIdAndMerchant(req.Id, req.MerchantId)
 		if err != nil {
-			if err == mongo.ErrNoDocuments {
+			if err == mgo.ErrNotFound {
 				res.Status = pkg.ResponseStatusNotFound
 				res.Message = errorPaylinkNotFound
 				return nil
@@ -287,11 +279,11 @@
 	pl.Name = req.Name
 	pl.NoExpiryDate = req.NoExpiryDate
 
-	projectOid, _ := primitive.ObjectIDFromHex(pl.ProjectId)
-	merchantOid, _ := primitive.ObjectIDFromHex(pl.MerchantId)
-	dbQuery := bson.M{"_id": projectOid, "merchant_id": merchantOid}
-	_, err = s.getProjectBy(ctx, dbQuery)
-
+	dbQuery := bson.M{
+		"_id":         bson.ObjectIdHex(pl.ProjectId),
+		"merchant_id": bson.ObjectIdHex(pl.MerchantId),
+	}
+	_, err = s.getProjectBy(dbQuery)
 	if err != nil {
 		if e, ok := err.(*grpc.ResponseErrorMessage); ok {
 			res.Status = pkg.ResponseStatusBadData
@@ -333,9 +325,9 @@
 		switch req.ProductsType {
 
 		case billing.OrderType_product:
-			product, err := s.productService.GetById(ctx, productId)
+			product, err := s.productService.GetById(productId)
 			if err != nil {
-				if err.Error() == "product not found" || err == mongo.ErrNoDocuments {
+				if err.Error() == "product not found" || err == mgo.ErrNotFound {
 					res.Status = pkg.ResponseStatusNotFound
 					res.Message = errorPaylinkProductNotFoundOrInvalidType
 					return nil
@@ -364,13 +356,9 @@
 			break
 
 		case billing.OrderType_key:
-<<<<<<< HEAD
-			product, err := s.getKeyProductById(ctx, productId)
-=======
 			product, err := s.keyProductRepository.GetById(productId)
->>>>>>> 52ce6e8b
 			if err != nil {
-				if err.Error() == "key_product not found" || err == mongo.ErrNoDocuments {
+				if err.Error() == "key_product not found" || err == mgo.ErrNotFound {
 					res.Status = pkg.ResponseStatusNotFound
 					res.Message = errorPaylinkProductNotFoundOrInvalidType
 					return nil
@@ -408,9 +396,9 @@
 	pl.Products = req.Products
 
 	if isNew {
-		err = s.paylinkService.Insert(ctx, pl)
+		err = s.paylinkService.Insert(pl)
 	} else {
-		err = s.paylinkService.Update(ctx, pl)
+		err = s.paylinkService.Update(pl)
 	}
 	if err != nil {
 		if e, ok := err.(*grpc.ResponseErrorMessage); ok {
@@ -434,9 +422,9 @@
 	res *grpc.GetPaylinkStatCommonResponse,
 ) (err error) {
 
-	pl, err := s.paylinkService.GetByIdAndMerchant(ctx, req.Id, req.MerchantId)
-	if err != nil {
-		if err == mongo.ErrNoDocuments {
+	pl, err := s.paylinkService.GetByIdAndMerchant(req.Id, req.MerchantId)
+	if err != nil {
+		if err == mgo.ErrNotFound {
 			res.Status = pkg.ResponseStatusNotFound
 			res.Message = errorPaylinkNotFound
 			return nil
@@ -449,17 +437,17 @@
 		return err
 	}
 
-	visits, err := s.paylinkService.GetPaylinkVisits(ctx, pl.Id, req.PeriodFrom, req.PeriodTo)
-	if err != nil {
-		if e, ok := err.(*grpc.ResponseErrorMessage); ok {
-			res.Status = pkg.ResponseStatusBadData
-			res.Message = e
-			return nil
-		}
-		return err
-	}
-
-	res.Item, err = s.orderView.GetPaylinkStat(ctx, pl.Id, req.MerchantId, req.PeriodFrom, req.PeriodTo)
+	visits, err := s.paylinkService.GetPaylinkVisits(pl.Id, req.PeriodFrom, req.PeriodTo)
+	if err != nil {
+		if e, ok := err.(*grpc.ResponseErrorMessage); ok {
+			res.Status = pkg.ResponseStatusBadData
+			res.Message = e
+			return nil
+		}
+		return err
+	}
+
+	res.Item, err = s.orderView.GetPaylinkStat(pl.Id, req.MerchantId, req.PeriodFrom, req.PeriodTo)
 	if err != nil {
 		if e, ok := err.(*grpc.ResponseErrorMessage); ok {
 			res.Status = pkg.ResponseStatusBadData
@@ -535,9 +523,9 @@
 	res *grpc.GetPaylinkStatCommonGroupResponse,
 	function string,
 ) (err error) {
-	pl, err := s.paylinkService.GetByIdAndMerchant(ctx, req.Id, req.MerchantId)
-	if err != nil {
-		if err == mongo.ErrNoDocuments {
+	pl, err := s.paylinkService.GetByIdAndMerchant(req.Id, req.MerchantId)
+	if err != nil {
+		if err == mgo.ErrNotFound {
 			res.Status = pkg.ResponseStatusNotFound
 			res.Message = errorPaylinkNotFound
 			return nil
@@ -550,7 +538,7 @@
 		return err
 	}
 
-	res.Item, err = orderViewPaylinkStatFuncMap[function](s.orderView, ctx, pl.Id, pl.MerchantId, req.PeriodFrom, req.PeriodTo)
+	res.Item, err = orderViewPaylinkStatFuncMap[function](s.orderView, pl.Id, pl.MerchantId, req.PeriodFrom, req.PeriodTo)
 	if err != nil {
 		if e, ok := err.(*grpc.ResponseErrorMessage); ok {
 			res.Status = pkg.ResponseStatusBadData
@@ -563,9 +551,8 @@
 	return nil
 }
 
-func (p Paylink) CountByQuery(ctx context.Context, query bson.M) (n int64, err error) {
-	n, err = p.svc.db.Collection(collectionPaylinks).CountDocuments(ctx, query)
-
+func (p Paylink) CountByQuery(query bson.M) (n int, err error) {
+	n, err = p.svc.db.Collection(collectionPaylinks).Find(query).Count()
 	if err != nil {
 		zap.L().Error(
 			pkg.ErrorDatabaseQueryFailed,
@@ -578,11 +565,7 @@
 	return
 }
 
-func (p Paylink) GetListByQuery(
-	ctx context.Context,
-	query bson.M,
-	limit, offset int64,
-) (result []*paylink.Paylink, err error) {
+func (p Paylink) GetListByQuery(query bson.M, limit, offset int) (result []*paylink.Paylink, err error) {
 	if limit <= 0 {
 		limit = pkg.DatabaseRequestDefaultLimit
 	}
@@ -591,11 +574,12 @@
 		offset = 0
 	}
 
-	opts := options.Find().
-		SetLimit(limit).
-		SetSkip(offset).
-		SetSort(bson.M{"_id": 1})
-	cursor, err := p.svc.db.Collection(collectionPaylinks).Find(ctx, query, opts)
+	err = p.svc.db.Collection(collectionPaylinks).
+		Find(query).
+		Sort("_id").
+		Limit(limit).
+		Skip(offset).
+		All(&result)
 
 	if err != nil {
 		zap.L().Error(
@@ -604,47 +588,37 @@
 			zap.String(pkg.ErrorDatabaseFieldCollection, collectionPaylinks),
 			zap.Any(pkg.ErrorDatabaseFieldQuery, query),
 		)
-		return nil, err
-	}
-
-	err = cursor.All(ctx, &result)
-
-	if err != nil {
-		zap.L().Error(
-			pkg.ErrorQueryCursorExecutionFailed,
-			zap.Error(err),
-			zap.String(pkg.ErrorDatabaseFieldCollection, collectionPaylinks),
-			zap.Any(pkg.ErrorDatabaseFieldQuery, query),
-		)
-		return nil, err
 	}
 
 	return
 }
 
-func (p Paylink) GetById(ctx context.Context, id string) (pl *paylink.Paylink, err error) {
+func (p Paylink) GetById(id string) (pl *paylink.Paylink, err error) {
 	key := fmt.Sprintf(cacheKeyPaylink, id)
-	oid, _ := primitive.ObjectIDFromHex(id)
-	dbQuery := bson.M{"_id": oid, "deleted": false}
-	return p.getBy(ctx, key, dbQuery)
-}
-
-func (p Paylink) GetByIdAndMerchant(ctx context.Context, id, merchantId string) (pl *paylink.Paylink, err error) {
+	dbQuery := bson.M{
+		"_id":     bson.ObjectIdHex(id),
+		"deleted": false,
+	}
+	return p.getBy(key, dbQuery)
+}
+
+func (p Paylink) GetByIdAndMerchant(id, merchantId string) (pl *paylink.Paylink, err error) {
 	key := fmt.Sprintf(cacheKeyPaylinkMerchant, id, merchantId)
-	oid, _ := primitive.ObjectIDFromHex(id)
-	merchantOid, _ := primitive.ObjectIDFromHex(merchantId)
-	dbQuery := bson.M{"_id": oid, "merchant_id": merchantOid, "deleted": false}
-	return p.getBy(ctx, key, dbQuery)
-}
-
-func (p Paylink) getBy(ctx context.Context, key string, dbQuery bson.M) (pl *paylink.Paylink, err error) {
+	dbQuery := bson.M{
+		"_id":         bson.ObjectIdHex(id),
+		"merchant_id": bson.ObjectIdHex(merchantId),
+		"deleted":     false,
+	}
+	return p.getBy(key, dbQuery)
+}
+
+func (p Paylink) getBy(key string, dbQuery bson.M) (pl *paylink.Paylink, err error) {
 	if err = p.svc.cacher.Get(key, &pl); err == nil {
 		pl.IsExpired = pl.GetIsExpired()
 		return pl, nil
 	}
 
-	err = p.svc.db.Collection(collectionPaylinks).FindOne(ctx, dbQuery).Decode(&pl)
-
+	err = p.svc.db.Collection(collectionPaylinks).Find(dbQuery).One(&pl)
 	if err != nil {
 		zap.L().Error(
 			pkg.ErrorDatabaseQueryFailed,
@@ -663,11 +637,12 @@
 	return
 }
 
-func (p Paylink) IncrVisits(ctx context.Context, id string) (err error) {
-	oid, _ := primitive.ObjectIDFromHex(id)
-	visit := &paylinkVisits{PaylinkId: oid, Date: time.Now()}
-	_, err = p.svc.db.Collection(collectionPaylinkVisits).InsertOne(ctx, visit)
-
+func (p Paylink) IncrVisits(id string) (err error) {
+	visit := &paylinkVisits{
+		PaylinkId: bson.ObjectIdHex(id),
+		Date:      time.Now(),
+	}
+	err = p.svc.db.Collection(collectionPaylinkVisits).Insert(visit)
 	if err != nil {
 		zap.L().Error(
 			pkg.ErrorDatabaseQueryFailed,
@@ -681,11 +656,8 @@
 	return
 }
 
-func (p *Paylink) GetUrl(
-	ctx context.Context,
-	id, merchantId, urlMask, utmSource, utmMedium, utmCampaign string,
-) (string, error) {
-	pl, err := p.GetByIdAndMerchant(ctx, id, merchantId)
+func (p *Paylink) GetUrl(id, merchantId, urlMask, utmSource, utmMedium, utmCampaign string) (string, error) {
+	pl, err := p.GetByIdAndMerchant(id, merchantId)
 	if err != nil {
 		return "", err
 	}
@@ -721,18 +693,14 @@
 	return u.NormalizeURLString(urlString, u.FlagsUsuallySafeGreedy|u.FlagRemoveDuplicateSlashes)
 }
 
-func (p Paylink) Delete(ctx context.Context, id, merchantId string) error {
-	pl, err := p.GetByIdAndMerchant(ctx, id, merchantId)
+func (p Paylink) Delete(id, merchantId string) error {
+	pl, err := p.GetByIdAndMerchant(id, merchantId)
 	if err != nil {
 		return err
 	}
 
 	pl.Deleted = true
-
-	oid, _ := primitive.ObjectIDFromHex(pl.Id)
-	filter := bson.M{"_id": oid}
-	_, err = p.svc.db.Collection(collectionPaylinks).UpdateOne(ctx, filter, pl)
-
+	err = p.svc.db.Collection(collectionPaylinks).UpdateId(bson.ObjectIdHex(pl.Id), pl)
 	if err != nil {
 		zap.L().Error(
 			pkg.ErrorDatabaseQueryFailed,
@@ -750,9 +718,9 @@
 	return nil
 }
 
-func (p Paylink) Update(ctx context.Context, pl *paylink.Paylink) (err error) {
-	oid, _ := primitive.ObjectIDFromHex(pl.Id)
-	dbQuery := bson.M{"_id": oid}
+func (p Paylink) Update(pl *paylink.Paylink) (err error) {
+
+	dbQuery := bson.M{"_id": bson.ObjectIdHex(pl.Id)}
 
 	expiresAt := int64(0)
 	if pl.ExpiresAt != nil {
@@ -769,7 +737,6 @@
 	}
 
 	updatedAt, err := ptypes.Timestamp(pl.UpdatedAt)
-
 	if err != nil {
 		zap.L().Error(
 			pkg.ErrorTimeConversion,
@@ -789,8 +756,7 @@
 		"products_type":  pl.ProductsType,
 		"is_expired":     pl.GetIsExpired(),
 	}}
-	_, err = p.svc.db.Collection(collectionPaylinks).UpdateMany(ctx, dbQuery, set)
-
+	err = p.svc.db.Collection(collectionPaylinks).Update(dbQuery, set)
 	if err != nil {
 		zap.S().Error(
 			pkg.ErrorDatabaseQueryFailed,
@@ -808,11 +774,8 @@
 	return
 }
 
-func (p Paylink) Insert(ctx context.Context, pl *paylink.Paylink) (err error) {
-	oid, _ := primitive.ObjectIDFromHex(pl.Id)
-	filter := bson.M{"_id": oid}
-	opts := options.FindOneAndUpdate().SetUpsert(true)
-	err = p.svc.db.Collection(collectionPaylinks).FindOneAndUpdate(ctx, filter, pl, opts).Err()
+func (p Paylink) Insert(pl *paylink.Paylink) (err error) {
+	_, err = p.svc.db.Collection(collectionPaylinks).UpsertId(bson.ObjectIdHex(pl.Id), pl)
 
 	if err != nil {
 		zap.S().Error(
@@ -829,9 +792,11 @@
 	return
 }
 
-func (p Paylink) GetPaylinkVisits(ctx context.Context, id string, from, to int64) (n int64, err error) {
-	oid, _ := primitive.ObjectIDFromHex(id)
-	matchQuery := bson.M{"paylink_id": oid}
+func (p Paylink) GetPaylinkVisits(id string, from, to int64) (n int, err error) {
+
+	matchQuery := bson.M{
+		"paylink_id": bson.ObjectIdHex(id),
+	}
 
 	if from > 0 || to > 0 {
 		date := bson.M{}
@@ -844,8 +809,7 @@
 		matchQuery["date"] = date
 	}
 
-	n, err = p.svc.db.Collection(collectionPaylinkVisits).CountDocuments(ctx, matchQuery)
-
+	n, err = p.svc.db.Collection(collectionPaylinkVisits).Find(matchQuery).Count()
 	if err != nil {
 		zap.L().Error(
 			pkg.ErrorDatabaseQueryFailed,
@@ -858,18 +822,18 @@
 	return
 }
 
-func (p Paylink) UpdatePaylinkTotalStat(ctx context.Context, id, merchantId string) (err error) {
-	pl, err := p.GetByIdAndMerchant(ctx, id, merchantId)
-	if err != nil {
-		return err
-	}
-
-	visits, err := p.GetPaylinkVisits(ctx, id, 0, 0)
+func (p Paylink) UpdatePaylinkTotalStat(id, merchantId string) (err error) {
+	pl, err := p.GetByIdAndMerchant(id, merchantId)
+	if err != nil {
+		return err
+	}
+
+	visits, err := p.GetPaylinkVisits(id, 0, 0)
 	if err == nil {
 		pl.Visits = int32(visits)
 	}
 
-	stat, err := p.svc.orderView.GetPaylinkStat(ctx, id, merchantId, 0, 0)
+	stat, err := p.svc.orderView.GetPaylinkStat(id, merchantId, 0, 0)
 	if err != nil {
 		return err
 	}
@@ -883,8 +847,7 @@
 	pl.GrossReturnsAmount = stat.GrossReturnsAmount
 	pl.UpdateConversion()
 
-	oid, _ := primitive.ObjectIDFromHex(pl.Id)
-	dbQuery := bson.M{"_id": oid}
+	dbQuery := bson.M{"_id": bson.ObjectIdHex(pl.Id)}
 
 	set := bson.M{"$set": bson.M{
 		"visits":                pl.Visits,
@@ -898,8 +861,7 @@
 		"transactions_currency": stat.TransactionsCurrency,
 		"is_expired":            pl.GetIsExpired(),
 	}}
-	_, err = p.svc.db.Collection(collectionPaylinks).UpdateMany(ctx, dbQuery, set)
-
+	err = p.svc.db.Collection(collectionPaylinks).Update(dbQuery, set)
 	if err != nil {
 		zap.S().Error(
 			pkg.ErrorDatabaseQueryFailed,
@@ -913,8 +875,8 @@
 	}
 
 	err = p.updateCaches(pl)
-	pl, err = p.GetById(ctx, pl.Id)
-
+
+	pl, err = p.GetById(pl.Id)
 	if err != nil {
 		return err
 	}
