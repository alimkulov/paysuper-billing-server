--- conflicted
+++ resolved
@@ -57,9 +57,6 @@
 
 	redisdb := mocks.NewTestRedis()
 	cache := NewCacheRedis(redisdb)
-<<<<<<< HEAD
-	suite.service = NewBillingService(db, cfg, nil, nil, nil, nil, nil, cache, mocks.NewCurrencyServiceMockOk(), mocks.NewDocumentSignerMockOk(), nil, nil)
-=======
 	suite.service = NewBillingService(
 		db,
 		cfg,
@@ -73,7 +70,6 @@
 		mocks.NewDocumentSignerMockOk(),
 		&reportingMocks.ReporterService{},
 	)
->>>>>>> fe852ea9
 	err = suite.service.Init()
 
 	if err != nil {
