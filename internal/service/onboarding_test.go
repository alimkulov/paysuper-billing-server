package service

import (
	"context"
	"encoding/json"
	"errors"
	"fmt"
	"github.com/centrifugal/gocent"
	"github.com/golang/protobuf/ptypes"
	"github.com/google/uuid"
	"github.com/micro/go-micro/client"
	casbinMocks "github.com/paysuper/casbin-server/pkg/mocks"
	"github.com/paysuper/document-signer/pkg/proto"
	"github.com/paysuper/paysuper-billing-server/internal/config"
	"github.com/paysuper/paysuper-billing-server/internal/mocks"
	"github.com/paysuper/paysuper-billing-server/pkg"
	"github.com/paysuper/paysuper-billing-server/pkg/proto/billing"
	"github.com/paysuper/paysuper-billing-server/pkg/proto/grpc"
	reporterConst "github.com/paysuper/paysuper-reporter/pkg"
	reportingMocks "github.com/paysuper/paysuper-reporter/pkg/mocks"
	proto2 "github.com/paysuper/paysuper-reporter/pkg/proto"
	"github.com/stretchr/testify/assert"
	mock2 "github.com/stretchr/testify/mock"
	"github.com/stretchr/testify/suite"
	"go.mongodb.org/mongo-driver/bson"
	"go.mongodb.org/mongo-driver/bson/primitive"
	"go.uber.org/zap"
	"go.uber.org/zap/zapcore"
	"go.uber.org/zap/zaptest/observer"
	mongodb "gopkg.in/paysuper/paysuper-database-mongo.v1"
	"strconv"
	"testing"
	"time"
)

type OnboardingTestSuite struct {
	suite.Suite
	service *Service
	log     *zap.Logger
	cache   CacheInterface

	operatingCompany *billing.OperatingCompany

	merchant          *billing.Merchant
	merchantAgreement *billing.Merchant
	merchant1         *billing.Merchant

	project *billing.Project

	pmBankCard *billing.PaymentMethod
	pmQiwi     *billing.PaymentMethod

	logObserver *zap.Logger
	zapRecorder *observer.ObservedLogs

	euTariff   []*billing.MerchantTariffRatesPayment
	cisTariff  []*billing.MerchantTariffRatesPayment
	asiaTariff []*billing.MerchantTariffRatesPayment
}

func Test_Onboarding(t *testing.T) {
	suite.Run(t, new(OnboardingTestSuite))
}

func (suite *OnboardingTestSuite) SetupTest() {
	cfg, err := config.NewConfig()

	assert.NoError(suite.T(), err, "Config load failed")

	cfg.CardPayApiUrl = "https://sandbox.cardpay.com"

	db, err := mongodb.NewDatabase()
	assert.NoError(suite.T(), err, "Database connection failed")

	suite.operatingCompany = &billing.OperatingCompany{
		Id:                 primitive.NewObjectID().Hex(),
		Name:               "Legal name",
		Country:            "RU",
		RegistrationNumber: "some number",
		VatNumber:          "some vat number",
		Address:            "Home, home 0",
		VatAddress:         "Address for VAT purposes",
		SignatoryName:      "Vassiliy Poupkine",
		SignatoryPosition:  "CEO",
		BankingDetails:     "bank details including bank, bank address, account number, swift/ bic, intermediary bank",
		PaymentCountries:   []string{},
	}

	_, err = db.Collection(collectionOperatingCompanies).InsertOne(ctx, suite.operatingCompany)
	if err != nil {
		suite.FailNow("Insert operatingCompany test data failed", "%v", err)
	}

	country := &billing.Country{
		IsoCodeA2:         "RU",
		Region:            "Russia",
		Currency:          "RUB",
		PaymentsAllowed:   true,
		ChangeAllowed:     true,
		VatEnabled:        true,
		PriceGroupId:      "",
		VatCurrency:       "RUB",
		PayerTariffRegion: "russia_and_cis",
	}

	ps := &billing.PaymentSystem{
		Id:                 primitive.NewObjectID().Hex(),
		Name:               "CardPay",
		AccountingCurrency: "RUB",
		AccountingPeriod:   "every-day",
		Country:            "",
		IsActive:           true,
		Handler:            "cardpay",
	}

	pmBankCard := &billing.PaymentMethod{
		Id:               primitive.NewObjectID().Hex(),
		Name:             "Bank card",
		Group:            "BANKCARD",
		MinPaymentAmount: 100,
		MaxPaymentAmount: 15000,
		ExternalId:       "BANKCARD",
		TestSettings: map[string]*billing.PaymentMethodParams{
			"RUB": {
				Currency:       "RUB",
				TerminalId:     "15985",
				Secret:         "A1tph4I6BD0f",
				SecretCallback: "0V1rJ7t4jCRv",
			},
		},
		Type:            "bank_card",
		IsActive:        true,
		PaymentSystemId: ps.Id,
	}

	pmQiwi := &billing.PaymentMethod{
		Id:               primitive.NewObjectID().Hex(),
		Name:             "QIWI",
		Group:            "QIWI",
		MinPaymentAmount: 100,
		MaxPaymentAmount: 15000,
		ExternalId:       "QIWI",
		TestSettings: map[string]*billing.PaymentMethodParams{
			"RUB": {
				Currency:       "RUB",
				TerminalId:     "15985",
				Secret:         "A1tph4I6BD0f",
				SecretCallback: "0V1rJ7t4jCRv",
			},
		},
		Type:            "ewallet",
		IsActive:        true,
		PaymentSystemId: ps.Id,
	}

	date, err := ptypes.TimestampProto(time.Now().Add(time.Hour * -480))
	assert.NoError(suite.T(), err, "Generate merchant date failed")

	merchant := &billing.Merchant{
		Id: primitive.NewObjectID().Hex(),
		User: &billing.MerchantUser{
			Id:    uuid.New().String(),
			Email: "test@unit.test",
		},
		Company: &billing.MerchantCompanyInfo{
			Name:               "Unit test",
			AlternativeName:    "merchant1",
			Country:            country.IsoCodeA2,
			Zip:                "190000",
			City:               "St.Petersburg",
			Website:            "http://localhost",
			State:              "RU",
			Address:            "address",
			AddressAdditional:  "additional address",
			RegistrationNumber: "0000000000000000001",
		},
		Contacts: &billing.MerchantContact{
			Authorized: &billing.MerchantContactAuthorized{
				Name:     "Unit Test",
				Email:    "test@unit.test",
				Phone:    "123456789",
				Position: "Unit Test",
			},
			Technical: &billing.MerchantContactTechnical{
				Name:  "Unit Test",
				Email: "test@unit.test",
				Phone: "123456789",
			},
		},
		Banking: &billing.MerchantBanking{
			Currency:      "RUB",
			Name:          "Bank name",
			Address:       "Unknown",
			AccountNumber: "1234567890",
			Swift:         "TEST",
			Details:       "",
		},
		IsVatEnabled:              true,
		IsCommissionToUserEnabled: true,
		Status:                    pkg.MerchantStatusDraft,
		LastPayout: &billing.MerchantLastPayout{
			Date:   date,
			Amount: 999999,
		},
		IsSigned: true,
		PaymentMethods: map[string]*billing.MerchantPaymentMethod{
			pmBankCard.Id: {
				PaymentMethod: &billing.MerchantPaymentMethodIdentification{
					Id:   pmBankCard.Id,
					Name: pmBankCard.Name,
				},
				Commission: &billing.MerchantPaymentMethodCommissions{
					Fee: 2.5,
					PerTransaction: &billing.MerchantPaymentMethodPerTransactionCommission{
						Fee:      30,
						Currency: "RUB",
					},
				},
				Integration: &billing.MerchantPaymentMethodIntegration{
					TerminalId:       "1234567890",
					TerminalPassword: "0987654321",
					Integrated:       true,
				},
				IsActive: true,
			},
		},
		MccCode: pkg.MccCodeLowRisk,
	}

	date, err = ptypes.TimestampProto(time.Now().Add(time.Hour * -360))
	assert.NoError(suite.T(), err, "Generate merchant date failed")

	merchantAgreement := &billing.Merchant{
		Id: primitive.NewObjectID().Hex(),
		User: &billing.MerchantUser{
			Id:    uuid.New().String(),
			Email: "test_agreement@unit.test",
		},
		Company: &billing.MerchantCompanyInfo{
			Name:    "Unit test status Agreement",
			Country: country.IsoCodeA2,
			Zip:     "190000",
			City:    "St.Petersburg",
		},
		Contacts: &billing.MerchantContact{
			Authorized: &billing.MerchantContactAuthorized{
				Name:     "Unit Test",
				Email:    "test@unit.test",
				Phone:    "123456789",
				Position: "Unit Test",
			},
			Technical: &billing.MerchantContactTechnical{
				Name:  "Unit Test",
				Email: "test@unit.test",
				Phone: "123456789",
			},
		},
		Banking: &billing.MerchantBanking{
			Currency: "RUB",
			Name:     "Bank name",
		},
		IsVatEnabled:              true,
		IsCommissionToUserEnabled: true,
		Status:                    pkg.MerchantStatusAgreementSigning,
		HasMerchantSignature:      true,
		HasPspSignature:           true,
		LastPayout: &billing.MerchantLastPayout{
			Date:   date,
			Amount: 10000,
		},
		IsSigned: true,
		MccCode:  pkg.MccCodeLowRisk,
	}
	merchant1 := &billing.Merchant{
		Id: primitive.NewObjectID().Hex(),
		User: &billing.MerchantUser{
			Id:    uuid.New().String(),
			Email: "test_merchant1@unit.test",
		},
		Company: &billing.MerchantCompanyInfo{
			Name:    "merchant1",
			Country: country.IsoCodeA2,
			Zip:     "190000",
			City:    "St.Petersburg",
		},
		Contacts: &billing.MerchantContact{
			Authorized: &billing.MerchantContactAuthorized{
				Name:     "Unit Test",
				Email:    "test@unit.test",
				Phone:    "123456789",
				Position: "Unit Test",
			},
			Technical: &billing.MerchantContactTechnical{
				Name:  "Unit Test",
				Email: "test@unit.test",
				Phone: "123456789",
			},
		},
		Banking: &billing.MerchantBanking{
			Currency: "RUB",
			Name:     "Bank name",
		},
		IsVatEnabled:              true,
		IsCommissionToUserEnabled: true,
		Status:                    pkg.MerchantStatusDraft,
		LastPayout: &billing.MerchantLastPayout{
			Date:   date,
			Amount: 100000,
		},
		IsSigned: false,
		MccCode:  pkg.MccCodeLowRisk,
	}

	project := &billing.Project{
		Id:                       primitive.NewObjectID().Hex(),
		CallbackCurrency:         "RUB",
		CallbackProtocol:         "default",
		LimitsCurrency:           "RUB",
		MaxPaymentAmount:         15000,
		MinPaymentAmount:         1,
		Name:                     map[string]string{"en": "test project 1"},
		IsProductsCheckout:       true,
		AllowDynamicRedirectUrls: true,
		SecretKey:                "test project 1 secret key",
		Status:                   pkg.ProjectStatusInProduction,
		MerchantId:               merchant.Id,
	}

	suite.log, err = zap.NewProduction()
	assert.NoError(suite.T(), err, "Logger initialization failed")

	casbin := &casbinMocks.CasbinService{}
	casbin.On("AddRoleForUser", mock2.Anything, mock2.Anything).Return(nil, nil)

	redisdb := mocks.NewTestRedis()
<<<<<<< HEAD
	suite.cache = NewCacheRedis(redisdb)
	suite.service = NewBillingService(db, cfg, nil, nil, nil, nil, nil, suite.cache, mocks.NewCurrencyServiceMockOk(), mocks.NewDocumentSignerMockOk(), &reportingMocks.ReporterService{}, mocks.NewFormatterOK(), mocks.NewBrokerMockOk(), nil, )
=======
	suite.cache, err = NewCacheRedis(redisdb, "cache")
	suite.service = NewBillingService(
		db,
		cfg,
		nil,
		nil,
		nil,
		nil,
		nil,
		suite.cache,
		mocks.NewCurrencyServiceMockOk(),
		mocks.NewDocumentSignerMockOk(),
		&reportingMocks.ReporterService{},
		mocks.NewFormatterOK(),
		mocks.NewBrokerMockOk(),
		casbin,
	)
>>>>>>> 3c499895

	if err := suite.service.Init(); err != nil {
		suite.FailNow("Billing service initialization failed", "%v", err)
	}

	pms := []*billing.PaymentMethod{pmBankCard, pmQiwi}
	if err := suite.service.paymentMethod.MultipleInsert(ctx, pms); err != nil {
		suite.FailNow("Insert payment methods test data failed", "%v", err)
	}

	merchants := []*billing.Merchant{merchant, merchantAgreement, merchant1}
	if err := suite.service.merchant.MultipleInsert(ctx, merchants); err != nil {
		suite.FailNow("Insert merchant test data failed", "%v", err)
	}

	if err := suite.service.project.Insert(ctx, project); err != nil {
		suite.FailNow("Insert project test data failed", "%v", err)
	}

	countries := []*billing.Country{
		country,
		{
			IsoCodeA2:         "DE",
			Region:            "EU",
			Currency:          "EUR",
			PaymentsAllowed:   true,
			ChangeAllowed:     true,
			VatEnabled:        true,
			PriceGroupId:      "",
			VatCurrency:       "EUR",
			PayerTariffRegion: "europe",
		},
		{
			IsoCodeA2:         "UK",
			Region:            "EU",
			Currency:          "EUR",
			PaymentsAllowed:   true,
			ChangeAllowed:     true,
			VatEnabled:        true,
			PriceGroupId:      "",
			VatCurrency:       "EUR",
			PayerTariffRegion: "europe",
		},
	}
	err = suite.service.country.MultipleInsert(ctx, countries)

	if err != nil {
		suite.FailNow("Insert countries test data failed", "%v", err)
	}

	euTariff := []*billing.MerchantTariffRatesPayment{
		{
			MinAmount:              0,
			MaxAmount:              4.99,
			MethodName:             "VISA",
			MethodPercentFee:       1.8,
			MethodFixedFee:         0.2,
			MethodFixedFeeCurrency: "USD",
			PsPercentFee:           3.0,
			PsFixedFee:             0.3,
			PsFixedFeeCurrency:     "USD",
			MerchantHomeRegion:     "europe",
			PayerRegion:            "europe",
			MccCode:                pkg.MccCodeLowRisk,
		},
		{
			MinAmount:              0,
			MaxAmount:              4.99,
			MethodName:             "MasterCard",
			MethodPercentFee:       1.8,
			MethodFixedFee:         0.2,
			MethodFixedFeeCurrency: "USD",
			PsPercentFee:           3.0,
			PsFixedFee:             0.3,
			PsFixedFeeCurrency:     "USD",
			MerchantHomeRegion:     "europe",
			PayerRegion:            "europe",
			MccCode:                pkg.MccCodeLowRisk,
		},
		{
			MinAmount:              0,
			MaxAmount:              4.99,
			MethodName:             "Bitcoin",
			MethodPercentFee:       2.5,
			MethodFixedFee:         0.2,
			MethodFixedFeeCurrency: "USD",
			PsPercentFee:           5.0,
			PsFixedFee:             0.3,
			PsFixedFeeCurrency:     "USD",
			MerchantHomeRegion:     "europe",
			PayerRegion:            "europe",
			MccCode:                pkg.MccCodeLowRisk,
		},
	}
	cisTariff := []*billing.MerchantTariffRatesPayment{
		{
			MinAmount:              0,
			MaxAmount:              4.99,
			MethodName:             "VISA",
			MethodPercentFee:       1.8,
			MethodFixedFee:         0.2,
			MethodFixedFeeCurrency: "USD",
			PsPercentFee:           3.0,
			PsFixedFee:             0.3,
			PsFixedFeeCurrency:     "USD",
			MerchantHomeRegion:     "russia_and_cis",
			PayerRegion:            "russia_and_cis",
			MccCode:                pkg.MccCodeLowRisk,
		},
		{
			MinAmount:              0,
			MaxAmount:              4.99,
			MethodName:             "MasterCard",
			MethodPercentFee:       1.8,
			MethodFixedFee:         0.2,
			MethodFixedFeeCurrency: "USD",
			PsPercentFee:           3.0,
			PsFixedFee:             0.3,
			PsFixedFeeCurrency:     "USD",
			MerchantHomeRegion:     "russia_and_cis",
			PayerRegion:            "russia_and_cis",
			MccCode:                pkg.MccCodeLowRisk,
		},
		{
			MinAmount:              0,
			MaxAmount:              4.99,
			MethodName:             "Bitcoin",
			MethodPercentFee:       2.5,
			MethodFixedFee:         0.2,
			MethodFixedFeeCurrency: "USD",
			PsPercentFee:           5.0,
			PsFixedFee:             0.3,
			PsFixedFeeCurrency:     "USD",
			MerchantHomeRegion:     "russia_and_cis",
			PayerRegion:            "europe",
			MccCode:                pkg.MccCodeLowRisk,
		},
	}
	asiaTariff := []*billing.MerchantTariffRatesPayment{
		{
			MinAmount:              0,
			MaxAmount:              4.99,
			MethodName:             "VISA",
			MethodPercentFee:       1.8,
			MethodFixedFee:         0.2,
			MethodFixedFeeCurrency: "USD",
			PsPercentFee:           3.0,
			PsFixedFee:             0.3,
			PsFixedFeeCurrency:     "USD",
			MerchantHomeRegion:     "asia",
			PayerRegion:            "europe",
			MccCode:                pkg.MccCodeLowRisk,
		},
		{
			MinAmount:              0,
			MaxAmount:              4.99,
			MethodName:             "MasterCard",
			MethodPercentFee:       1.8,
			MethodFixedFee:         0.2,
			MethodFixedFeeCurrency: "USD",
			PsPercentFee:           3.0,
			PsFixedFee:             0.3,
			PsFixedFeeCurrency:     "USD",
			MerchantHomeRegion:     "asia",
			PayerRegion:            "europe",
			MccCode:                pkg.MccCodeLowRisk,
		},
		{
			MinAmount:              0,
			MaxAmount:              4.99,
			MethodName:             "Bitcoin",
			MethodPercentFee:       2.5,
			MethodFixedFee:         0.2,
			MethodFixedFeeCurrency: "USD",
			PsPercentFee:           5.0,
			PsFixedFee:             0.3,
			PsFixedFeeCurrency:     "USD",
			MerchantHomeRegion:     "asia",
			PayerRegion:            "europe",
			MccCode:                pkg.MccCodeLowRisk,
		},
	}

	var tariffs []interface{}

	for _, v := range euTariff {
		tariffs = append(tariffs, v)
	}

	for _, v := range cisTariff {
		tariffs = append(tariffs, v)
	}

	for _, v := range asiaTariff {
		tariffs = append(tariffs, v)
	}

	_, err = suite.service.db.Collection(collectionMerchantsPaymentTariffs).InsertMany(ctx, tariffs)

	if err != nil {
		suite.FailNow("Insert merchant tariffs test data failed", "%v", err)
	}

	tariffsSettings := &billing.MerchantTariffRatesSettings{
		Refund: []*billing.MerchantTariffRatesSettingsItem{
			{
				MethodName:             "MasterCard",
				MethodPercentFee:       0.059757,
				MethodFixedFee:         0.03916,
				MethodFixedFeeCurrency: "EUR",
				IsPaidByMerchant:       false,
			},
			{
				MethodName:             "VISA",
				MethodPercentFee:       0.00,
				MethodFixedFee:         0.27115,
				MethodFixedFeeCurrency: "EUR",
				IsPaidByMerchant:       false,
			},
		},
		Chargeback: []*billing.MerchantTariffRatesSettingsItem{
			{
				MethodName:             "MasterCard",
				MethodPercentFee:       0.00,
				MethodFixedFee:         25.00,
				MethodFixedFeeCurrency: "EUR",
				IsPaidByMerchant:       true,
			},
		},
		Payout: map[string]*billing.MerchantTariffRatesSettingsItem{
			"USD": {
				MethodPercentFee:       0.00,
				MethodFixedFee:         25,
				MethodFixedFeeCurrency: "USD",
				IsPaidByMerchant:       true,
			},
			"EUR": {
				MethodPercentFee:       0.00,
				MethodFixedFee:         25,
				MethodFixedFeeCurrency: "EUR",
				IsPaidByMerchant:       true,
			},
			"RUB": {
				MethodPercentFee:       0.00,
				MethodFixedFee:         2500,
				MethodFixedFeeCurrency: "RUB",
				IsPaidByMerchant:       true,
			},
			"GBP": {
				MethodPercentFee:       0.00,
				MethodFixedFee:         20,
				MethodFixedFeeCurrency: "GBP",
				IsPaidByMerchant:       true,
			},
		},
		MinimalPayout: map[string]float32{
			"USD": 100,
			"EUR": 100,
			"RUB": 10000,
			"GBP": 100,
		},
		MccCode: pkg.MccCodeLowRisk,
	}

	_, err = suite.service.db.Collection(collectionMerchantTariffsSettings).InsertOne(ctx, tariffsSettings)

	if err != nil {
		suite.FailNow("Insert merchant tariffs settings test data failed", "%v", err)
	}

	suite.merchant = merchant
	suite.merchantAgreement = merchantAgreement
	suite.merchant1 = merchant1

	suite.project = project

	suite.pmBankCard = pmBankCard
	suite.pmQiwi = pmQiwi

	var core zapcore.Core

	lvl := zap.NewAtomicLevel()
	core, suite.zapRecorder = observer.New(lvl)
	suite.logObserver = zap.New(core)

	suite.euTariff = euTariff
	suite.cisTariff = cisTariff
	suite.asiaTariff = asiaTariff

	reporterMock := &reportingMocks.ReporterService{}
	reporterMock.On("CreateFile", mock2.Anything, mock2.Anything, mock2.Anything).
		Return(&proto2.CreateFileResponse{Status: pkg.ResponseStatusOk}, nil)
	suite.service.reporterService = reporterMock

	centrifugoMock := &mocks.CentrifugoInterface{}
	centrifugoMock.On("GetChannelToken", mock2.Anything, mock2.Anything).Return("token")
	centrifugoMock.On("Publish", mock2.Anything, mock2.Anything, mock2.Anything).Return(nil)
	suite.service.centrifugo = centrifugoMock
}

func (suite *OnboardingTestSuite) TearDownTest() {
	err := suite.service.db.Drop()

	if err != nil {
		suite.FailNow("Database deletion failed", "%v", err)
	}

	err = suite.service.db.Close()

	if err != nil {
		suite.FailNow("Database close failed", "%v", err)
	}
}

func (suite *OnboardingTestSuite) TestOnboarding_ChangeMerchant_NewMerchant_Ok() {
	var merchant *billing.Merchant

	req := &grpc.OnboardingRequest{
		User: &billing.MerchantUser{
			Id:    primitive.NewObjectID().Hex(),
			Email: "test@unit.test",
		},
		Company: &billing.MerchantCompanyInfo{
			Name:               "merchant1",
			AlternativeName:    "merchant1",
			Country:            "RU",
			Zip:                "190000",
			City:               "St.Petersburg",
			Website:            "http://localhost",
			State:              "RU",
			Address:            "address",
			AddressAdditional:  "additional address",
			RegistrationNumber: "0000000000000000001",
		},
		Contacts: &billing.MerchantContact{
			Authorized: &billing.MerchantContactAuthorized{
				Name:     "Unit Test",
				Email:    "test@unit.test",
				Phone:    "1234567890",
				Position: "Unit Test",
			},
			Technical: &billing.MerchantContactTechnical{
				Name:  "Unit Test",
				Email: "test@unit.test",
				Phone: "1234567890",
			},
		},
		Banking: &billing.MerchantBanking{
			Currency:      "RUB",
			Name:          "Bank name",
			Address:       "Unknown",
			AccountNumber: "1234567890",
			Swift:         "TEST",
			Details:       "",
		},
	}

	cmres := &grpc.ChangeMerchantResponse{}
	err := suite.service.ChangeMerchant(context.TODO(), req, cmres)
	assert.Nil(suite.T(), err)
	assert.Equal(suite.T(), cmres.Status, pkg.ResponseStatusOk)
	rsp := cmres.Item
	assert.True(suite.T(), len(rsp.Id) > 0)
	assert.Equal(suite.T(), pkg.MerchantStatusDraft, rsp.Status)
	assert.Equal(suite.T(), req.Company.Website, rsp.Company.Website)
	assert.Equal(suite.T(), req.Contacts.Authorized.Position, rsp.Contacts.Authorized.Position)
	assert.Equal(suite.T(), req.Banking.Name, rsp.Banking.Name)
	assert.Equal(suite.T(), req.Banking.Currency, rsp.Banking.Currency)
	assert.True(suite.T(), rsp.Steps.Company)
	assert.True(suite.T(), rsp.Steps.Contacts)
	assert.True(suite.T(), rsp.Steps.Banking)
	assert.False(suite.T(), rsp.Steps.Tariff)

	req1 := &grpc.SetMerchantTariffRatesRequest{
		MerchantId:             rsp.Id,
		HomeRegion:             "russia_and_cis",
		MerchantOperationsType: pkg.MerchantOperationTypeLowRisk,
	}
	rsp1 := &grpc.CheckProjectRequestSignatureResponse{}
	err = suite.service.SetMerchantTariffRates(context.TODO(), req1, rsp1)
	assert.NoError(suite.T(), err)
	assert.Equal(suite.T(), pkg.ResponseStatusOk, rsp1.Status)
	assert.Empty(suite.T(), rsp1.Message)

	id, err := primitive.ObjectIDFromHex(rsp.Id)
	err = suite.service.db.Collection(collectionMerchant).FindOne(ctx, bson.M{"_id": id}).Decode(&merchant)

	assert.NotNil(suite.T(), merchant)
	assert.Equal(suite.T(), pkg.MerchantStatusPending, merchant.Status)
	assert.Equal(suite.T(), rsp.Contacts.Authorized.Position, merchant.Contacts.Authorized.Position)
	assert.Equal(suite.T(), rsp.Banking.Name, merchant.Banking.Name)
	assert.True(suite.T(), merchant.Steps.Banking)
}

func (suite *OnboardingTestSuite) TestOnboarding_ChangeMerchant_UpdateMerchant_Ok() {
	req := &grpc.OnboardingRequest{
		User: &billing.MerchantUser{
			Id:    primitive.NewObjectID().Hex(),
			Email: "test@unit.test",
		},
		Company: &billing.MerchantCompanyInfo{
			Name:    "merchant1",
			Country: "RU",
			Zip:     "190000",
			City:    "St.Petersburg",
		},
		Contacts: &billing.MerchantContact{
			Authorized: &billing.MerchantContactAuthorized{
				Name:     "Unit Test",
				Email:    "test@unit.test",
				Phone:    "0987654321",
				Position: "Unit Test",
			},
			Technical: &billing.MerchantContactTechnical{
				Name:  "Unit Test",
				Email: "test@unit.test",
				Phone: "0987654321",
			},
		},
		Banking: &billing.MerchantBanking{
			Currency:      "RUB",
			Name:          "Bank name",
			Address:       "Unknown",
			AccountNumber: "0987654321",
			Swift:         "TEST",
			Details:       "",
		},
	}

	cmres := &grpc.ChangeMerchantResponse{}
	err := suite.service.ChangeMerchant(context.TODO(), req, cmres)
	assert.Nil(suite.T(), err)
	assert.Equal(suite.T(), cmres.Status, pkg.ResponseStatusOk)
	rsp := cmres.Item
	assert.True(suite.T(), len(rsp.Id) > 0)
	assert.Equal(suite.T(), pkg.MerchantStatusDraft, rsp.Status)
	assert.Equal(suite.T(), req.Company.Website, rsp.Company.Website)
	assert.Equal(suite.T(), req.Contacts.Authorized.Phone, rsp.Contacts.Authorized.Phone)
	assert.Equal(suite.T(), req.Banking.AccountNumber, rsp.Banking.AccountNumber)
	assert.NotZero(suite.T(), rsp.CentrifugoToken)

	var merchant *billing.Merchant
	id, err := primitive.ObjectIDFromHex(rsp.Id)
	err = suite.service.db.Collection(collectionMerchant).FindOne(ctx, bson.M{"_id": id}).Decode(&merchant)

	assert.NotNil(suite.T(), merchant)
	assert.Equal(suite.T(), rsp.Status, merchant.Status)
	assert.Equal(suite.T(), rsp.Contacts.Authorized.Phone, merchant.Contacts.Authorized.Phone)
	assert.Equal(suite.T(), rsp.Banking.AccountNumber, merchant.Banking.AccountNumber)
}

func (suite *OnboardingTestSuite) TestOnboarding_ChangeMerchant_UpdateMerchantNotAllowed_Error() {
	req1 := &grpc.SetMerchantTariffRatesRequest{
		MerchantId:             suite.merchantAgreement.Id,
		HomeRegion:             "russia_and_cis",
		MerchantOperationsType: pkg.MerchantOperationTypeLowRisk,
	}
	rsp1 := &grpc.CheckProjectRequestSignatureResponse{}
	err := suite.service.SetMerchantTariffRates(context.TODO(), req1, rsp1)
	assert.NoError(suite.T(), err)
	assert.Equal(suite.T(), pkg.ResponseStatusOk, rsp1.Status)
	assert.Empty(suite.T(), rsp1.Message)

	req := &grpc.OnboardingRequest{
		Id: suite.merchantAgreement.Id,
		User: &billing.MerchantUser{
			Id:    primitive.NewObjectID().Hex(),
			Email: "test@unit.test",
		},
		Company: &billing.MerchantCompanyInfo{
			Name:    "merchant1",
			Country: "RU",
			Zip:     "190000",
			City:    "St.Petersburg",
		},
		Contacts: &billing.MerchantContact{
			Authorized: &billing.MerchantContactAuthorized{
				Name:     "Unit Test",
				Email:    "test@unit.test",
				Phone:    "0987654321",
				Position: "Unit Test",
			},
			Technical: &billing.MerchantContactTechnical{
				Name:  "Unit Test",
				Email: "test@unit.test",
				Phone: "0987654321",
			},
		},
		Banking: &billing.MerchantBanking{
			Currency:      "RUB",
			Name:          "Bank name",
			Address:       "Unknown",
			AccountNumber: "0987654321",
			Swift:         "TEST",
			Details:       "",
		},
	}

	cmres := &grpc.ChangeMerchantResponse{}
	err = suite.service.ChangeMerchant(context.TODO(), req, cmres)
	assert.Nil(suite.T(), err)
	assert.Equal(suite.T(), cmres.Status, pkg.ResponseStatusForbidden)
	assert.Equal(suite.T(), merchantErrorChangeNotAllowed, cmres.Message)
	assert.Nil(suite.T(), cmres.Item)
}

func (suite *OnboardingTestSuite) TestOnboarding_ChangeMerchant_CreateMerchant_CountryNotFound_Error() {
	req := &grpc.OnboardingRequest{
		Company: &billing.MerchantCompanyInfo{
			Name:    "merchant1",
			Country: "XX",
			Zip:     "190000",
			City:    "St.Petersburg",
		},
		Contacts: &billing.MerchantContact{
			Authorized: &billing.MerchantContactAuthorized{
				Name:     "Unit Test",
				Email:    "test@unit.test",
				Phone:    "1234567890",
				Position: "Unit Test",
			},
			Technical: &billing.MerchantContactTechnical{
				Name:  "Unit Test",
				Email: "test@unit.test",
				Phone: "1234567890",
			},
		},
		Banking: &billing.MerchantBanking{
			Currency:      "RUB",
			Name:          "Bank name",
			Address:       "Unknown",
			AccountNumber: "1234567890",
			Swift:         "TEST",
			Details:       "",
		},
	}

	cmres := &grpc.ChangeMerchantResponse{}
	err := suite.service.ChangeMerchant(context.TODO(), req, cmres)
	assert.Nil(suite.T(), err)
	assert.Equal(suite.T(), cmres.Status, pkg.ResponseStatusBadData)
	assert.Equal(suite.T(), merchantErrorCountryNotFound, cmres.Message)
	assert.Nil(suite.T(), cmres.Item)
}

func (suite *OnboardingTestSuite) TestOnboarding_GetMerchantById_MerchantId_Ok() {
	req := &grpc.GetMerchantByRequest{
		MerchantId: suite.merchant.Id,
	}

	rsp := &grpc.GetMerchantResponse{}
	err := suite.service.GetMerchantBy(context.TODO(), req, rsp)

	assert.Nil(suite.T(), err)
	assert.Equal(suite.T(), pkg.ResponseStatusOk, rsp.Status)
	assert.True(suite.T(), len(rsp.Item.Id) > 0)
	assert.Equal(suite.T(), suite.merchant.Id, rsp.Item.Id)
	assert.Equal(suite.T(), suite.merchant.Company.Website, rsp.Item.Company.Website)
	assert.Equal(suite.T(), suite.merchant.Company.Name, rsp.Item.Company.Name)
	assert.NotEmpty(suite.T(), rsp.Item.CentrifugoToken)
	assert.True(suite.T(), rsp.Item.HasProjects)
}

func (suite *OnboardingTestSuite) TestOnboarding_GetMerchantById_UserId_Ok() {
	req := &grpc.GetMerchantByRequest{
		UserId: suite.merchant.User.Id,
	}

	rsp := &grpc.GetMerchantResponse{}
	err := suite.service.GetMerchantBy(context.TODO(), req, rsp)

	assert.Nil(suite.T(), err)
	assert.Equal(suite.T(), pkg.ResponseStatusOk, rsp.Status)
	assert.True(suite.T(), len(rsp.Item.Id) > 0)
	assert.Equal(suite.T(), suite.merchant.Id, rsp.Item.Id)
	assert.Equal(suite.T(), suite.merchant.Company.Website, rsp.Item.Company.Website)
	assert.Equal(suite.T(), suite.merchant.Company.Name, rsp.Item.Company.Name)
}

func (suite *OnboardingTestSuite) TestOnboarding_GetMerchantById_Error() {
	req := &grpc.GetMerchantByRequest{
		MerchantId: primitive.NewObjectID().Hex(),
	}

	rsp := &grpc.GetMerchantResponse{}
	err := suite.service.GetMerchantBy(context.TODO(), req, rsp)

	assert.Nil(suite.T(), err)
	assert.Equal(suite.T(), pkg.ResponseStatusNotFound, rsp.Status)
	assert.Equal(suite.T(), merchantErrorNotFound, rsp.Message)
	assert.Nil(suite.T(), rsp.Item)
}

func (suite *OnboardingTestSuite) TestOnboarding_GetMerchantBy_IncorrectRequest_Error() {
	req := &grpc.GetMerchantByRequest{}
	rsp := &grpc.GetMerchantResponse{}
	err := suite.service.GetMerchantBy(context.TODO(), req, rsp)

	assert.Nil(suite.T(), err)
	assert.Equal(suite.T(), pkg.ResponseStatusBadData, rsp.Status)
	assert.Equal(suite.T(), merchantErrorBadData, rsp.Message)
	assert.Nil(suite.T(), rsp.Item)
}

func (suite *OnboardingTestSuite) TestOnboarding_ListMerchants_EmptyQuery_Ok() {
	req := &grpc.MerchantListingRequest{}
	rsp := &grpc.MerchantListingResponse{}

	err := suite.service.ListMerchants(context.TODO(), req, rsp)

	assert.Nil(suite.T(), err)
	assert.EqualValues(suite.T(), 3, rsp.Count)
	assert.Equal(suite.T(), suite.merchant.Id, rsp.Items[0].Id)
}

func (suite *OnboardingTestSuite) TestOnboarding_ListMerchants_NameQuery_Ok() {
	req := &grpc.MerchantListingRequest{
		Name: "test",
	}
	rsp := &grpc.MerchantListingResponse{}

	err := suite.service.ListMerchants(context.TODO(), req, rsp)

	assert.Nil(suite.T(), err)
	assert.EqualValues(suite.T(), 2, rsp.Count)
	assert.Equal(suite.T(), suite.merchant.Id, rsp.Items[0].Id)
}

func (suite *OnboardingTestSuite) TestOnboarding_ListMerchants_StatusesQuery_Ok() {
	req := &grpc.OnboardingRequest{
		User: &billing.MerchantUser{
			Id:    primitive.NewObjectID().Hex(),
			Email: "test@unit.test",
		},
		Company: &billing.MerchantCompanyInfo{
			Name:    "merchant1",
			Country: "RU",
			Zip:     "190000",
			City:    "St.Petersburg",
		},
		Contacts: &billing.MerchantContact{
			Authorized: &billing.MerchantContactAuthorized{
				Name:     "Unit Test",
				Email:    "test@unit.test",
				Phone:    "1234567890",
				Position: "Unit Test",
			},
			Technical: &billing.MerchantContactTechnical{
				Name:  "Unit Test",
				Email: "test@unit.test",
				Phone: "1234567890",
			},
		},
		Banking: &billing.MerchantBanking{
			Currency:      "RUB",
			Name:          "Bank name",
			Address:       "Unknown",
			AccountNumber: "1234567890",
			Swift:         "TEST",
			Details:       "",
		},
	}

	rsp := &grpc.ChangeMerchantResponse{}
	err := suite.service.ChangeMerchant(context.TODO(), req, rsp)
	assert.Nil(suite.T(), err)
	assert.Equal(suite.T(), rsp.Status, pkg.ResponseStatusOk)

	req.User.Id = primitive.NewObjectID().Hex()
	req.Company.Name = req.Company.Name + "_1"
	err = suite.service.ChangeMerchant(context.TODO(), req, rsp)
	assert.Nil(suite.T(), err)
	assert.Equal(suite.T(), rsp.Status, pkg.ResponseStatusOk)

	id, err := primitive.ObjectIDFromHex(rsp.Item.Id)
	merchant, err := suite.service.getMerchantBy(ctx, bson.M{"_id": id})
	assert.NoError(suite.T(), err)
	assert.NotNil(suite.T(), merchant)

	merchant.Status = pkg.MerchantStatusAgreementSigned
	err = suite.service.merchant.Update(ctx, merchant)

	req.User.Id = primitive.NewObjectID().Hex()
	req.Company.Name = req.Company.Name + "_2"
	err = suite.service.ChangeMerchant(context.TODO(), req, rsp)
	assert.NoError(suite.T(), err)
	assert.Equal(suite.T(), rsp.Status, pkg.ResponseStatusOk)

	oid, err := primitive.ObjectIDFromHex(rsp.Item.Id)
	assert.NoError(suite.T(), err)

	merchant, err = suite.service.getMerchantBy(ctx, bson.M{"_id": oid})
	assert.NoError(suite.T(), err)
	assert.NotNil(suite.T(), merchant)

	merchant.Status = pkg.MerchantStatusAgreementSigning
	err = suite.service.merchant.Update(ctx, merchant)

	req.User.Id = primitive.NewObjectID().Hex()
	req.Company.Name = req.Company.Name + "_3"
	err = suite.service.ChangeMerchant(context.TODO(), req, rsp)
	assert.NoError(suite.T(), err)
	assert.Equal(suite.T(), rsp.Status, pkg.ResponseStatusOk)

	merchant, err = suite.service.getMerchantBy(ctx, bson.M{"_id": oid})
	assert.NoError(suite.T(), err)
	assert.NotNil(suite.T(), merchant)

	merchant.Status = pkg.MerchantStatusAgreementSigned
	err = suite.service.merchant.Update(ctx, merchant)

	req.User.Id = primitive.NewObjectID().Hex()
	req.Company.Name = req.Company.Name + "_4"
	err = suite.service.ChangeMerchant(context.TODO(), req, rsp)
	assert.NoError(suite.T(), err)
	assert.Equal(suite.T(), rsp.Status, pkg.ResponseStatusOk)

	id, _ = primitive.ObjectIDFromHex(rsp.Item.Id)
	merchant, err = suite.service.getMerchantBy(ctx, bson.M{"_id": id})
	assert.NoError(suite.T(), err)
	assert.NotNil(suite.T(), merchant)

	merchant.Status = pkg.MerchantStatusAgreementSigned
	err = suite.service.merchant.Update(ctx, merchant)

	req1 := &grpc.MerchantListingRequest{Statuses: []int32{pkg.MerchantStatusDraft}}
	rsp1 := &grpc.MerchantListingResponse{}
	err = suite.service.ListMerchants(context.TODO(), req1, rsp1)

	assert.Nil(suite.T(), err)
	assert.EqualValues(suite.T(), 4, rsp1.Count)
	assert.Equal(suite.T(), suite.merchant.Id, rsp1.Items[0].Id)

	req1 = &grpc.MerchantListingRequest{Statuses: []int32{pkg.MerchantStatusAgreementSigning}}
	rsp1 = &grpc.MerchantListingResponse{}
	err = suite.service.ListMerchants(context.TODO(), req1, rsp1)

	assert.Nil(suite.T(), err)
	assert.EqualValues(suite.T(), int32(1), rsp1.Count)

	req1 = &grpc.MerchantListingRequest{Statuses: []int32{pkg.MerchantStatusAgreementSigned}}
	rsp1 = &grpc.MerchantListingResponse{}
	err = suite.service.ListMerchants(context.TODO(), req1, rsp1)

	assert.Nil(suite.T(), err)
	assert.EqualValues(suite.T(), int32(3), rsp1.Count)

	req1 = &grpc.MerchantListingRequest{Statuses: []int32{pkg.MerchantStatusAgreementSigning, pkg.MerchantStatusAgreementSigned}}
	rsp1 = &grpc.MerchantListingResponse{}
	err = suite.service.ListMerchants(context.TODO(), req1, rsp1)

	assert.Nil(suite.T(), err)
	assert.EqualValues(suite.T(), int32(4), rsp1.Count)
}

func (suite *OnboardingTestSuite) TestOnboarding_ListMerchants_QuickSearchQuery_Ok() {
	req := &grpc.MerchantListingRequest{
		QuickSearch: "test_agreement",
	}
	rsp := &grpc.MerchantListingResponse{}

	err := suite.service.ListMerchants(context.TODO(), req, rsp)

	assert.Nil(suite.T(), err)
	assert.EqualValues(suite.T(), 1, rsp.Count)
	assert.Equal(suite.T(), suite.merchantAgreement.Id, rsp.Items[0].Id)
}

func (suite *OnboardingTestSuite) TestOnboarding_ListMerchants_PayoutDateFromQuery_Ok() {
	date := time.Now().Add(time.Hour * -450)

	req := &grpc.MerchantListingRequest{
		LastPayoutDateFrom: date.Unix(),
	}
	rsp := &grpc.MerchantListingResponse{}

	err := suite.service.ListMerchants(context.TODO(), req, rsp)

	assert.Nil(suite.T(), err)
	assert.EqualValues(suite.T(), 2, rsp.Count)
	assert.Equal(suite.T(), suite.merchantAgreement.Id, rsp.Items[0].Id)
}

func (suite *OnboardingTestSuite) TestOnboarding_ListMerchants_PayoutDateToQuery_Ok() {
	date := time.Now()

	req := &grpc.MerchantListingRequest{
		LastPayoutDateTo: date.Unix(),
	}
	rsp := &grpc.MerchantListingResponse{}

	err := suite.service.ListMerchants(context.TODO(), req, rsp)

	assert.Nil(suite.T(), err)
	assert.EqualValues(suite.T(), 3, rsp.Count)
	assert.Equal(suite.T(), suite.merchant.Id, rsp.Items[0].Id)
}

func (suite *OnboardingTestSuite) TestOnboarding_ListMerchants_PayoutDateFromToQuery_Ok() {
	req := &grpc.MerchantListingRequest{
		LastPayoutDateFrom: time.Now().Add(time.Hour * -500).Unix(),
		LastPayoutDateTo:   time.Now().Add(time.Hour * -400).Unix(),
	}
	rsp := &grpc.MerchantListingResponse{}

	err := suite.service.ListMerchants(context.TODO(), req, rsp)

	assert.Nil(suite.T(), err)
	assert.EqualValues(suite.T(), 1, rsp.Count)
	assert.Equal(suite.T(), suite.merchant.Id, rsp.Items[0].Id)
}

func (suite *OnboardingTestSuite) TestOnboarding_ListMerchants_PayoutAmountQuery_Ok() {
	req := &grpc.MerchantListingRequest{
		LastPayoutAmount: 999999,
	}
	rsp := &grpc.MerchantListingResponse{}

	err := suite.service.ListMerchants(context.TODO(), req, rsp)

	assert.Nil(suite.T(), err)
	assert.EqualValues(suite.T(), 1, rsp.Count)
	assert.Equal(suite.T(), suite.merchant.Id, rsp.Items[0].Id)
}

func (suite *OnboardingTestSuite) TestOnboarding_ListMerchants_IsAgreementFalseQuery_Ok() {
	req := &grpc.MerchantListingRequest{
		IsSigned: 1,
	}
	rsp := &grpc.MerchantListingResponse{}

	err := suite.service.ListMerchants(context.TODO(), req, rsp)

	assert.Nil(suite.T(), err)
	assert.EqualValues(suite.T(), 1, rsp.Count)
	assert.Equal(suite.T(), suite.merchant1.Id, rsp.Items[0].Id)
}

func (suite *OnboardingTestSuite) TestOnboarding_ListMerchants_IsAgreementTrueQuery_Ok() {
	req := &grpc.MerchantListingRequest{
		IsSigned: 2,
	}
	rsp := &grpc.MerchantListingResponse{}

	err := suite.service.ListMerchants(context.TODO(), req, rsp)

	assert.Nil(suite.T(), err)
	assert.EqualValues(suite.T(), 2, rsp.Count)
	assert.Equal(suite.T(), suite.merchant.Id, rsp.Items[0].Id)
}

func (suite *OnboardingTestSuite) TestOnboarding_ListMerchants_Limit_Ok() {
	req := &grpc.MerchantListingRequest{
		Limit: 2,
	}
	rsp := &grpc.MerchantListingResponse{}

	err := suite.service.ListMerchants(context.TODO(), req, rsp)

	assert.Nil(suite.T(), err)
	assert.EqualValues(suite.T(), 3, rsp.Count)
	assert.Len(suite.T(), rsp.Items, 2)
	assert.Equal(suite.T(), suite.merchant.Id, rsp.Items[0].Id)
}

func (suite *OnboardingTestSuite) TestOnboarding_ListMerchants_Offset_Ok() {
	req := &grpc.MerchantListingRequest{
		Offset: 1,
	}
	rsp := &grpc.MerchantListingResponse{}

	err := suite.service.ListMerchants(context.TODO(), req, rsp)

	assert.Nil(suite.T(), err)
	assert.EqualValues(suite.T(), 3, rsp.Count)
	assert.Len(suite.T(), rsp.Items, 2)
	assert.Equal(suite.T(), suite.merchantAgreement.Id, rsp.Items[0].Id)
}

func (suite *OnboardingTestSuite) TestOnboarding_ListMerchants_Sort_Ok() {
	req := &grpc.MerchantListingRequest{
		Limit: 2,
		Sort:  []string{"-_id"},
	}
	rsp := &grpc.MerchantListingResponse{}

	err := suite.service.ListMerchants(context.TODO(), req, rsp)

	assert.Nil(suite.T(), err)
	assert.EqualValues(suite.T(), 3, rsp.Count)
	assert.Len(suite.T(), rsp.Items, 2)
	assert.Equal(suite.T(), suite.merchant1.Id, rsp.Items[0].Id)
}

func (suite *OnboardingTestSuite) TestOnboarding_ListMerchants_EmptyResult_Ok() {
	req := &grpc.MerchantListingRequest{
		Name: primitive.NewObjectID().Hex(),
	}
	rsp := &grpc.MerchantListingResponse{}

	err := suite.service.ListMerchants(context.TODO(), req, rsp)

	assert.Nil(suite.T(), err)
	assert.EqualValues(suite.T(), 0, rsp.Count)
}

func (suite *OnboardingTestSuite) TestOnboarding_ChangeMerchantStatus_Ok() {
	req := &grpc.OnboardingRequest{
		User: &billing.MerchantUser{
			Id:    primitive.NewObjectID().Hex(),
			Email: "test@unit.test",
		},
		Company: &billing.MerchantCompanyInfo{
			Name:    "merchant1",
			Country: "RU",
			Zip:     "190000",
			City:    "St.Petersburg",
		},
		Contacts: &billing.MerchantContact{
			Authorized: &billing.MerchantContactAuthorized{
				Name:     "Unit Test",
				Email:    "test@unit.test",
				Phone:    "1234567890",
				Position: "Unit Test",
			},
			Technical: &billing.MerchantContactTechnical{
				Name:  "Unit Test",
				Email: "test@unit.test",
				Phone: "1234567890",
			},
		},
		Banking: &billing.MerchantBanking{
			Currency:      "RUB",
			Name:          "Bank name",
			Address:       "Unknown",
			AccountNumber: "1234567890",
			Swift:         "TEST",
			Details:       "",
		},
	}

	rsp := &grpc.ChangeMerchantResponse{}
	err := suite.service.ChangeMerchant(context.TODO(), req, rsp)

	assert.Nil(suite.T(), err)
	assert.Equal(suite.T(), rsp.Status, pkg.ResponseStatusOk)
	assert.Equal(suite.T(), pkg.MerchantStatusDraft, rsp.Item.Status)

	merchant, err := suite.service.merchant.GetById(ctx, rsp.Item.Id)
	assert.NoError(suite.T(), err)
	assert.NotNil(suite.T(), merchant)

	merchant.Status = pkg.MerchantStatusAgreementSigning
	err = suite.service.merchant.Update(ctx, merchant)
	assert.NoError(suite.T(), err)

	reqChangeStatus := &grpc.MerchantChangeStatusRequest{
		MerchantId: rsp.Item.Id,
		Status:     pkg.MerchantStatusRejected,
	}

	rspChangeStatus := &grpc.ChangeMerchantStatusResponse{}
	err = suite.service.ChangeMerchantStatus(context.TODO(), reqChangeStatus, rspChangeStatus)

	assert.Nil(suite.T(), err)
	assert.Equal(suite.T(), rspChangeStatus.Status, pkg.ResponseStatusOk)
	assert.Equal(suite.T(), pkg.MerchantStatusRejected, rspChangeStatus.Item.Status)
}

func (suite *OnboardingTestSuite) TestOnboarding_ListMerchantPaymentMethods_MerchantPaymentMethodsEmpty_Ok() {
	var merchant *billing.Merchant

	oid, err := primitive.ObjectIDFromHex(suite.merchant1.Id)
	assert.NoError(suite.T(), err)

	err = suite.service.db.Collection(collectionMerchant).FindOne(context.TODO(), bson.M{"_id": oid}).Decode(&merchant)
	assert.NotNil(suite.T(), merchant)
	assert.Len(suite.T(), merchant.PaymentMethods, 0)

	req := &grpc.ListMerchantPaymentMethodsRequest{
		MerchantId: suite.merchant1.Id,
	}
	rsp := &grpc.ListingMerchantPaymentMethod{}
	err = suite.service.ListMerchantPaymentMethods(context.TODO(), req, rsp)

	assert.Nil(suite.T(), err)
	assert.True(suite.T(), len(rsp.PaymentMethods) > 0)
	pm, err := suite.service.paymentMethod.GetAll(context.TODO())
	assert.Len(suite.T(), rsp.PaymentMethods, len(pm))

	for _, v := range rsp.PaymentMethods {
		assert.True(suite.T(), v.PaymentMethod.Id != "")
		assert.True(suite.T(), v.PaymentMethod.Name != "")
		assert.Equal(suite.T(), DefaultPaymentMethodFee, v.Commission.Fee)
		assert.NotNil(suite.T(), v.Commission.PerTransaction)
		assert.Equal(suite.T(), DefaultPaymentMethodPerTransactionFee, v.Commission.PerTransaction.Fee)
		assert.Equal(suite.T(), DefaultPaymentMethodCurrency, v.Commission.PerTransaction.Currency)
		assert.True(suite.T(), v.Integration.TerminalId == "")
		assert.True(suite.T(), v.Integration.TerminalPassword == "")
		assert.False(suite.T(), v.Integration.Integrated)
		assert.True(suite.T(), v.IsActive)
	}
}

func (suite *OnboardingTestSuite) TestOnboarding_ListMerchantPaymentMethods_ExistMerchantHasPaymentMethod_Ok() {
	req := &grpc.ListMerchantPaymentMethodsRequest{
		MerchantId: suite.merchant.Id,
	}
	rsp := &grpc.ListingMerchantPaymentMethod{}
	err := suite.service.ListMerchantPaymentMethods(context.TODO(), req, rsp)

	assert.Nil(suite.T(), err)
	assert.True(suite.T(), len(rsp.PaymentMethods) > 0)
	pm, err := suite.service.paymentMethod.GetAll(context.TODO())
	assert.Len(suite.T(), rsp.PaymentMethods, len(pm))

	for _, v := range rsp.PaymentMethods {
		if v.PaymentMethod.Id != suite.pmBankCard.Id {
			continue
		}

		assert.Equal(suite.T(), suite.merchant.PaymentMethods[suite.pmBankCard.Id].PaymentMethod.Id, v.PaymentMethod.Id)
		assert.Equal(suite.T(), suite.merchant.PaymentMethods[suite.pmBankCard.Id].PaymentMethod.Name, v.PaymentMethod.Name)
		assert.Equal(suite.T(), suite.merchant.PaymentMethods[suite.pmBankCard.Id].Commission.Fee, v.Commission.Fee)
		assert.Equal(suite.T(), suite.merchant.PaymentMethods[suite.pmBankCard.Id].Commission.PerTransaction.Fee, v.Commission.PerTransaction.Fee)
		assert.Equal(suite.T(), suite.merchant.PaymentMethods[suite.pmBankCard.Id].Commission.PerTransaction.Currency, v.Commission.PerTransaction.Currency)
		assert.Equal(suite.T(), suite.merchant.PaymentMethods[suite.pmBankCard.Id].Integration.TerminalId, v.Integration.TerminalId)
		assert.Equal(suite.T(), suite.merchant.PaymentMethods[suite.pmBankCard.Id].Integration.TerminalPassword, v.Integration.TerminalPassword)
		assert.Equal(suite.T(), suite.merchant.PaymentMethods[suite.pmBankCard.Id].Integration.Integrated, v.Integration.Integrated)
		assert.Equal(suite.T(), suite.merchant.PaymentMethods[suite.pmBankCard.Id].IsActive, v.IsActive)
	}
}

func (suite *OnboardingTestSuite) TestOnboarding_ListMerchantPaymentMethods_NewMerchant_Ok() {
	req := &grpc.OnboardingRequest{
		User: &billing.MerchantUser{
			Id:    primitive.NewObjectID().Hex(),
			Email: "test@unit.test",
		},
		Company: &billing.MerchantCompanyInfo{
			Name:    "merchant1",
			Country: "RU",
			Zip:     "190000",
			City:    "St.Petersburg",
		},
		Contacts: &billing.MerchantContact{
			Authorized: &billing.MerchantContactAuthorized{
				Name:     "Unit Test",
				Email:    "test@unit.test",
				Phone:    "1234567890",
				Position: "Unit Test",
			},
			Technical: &billing.MerchantContactTechnical{
				Name:  "Unit Test",
				Email: "test@unit.test",
				Phone: "1234567890",
			},
		},
		Banking: &billing.MerchantBanking{
			Currency:      "RUB",
			Name:          "Bank name",
			Address:       "Unknown",
			AccountNumber: "1234567890",
			Swift:         "TEST",
			Details:       "",
		},
	}

	cmres := &grpc.ChangeMerchantResponse{}
	err := suite.service.ChangeMerchant(context.TODO(), req, cmres)
	assert.Nil(suite.T(), err)
	assert.Equal(suite.T(), cmres.Status, pkg.ResponseStatusOk)
	rsp := cmres.Item

	assert.Nil(suite.T(), rsp.PaymentMethods)

	reqListMerchantPaymentMethods := &grpc.ListMerchantPaymentMethodsRequest{
		MerchantId: rsp.Id,
	}
	rspListMerchantPaymentMethods := &grpc.ListingMerchantPaymentMethod{}
	err = suite.service.ListMerchantPaymentMethods(context.TODO(), reqListMerchantPaymentMethods, rspListMerchantPaymentMethods)

	assert.Nil(suite.T(), err)
	assert.True(suite.T(), len(rspListMerchantPaymentMethods.PaymentMethods) > 0)
	pma, err := suite.service.paymentMethod.GetAll(context.TODO())
	assert.Len(suite.T(), rspListMerchantPaymentMethods.PaymentMethods, len(pma))

	for _, v := range rspListMerchantPaymentMethods.PaymentMethods {
		assert.True(suite.T(), v.PaymentMethod.Id != "")
		assert.True(suite.T(), v.PaymentMethod.Name != "")
		assert.Equal(suite.T(), DefaultPaymentMethodFee, v.Commission.Fee)
		assert.NotNil(suite.T(), v.Commission.PerTransaction)
		assert.Equal(suite.T(), DefaultPaymentMethodPerTransactionFee, v.Commission.PerTransaction.Fee)
		assert.Equal(suite.T(), DefaultPaymentMethodCurrency, v.Commission.PerTransaction.Currency)
		assert.True(suite.T(), v.Integration.TerminalId == "")
		assert.True(suite.T(), v.Integration.TerminalPassword == "")
		assert.False(suite.T(), v.Integration.Integrated)
		assert.True(suite.T(), v.IsActive)
	}

	reqMerchantPaymentMethodAdd := &grpc.MerchantPaymentMethodRequest{
		MerchantId: rsp.Id,
		PaymentMethod: &billing.MerchantPaymentMethodIdentification{
			Id:   suite.pmBankCard.Id,
			Name: suite.pmBankCard.Name,
		},
		Commission: &billing.MerchantPaymentMethodCommissions{
			Fee: 5,
			PerTransaction: &billing.MerchantPaymentMethodPerTransactionCommission{
				Fee:      100,
				Currency: "RUB",
			},
		},
		Integration: &billing.MerchantPaymentMethodIntegration{
			TerminalId:       "1234567890",
			TerminalPassword: "0987654321",
			Integrated:       true,
		},
		IsActive: true,
		UserId:   primitive.NewObjectID().Hex(),
	}
	rspMerchantPaymentMethodAdd := &grpc.MerchantPaymentMethodResponse{}
	err = suite.service.ChangeMerchantPaymentMethod(context.TODO(), reqMerchantPaymentMethodAdd, rspMerchantPaymentMethodAdd)

	assert.Nil(suite.T(), err)
	assert.Equal(suite.T(), pkg.ResponseStatusOk, rspMerchantPaymentMethodAdd.Status)
	assert.NotNil(suite.T(), rspMerchantPaymentMethodAdd.Item)
	assert.True(suite.T(), len(rspMerchantPaymentMethodAdd.Item.PaymentMethod.Id) > 0)

	pm, err := suite.service.merchant.GetPaymentMethod(context.TODO(), rsp.Id, suite.pmBankCard.Id)
	assert.NoError(suite.T(), err)

	assert.Equal(suite.T(), reqMerchantPaymentMethodAdd.PaymentMethod.Id, pm.PaymentMethod.Id)
	assert.Equal(suite.T(), reqMerchantPaymentMethodAdd.PaymentMethod.Name, pm.PaymentMethod.Name)
	assert.Equal(suite.T(), reqMerchantPaymentMethodAdd.Commission.Fee, pm.Commission.Fee)
	assert.Equal(suite.T(), reqMerchantPaymentMethodAdd.Commission.PerTransaction.Fee, pm.Commission.PerTransaction.Fee)
	assert.Equal(suite.T(), reqMerchantPaymentMethodAdd.Commission.PerTransaction.Currency, pm.Commission.PerTransaction.Currency)
	assert.Equal(suite.T(), reqMerchantPaymentMethodAdd.Integration.TerminalId, pm.Integration.TerminalId)
	assert.Equal(suite.T(), reqMerchantPaymentMethodAdd.Integration.TerminalPassword, pm.Integration.TerminalPassword)
	assert.Equal(suite.T(), reqMerchantPaymentMethodAdd.Integration.Integrated, pm.Integration.Integrated)
	assert.Equal(suite.T(), reqMerchantPaymentMethodAdd.IsActive, pm.IsActive)

	oid, err := primitive.ObjectIDFromHex(rsp.Id)
	assert.NoError(suite.T(), err)

	var merchant *billing.Merchant
	err = suite.service.db.Collection(collectionMerchant).FindOne(context.TODO(), bson.M{"_id": oid}).Decode(&merchant)
	assert.NotNil(suite.T(), merchant)
	assert.True(suite.T(), len(merchant.PaymentMethods) > 0)

	pm1, ok := merchant.PaymentMethods[suite.pmBankCard.Id]
	assert.True(suite.T(), ok)

	assert.Equal(suite.T(), reqMerchantPaymentMethodAdd.PaymentMethod.Id, pm1.PaymentMethod.Id)
	assert.Equal(suite.T(), reqMerchantPaymentMethodAdd.PaymentMethod.Name, pm1.PaymentMethod.Name)
	assert.Equal(suite.T(), reqMerchantPaymentMethodAdd.Commission.Fee, pm1.Commission.Fee)
	assert.Equal(suite.T(), reqMerchantPaymentMethodAdd.Commission.PerTransaction.Fee, pm1.Commission.PerTransaction.Fee)
	assert.Equal(suite.T(), reqMerchantPaymentMethodAdd.Commission.PerTransaction.Currency, pm1.Commission.PerTransaction.Currency)
	assert.Equal(suite.T(), reqMerchantPaymentMethodAdd.Integration.TerminalId, pm1.Integration.TerminalId)
	assert.Equal(suite.T(), reqMerchantPaymentMethodAdd.Integration.TerminalPassword, pm1.Integration.TerminalPassword)
	assert.Equal(suite.T(), reqMerchantPaymentMethodAdd.Integration.Integrated, pm1.Integration.Integrated)
	assert.Equal(suite.T(), reqMerchantPaymentMethodAdd.IsActive, pm1.IsActive)

	assert.Equal(suite.T(), pm.PaymentMethod.Id, pm1.PaymentMethod.Id)
	assert.Equal(suite.T(), pm.PaymentMethod.Name, pm1.PaymentMethod.Name)
	assert.Equal(suite.T(), pm.Commission.Fee, pm1.Commission.Fee)
	assert.Equal(suite.T(), pm.Commission.PerTransaction.Fee, pm1.Commission.PerTransaction.Fee)
	assert.Equal(suite.T(), pm.Commission.PerTransaction.Currency, pm1.Commission.PerTransaction.Currency)
	assert.Equal(suite.T(), pm.Integration.TerminalId, pm1.Integration.TerminalId)
	assert.Equal(suite.T(), pm.Integration.TerminalPassword, pm1.Integration.TerminalPassword)
	assert.Equal(suite.T(), pm.Integration.Integrated, pm1.Integration.Integrated)
	assert.Equal(suite.T(), pm.IsActive, pm1.IsActive)
}

func (suite *OnboardingTestSuite) TestOnboarding_ListMerchantPaymentMethods_UpdateMerchant_Ok() {
	reqMerchantPaymentMethodAdd := &grpc.MerchantPaymentMethodRequest{
		MerchantId: suite.merchant.Id,
		PaymentMethod: &billing.MerchantPaymentMethodIdentification{
			Id:   suite.pmQiwi.Id,
			Name: suite.pmQiwi.Name,
		},
		Commission: &billing.MerchantPaymentMethodCommissions{
			Fee: 5,
			PerTransaction: &billing.MerchantPaymentMethodPerTransactionCommission{
				Fee:      100,
				Currency: "RUB",
			},
		},
		Integration: &billing.MerchantPaymentMethodIntegration{
			TerminalId:       "1234567890",
			TerminalPassword: "0987654321",
			Integrated:       true,
		},
		IsActive: true,
		UserId:   primitive.NewObjectID().Hex(),
	}
	rspMerchantPaymentMethodAdd := &grpc.MerchantPaymentMethodResponse{}
	err := suite.service.ChangeMerchantPaymentMethod(context.TODO(), reqMerchantPaymentMethodAdd, rspMerchantPaymentMethodAdd)

	assert.Nil(suite.T(), err)
	assert.Equal(suite.T(), pkg.ResponseStatusOk, rspMerchantPaymentMethodAdd.Status)
}

func (suite *OnboardingTestSuite) TestOnboarding_ListMerchantPaymentMethods_PaymentMethodsIsEmpty_Ok() {
	_, err := suite.service.db.Collection(collectionPaymentMethod).DeleteMany(context.TODO(), bson.M{})

	req := &grpc.ListMerchantPaymentMethodsRequest{
		MerchantId: suite.merchant1.Id,
	}
	rsp := &grpc.ListingMerchantPaymentMethod{}
	err = suite.service.ListMerchantPaymentMethods(context.TODO(), req, rsp)

	assert.Nil(suite.T(), err)
	assert.Len(suite.T(), rsp.PaymentMethods, 0)
}

func (suite *OnboardingTestSuite) TestOnboarding_ListMerchantPaymentMethods_Filter_Ok() {
	req := &grpc.ListMerchantPaymentMethodsRequest{
		MerchantId:        suite.merchant.Id,
		PaymentMethodName: "iwi",
	}
	rsp := &grpc.ListingMerchantPaymentMethod{}
	err := suite.service.ListMerchantPaymentMethods(context.TODO(), req, rsp)

	assert.Nil(suite.T(), err)
	assert.Len(suite.T(), rsp.PaymentMethods, 1)

	pm := rsp.PaymentMethods[0]

	assert.Equal(suite.T(), suite.pmQiwi.Id, pm.PaymentMethod.Id)
	assert.Equal(suite.T(), suite.pmQiwi.Name, pm.PaymentMethod.Name)
	assert.Equal(suite.T(), DefaultPaymentMethodFee, pm.Commission.Fee)
	assert.Equal(suite.T(), DefaultPaymentMethodPerTransactionFee, pm.Commission.PerTransaction.Fee)
	assert.Equal(suite.T(), DefaultPaymentMethodCurrency, pm.Commission.PerTransaction.Currency)
	assert.Equal(suite.T(), "", pm.Integration.TerminalId)
	assert.Equal(suite.T(), "", pm.Integration.TerminalPassword)
	assert.False(suite.T(), pm.Integration.Integrated)
	assert.True(suite.T(), pm.IsActive)
}

func (suite *OnboardingTestSuite) TestOnboarding_ListMerchantPaymentMethods_Sort_Ok() {
	req := &grpc.ListMerchantPaymentMethodsRequest{
		MerchantId: suite.merchant.Id,
		Sort:       []string{"-name"},
	}
	rsp := &grpc.ListingMerchantPaymentMethod{}
	err := suite.service.ListMerchantPaymentMethods(context.TODO(), req, rsp)
	assert.Nil(suite.T(), err)
	assert.Len(suite.T(), rsp.PaymentMethods, 2)

	pm := rsp.PaymentMethods[0]

	assert.Equal(suite.T(), suite.pmQiwi.Id, pm.PaymentMethod.Id)
	assert.Equal(suite.T(), suite.pmQiwi.Name, pm.PaymentMethod.Name)
}

func (suite *OnboardingTestSuite) TestOnboarding_ListMerchantPaymentMethods_MerchantNotFound_EmptyResult() {
	req := &grpc.ListMerchantPaymentMethodsRequest{
		MerchantId: primitive.NewObjectID().Hex(),
	}
	rsp := &grpc.ListingMerchantPaymentMethod{}
	err := suite.service.ListMerchantPaymentMethods(context.TODO(), req, rsp)
	assert.Nil(suite.T(), err)
	assert.Empty(suite.T(), rsp.PaymentMethods)
}

func (suite *OnboardingTestSuite) TestOnboarding_GetMerchantPaymentMethod_ExistPaymentMethod_Ok() {
	req := &grpc.GetMerchantPaymentMethodRequest{
		MerchantId:      suite.merchant.Id,
		PaymentMethodId: suite.pmBankCard.Id,
	}
	rsp := &grpc.GetMerchantPaymentMethodResponse{}
	err := suite.service.GetMerchantPaymentMethod(context.TODO(), req, rsp)
	assert.Nil(suite.T(), err)
	assert.Equal(suite.T(), pkg.ResponseStatusOk, rsp.Status)
	assert.Empty(suite.T(), rsp.Message)
	assert.NotNil(suite.T(), rsp.Item)
	assert.NotNil(suite.T(), rsp.Item.PaymentMethod)
	assert.NotNil(suite.T(), rsp.Item.Commission)
	assert.NotNil(suite.T(), rsp.Item.Commission.PerTransaction)
	assert.NotNil(suite.T(), rsp.Item.Integration)
	assert.True(suite.T(), rsp.Item.IsActive)

	pm, ok := suite.merchant.PaymentMethods[suite.pmBankCard.Id]
	assert.True(suite.T(), ok)

	assert.Equal(suite.T(), pm.PaymentMethod.Id, rsp.Item.PaymentMethod.Id)
	assert.Equal(suite.T(), pm.PaymentMethod.Name, rsp.Item.PaymentMethod.Name)
	assert.Equal(suite.T(), pm.Commission.Fee, rsp.Item.Commission.Fee)
	assert.Equal(suite.T(), pm.Commission.PerTransaction.Fee, rsp.Item.Commission.PerTransaction.Fee)
	assert.Equal(suite.T(), pm.Commission.PerTransaction.Currency, rsp.Item.Commission.PerTransaction.Currency)
	assert.Equal(suite.T(), pm.Integration.TerminalId, rsp.Item.Integration.TerminalId)
	assert.Equal(suite.T(), pm.Integration.TerminalPassword, rsp.Item.Integration.TerminalPassword)
	assert.Equal(suite.T(), pm.Integration.Integrated, rsp.Item.Integration.Integrated)
	assert.Equal(suite.T(), pm.IsActive, rsp.Item.IsActive)
}

func (suite *OnboardingTestSuite) TestOnboarding_GetMerchantPaymentMethod_NotExistPaymentMethod_Ok() {
	req := &grpc.GetMerchantPaymentMethodRequest{
		MerchantId:      suite.merchant.Id,
		PaymentMethodId: suite.pmQiwi.Id,
	}
	rsp := &grpc.GetMerchantPaymentMethodResponse{}
	err := suite.service.GetMerchantPaymentMethod(context.TODO(), req, rsp)
	assert.Nil(suite.T(), err)
	assert.Equal(suite.T(), pkg.ResponseStatusOk, rsp.Status)
	assert.Empty(suite.T(), rsp.Message)
	assert.NotNil(suite.T(), rsp.Item)
	assert.NotNil(suite.T(), rsp.Item.PaymentMethod)
	assert.NotNil(suite.T(), rsp.Item.Commission)
	assert.NotNil(suite.T(), rsp.Item.Commission.PerTransaction)
	assert.NotNil(suite.T(), rsp.Item.Integration)
	assert.True(suite.T(), rsp.Item.IsActive)

	assert.Equal(suite.T(), suite.pmQiwi.Id, rsp.Item.PaymentMethod.Id)
	assert.Equal(suite.T(), suite.pmQiwi.Name, rsp.Item.PaymentMethod.Name)
	assert.Equal(suite.T(), DefaultPaymentMethodFee, rsp.Item.Commission.Fee)
	assert.Equal(suite.T(), DefaultPaymentMethodPerTransactionFee, rsp.Item.Commission.PerTransaction.Fee)
	assert.Equal(suite.T(), DefaultPaymentMethodCurrency, rsp.Item.Commission.PerTransaction.Currency)
	assert.Equal(suite.T(), "", rsp.Item.Integration.TerminalId)
	assert.Equal(suite.T(), "", rsp.Item.Integration.TerminalPassword)
	assert.False(suite.T(), rsp.Item.Integration.Integrated)
	assert.True(suite.T(), rsp.Item.IsActive)
}

func (suite *OnboardingTestSuite) TestOnboarding_GetMerchantPaymentMethod_PaymentMethodNotFound_Error() {
	req := &grpc.GetMerchantPaymentMethodRequest{
		MerchantId:      suite.merchant.Id,
		PaymentMethodId: primitive.NewObjectID().Hex(),
	}
	rsp := &grpc.GetMerchantPaymentMethodResponse{}
	err := suite.service.GetMerchantPaymentMethod(context.TODO(), req, rsp)
	assert.NoError(suite.T(), err)
	assert.Equal(suite.T(), pkg.ResponseStatusNotFound, rsp.Status)
	assert.Equal(suite.T(), orderErrorPaymentMethodNotFound, rsp.Message)
}

func (suite *OnboardingTestSuite) TestOnboarding_GetMerchantPaymentMethod_MerchantNotFound_Error() {
	req := &grpc.GetMerchantPaymentMethodRequest{
		MerchantId:      primitive.NewObjectID().Hex(),
		PaymentMethodId: suite.pmBankCard.Id,
	}
	rsp := &grpc.GetMerchantPaymentMethodResponse{}
	err := suite.service.GetMerchantPaymentMethod(context.TODO(), req, rsp)
	assert.NoError(suite.T(), err)
	assert.Equal(suite.T(), pkg.ResponseStatusNotFound, rsp.Status)
	assert.Equal(suite.T(), merchantErrorNotFound, rsp.Message)
}

func (suite *OnboardingTestSuite) TestOnboarding_ChangeMerchantPaymentMethod_PaymentMethodNotFound_Error() {
	req := &grpc.MerchantPaymentMethodRequest{
		MerchantId: suite.merchant.Id,
		PaymentMethod: &billing.MerchantPaymentMethodIdentification{
			Id:   primitive.NewObjectID().Hex(),
			Name: "Unit test",
		},
		Commission: &billing.MerchantPaymentMethodCommissions{
			Fee: 5,
			PerTransaction: &billing.MerchantPaymentMethodPerTransactionCommission{
				Fee:      10,
				Currency: "RUB",
			},
		},
		Integration: &billing.MerchantPaymentMethodIntegration{
			TerminalId:       "1234567890",
			TerminalPassword: "0987654321",
			Integrated:       true,
		},
		IsActive: true,
	}
	rsp := &grpc.MerchantPaymentMethodResponse{}
	err := suite.service.ChangeMerchantPaymentMethod(context.TODO(), req, rsp)

	assert.Nil(suite.T(), err)
	assert.Equal(suite.T(), pkg.ResponseStatusBadData, rsp.Status)
	assert.Equal(suite.T(), orderErrorPaymentMethodNotFound, rsp.Message)
	assert.Nil(suite.T(), rsp.Item)

}

func (suite *OnboardingTestSuite) TestOnboarding_ChangeMerchantPaymentMethod_CurrencyNotFound_Error() {
	req := &grpc.MerchantPaymentMethodRequest{
		MerchantId: suite.merchant.Id,
		PaymentMethod: &billing.MerchantPaymentMethodIdentification{
			Id:   suite.pmBankCard.Id,
			Name: suite.pmBankCard.Name,
		},
		Commission: &billing.MerchantPaymentMethodCommissions{
			Fee: 5,
			PerTransaction: &billing.MerchantPaymentMethodPerTransactionCommission{
				Fee:      10,
				Currency: "USD",
			},
		},
		Integration: &billing.MerchantPaymentMethodIntegration{
			TerminalId:       "1234567890",
			TerminalPassword: "0987654321",
			Integrated:       true,
		},
		IsActive: true,
	}
	rsp := &grpc.MerchantPaymentMethodResponse{}

	suite.service.curService = mocks.NewCurrencyServiceMockError()
	suite.service.supportedCurrencies = []string{}

	err := suite.service.ChangeMerchantPaymentMethod(context.TODO(), req, rsp)

	assert.Nil(suite.T(), err)
	assert.Equal(suite.T(), pkg.ResponseStatusBadData, rsp.Status)
	assert.Equal(suite.T(), orderErrorCurrencyNotFound, rsp.Message)
	assert.Nil(suite.T(), rsp.Item)
}

func (suite *OnboardingTestSuite) TestOnboarding_CreateNotification_Ok() {
	var notification *billing.Notification

	oid, err := primitive.ObjectIDFromHex(suite.merchant.Id)
	assert.NoError(suite.T(), err)

	query := bson.M{
		"merchant_id": oid,
	}
	err = suite.service.db.Collection(collectionNotification).FindOne(context.TODO(), query).Decode(&notification)
	assert.Nil(suite.T(), notification)

	req := &grpc.NotificationRequest{
		MerchantId: suite.merchant.Id,
		UserId:     "",
		Title:      "Unit test title",
		Message:    "Unit test message",
	}
	cnres := &grpc.CreateNotificationResponse{}

	err = suite.service.CreateNotification(context.TODO(), req, cnres)
	assert.Nil(suite.T(), err)
	assert.Equal(suite.T(), cnres.Status, pkg.ResponseStatusOk)
	rsp := cnres.Item
	assert.True(suite.T(), len(rsp.Id) > 0)
	assert.Equal(suite.T(), req.MerchantId, rsp.MerchantId)
	assert.Equal(suite.T(), req.UserId, rsp.UserId)
	assert.Equal(suite.T(), req.Message, rsp.Message)

	err = suite.service.db.Collection(collectionNotification).FindOne(context.TODO(), query).Decode(&notification)
	assert.NotNil(suite.T(), notification)
	assert.Equal(suite.T(), rsp.Id, notification.Id)
	assert.Equal(suite.T(), rsp.MerchantId, notification.MerchantId)
	assert.Equal(suite.T(), rsp.UserId, notification.UserId)
	assert.Equal(suite.T(), rsp.Message, notification.Message)
}

func (suite *OnboardingTestSuite) TestOnboarding_CreateNotification_MessageEmpty_Error() {
	req := &grpc.NotificationRequest{
		MerchantId: suite.merchant.Id,
		UserId:     primitive.NewObjectID().Hex(),
		Title:      "Unit test title",
	}
	rsp := &grpc.CreateNotificationResponse{}

	err := suite.service.CreateNotification(context.TODO(), req, rsp)
	assert.NoError(suite.T(), err)
	assert.Equal(suite.T(), rsp.Status, pkg.ResponseStatusBadData)
	assert.Equal(suite.T(), notificationErrorMessageIsEmpty, rsp.Message)
}

func (suite *OnboardingTestSuite) TestOnboarding_CreateNotification_AddNotification_Error() {
	req := &grpc.NotificationRequest{
		MerchantId: "ffffffffffffffffffffffff",
		UserId:     primitive.NewObjectID().Hex(),
		Title:      "Unit test title",
		Message:    "Unit test message",
	}
	rsp := &grpc.CreateNotificationResponse{}

	err := suite.service.CreateNotification(context.TODO(), req, rsp)
	assert.NoError(suite.T(), err)
	assert.Equal(suite.T(), rsp.Status, pkg.ResponseStatusBadData)
	assert.Equal(suite.T(), merchantErrorNotFound, rsp.Message)
}

func (suite *OnboardingTestSuite) TestOnboarding_GetNotification_Ok() {
	req := &grpc.NotificationRequest{
		MerchantId: suite.merchant.Id,
		UserId:     primitive.NewObjectID().Hex(),
		Title:      "Unit test title",
		Message:    "Unit test message",
	}
	cmres := &grpc.CreateNotificationResponse{}

	err := suite.service.CreateNotification(context.TODO(), req, cmres)
	assert.NoError(suite.T(), err)
	assert.Equal(suite.T(), cmres.Status, pkg.ResponseStatusOk)
	rsp := cmres.Item

	assert.True(suite.T(), len(rsp.Id) > 0)

	reqGetNotification := &grpc.GetNotificationRequest{
		MerchantId:     suite.merchant.Id,
		NotificationId: rsp.Id,
	}
	rspGetNotification := &billing.Notification{}
	err = suite.service.GetNotification(context.TODO(), reqGetNotification, rspGetNotification)
	assert.Nil(suite.T(), err)
	assert.Equal(suite.T(), rsp.Id, rspGetNotification.Id)
	assert.Equal(suite.T(), rsp.MerchantId, rspGetNotification.MerchantId)
	assert.Equal(suite.T(), rsp.UserId, rspGetNotification.UserId)
	assert.Equal(suite.T(), rsp.Message, rspGetNotification.Message)
	assert.NotNil(suite.T(), rspGetNotification.CreatedAt)
	assert.NotNil(suite.T(), rspGetNotification.UpdatedAt)
}

func (suite *OnboardingTestSuite) TestOnboarding_NotFound_Error() {
	reqGetNotification := &grpc.GetNotificationRequest{
		MerchantId:     primitive.NewObjectID().Hex(),
		NotificationId: primitive.NewObjectID().Hex(),
	}
	rspGetNotification := &billing.Notification{}
	err := suite.service.GetNotification(context.TODO(), reqGetNotification, rspGetNotification)
	assert.Error(suite.T(), err)
	assert.Equal(suite.T(), notificationErrorNotFound, err)
}

func (suite *OnboardingTestSuite) TestOnboarding_ListNotifications_Merchant_Ok() {
	req1 := &grpc.NotificationRequest{
		MerchantId: suite.merchant.Id,
		UserId:     primitive.NewObjectID().Hex(),
		Title:      "Unit test title 1",
		Message:    "Unit test message 1",
	}
	rsp1 := &grpc.CreateNotificationResponse{}

	err := suite.service.CreateNotification(context.TODO(), req1, rsp1)
	assert.NoError(suite.T(), err)
	assert.Equal(suite.T(), rsp1.Status, pkg.ResponseStatusOk)
	assert.True(suite.T(), len(rsp1.Item.Id) > 0)

	req2 := &grpc.NotificationRequest{
		MerchantId: suite.merchant.Id,
		UserId:     primitive.NewObjectID().Hex(),
		Title:      "Unit test title 1",
		Message:    "Unit test message 1",
	}
	rsp2 := &grpc.CreateNotificationResponse{}

	err = suite.service.CreateNotification(context.TODO(), req2, rsp2)
	assert.Nil(suite.T(), err)
	assert.Equal(suite.T(), rsp2.Status, pkg.ResponseStatusOk)
	assert.True(suite.T(), len(rsp2.Item.Id) > 0)

	req3 := &grpc.ListingNotificationRequest{
		MerchantId: suite.merchant.Id,
		Limit:      10,
		Offset:     0,
	}
	rsp3 := &grpc.Notifications{}
	err = suite.service.ListNotifications(context.TODO(), req3, rsp3)
	assert.Nil(suite.T(), err)
	assert.Len(suite.T(), rsp3.Items, 2)
	assert.Equal(suite.T(), rsp1.Item.Id, rsp3.Items[0].Id)
	assert.Equal(suite.T(), rsp2.Item.Id, rsp3.Items[1].Id)
}

func (suite *OnboardingTestSuite) TestOnboarding_ListNotifications_Sort_Ok() {
	req := &grpc.NotificationRequest{
		MerchantId: suite.merchant.Id,
		UserId:     primitive.NewObjectID().Hex(),
		Title:      "Unit test title 1",
		Message:    "Unit test message 1",
	}
	rsp := &grpc.CreateNotificationResponse{}
	err := suite.service.CreateNotification(context.TODO(), req, rsp)
	assert.Nil(suite.T(), err)
	assert.Equal(suite.T(), rsp.Status, pkg.ResponseStatusOk)
	assert.True(suite.T(), len(rsp.Item.Id) > 0)

	req.Title = req.Title + "_1"
	err = suite.service.CreateNotification(context.TODO(), req, rsp)
	assert.Nil(suite.T(), err)
	assert.Equal(suite.T(), rsp.Status, pkg.ResponseStatusOk)
	assert.True(suite.T(), len(rsp.Item.Id) > 0)

	req.Title = req.Title + "_2"
	err = suite.service.CreateNotification(context.TODO(), req, rsp)
	assert.Nil(suite.T(), err)
	assert.Equal(suite.T(), rsp.Status, pkg.ResponseStatusOk)
	assert.True(suite.T(), len(rsp.Item.Id) > 0)

	req1 := &grpc.ListingNotificationRequest{
		MerchantId: suite.merchant.Id,
		Sort:       []string{"-created_at"},
		Limit:      10,
		Offset:     0,
	}
	rsp1 := &grpc.Notifications{}
	err = suite.service.ListNotifications(context.TODO(), req1, rsp1)
	assert.Nil(suite.T(), err)
	assert.Len(suite.T(), rsp1.Items, 3)
}

func (suite *OnboardingTestSuite) TestOnboarding_ListNotifications_User_Ok() {
	userId := primitive.NewObjectID().Hex()

	req1 := &grpc.NotificationRequest{
		MerchantId: suite.merchant.Id,
		UserId:     userId,
		Title:      "Unit test title 1",
		Message:    "Unit test message 1",
	}
	rsp1 := &grpc.CreateNotificationResponse{}
	err := suite.service.CreateNotification(context.TODO(), req1, rsp1)
	assert.Nil(suite.T(), err)
	assert.Equal(suite.T(), rsp1.Status, pkg.ResponseStatusOk)
	assert.True(suite.T(), len(rsp1.Item.Id) > 0)

	req2 := &grpc.NotificationRequest{
		MerchantId: suite.merchant.Id,
		UserId:     userId,
		Title:      "Unit test title 2",
		Message:    "Unit test message 2",
	}

	rsp2 := &grpc.CreateNotificationResponse{}
	err = suite.service.CreateNotification(context.TODO(), req2, rsp2)
	assert.Nil(suite.T(), err)
	assert.Equal(suite.T(), rsp2.Status, pkg.ResponseStatusOk)
	assert.True(suite.T(), len(rsp2.Item.Id) > 0)

	req3 := &grpc.NotificationRequest{
		MerchantId: suite.merchant.Id,
		UserId:     userId,
		Title:      "Unit test title 3",
		Message:    "Unit test message 3",
	}

	rsp3 := &grpc.CreateNotificationResponse{}
	err = suite.service.CreateNotification(context.TODO(), req3, rsp3)
	assert.Nil(suite.T(), err)
	assert.Equal(suite.T(), rsp3.Status, pkg.ResponseStatusOk)
	assert.True(suite.T(), len(rsp3.Item.Id) > 0)

	req4 := &grpc.ListingNotificationRequest{
		UserId: userId,
		Limit:  10,
		Offset: 0,
	}
	rsp4 := &grpc.Notifications{}
	err = suite.service.ListNotifications(context.TODO(), req4, rsp4)
	assert.Nil(suite.T(), err)
	assert.Len(suite.T(), rsp4.Items, 3)
	assert.Equal(suite.T(), rsp1.Item.Id, rsp4.Items[0].Id)
	assert.Equal(suite.T(), rsp2.Item.Id, rsp4.Items[1].Id)
	assert.Equal(suite.T(), rsp3.Item.Id, rsp4.Items[2].Id)
}

func (suite *OnboardingTestSuite) TestOnboarding_MarkNotificationAsRead_Ok() {
	req1 := &grpc.NotificationRequest{
		MerchantId: suite.merchant.Id,
		UserId:     primitive.NewObjectID().Hex(),
		Title:      "Unit test title 1",
		Message:    "Unit test message 1",
	}
	rsp1 := &grpc.CreateNotificationResponse{}
	err := suite.service.CreateNotification(context.TODO(), req1, rsp1)
	assert.Nil(suite.T(), err)
	assert.Equal(suite.T(), rsp1.Status, pkg.ResponseStatusOk)
	assert.True(suite.T(), len(rsp1.Item.Id) > 0)
	assert.False(suite.T(), rsp1.Item.IsRead)

	req2 := &grpc.GetNotificationRequest{
		MerchantId:     req1.MerchantId,
		NotificationId: rsp1.Item.Id,
	}
	rsp2 := &billing.Notification{}
	err = suite.service.MarkNotificationAsRead(context.TODO(), req2, rsp2)

	assert.Nil(suite.T(), err)
	assert.True(suite.T(), rsp2.IsRead)
	assert.Equal(suite.T(), rsp1.Item.Id, rsp2.Id)

	oid, err := primitive.ObjectIDFromHex(rsp1.Item.Id)
	assert.NoError(suite.T(), err)
	filter := bson.M{"_id": oid}
	var notification *billing.Notification
	err = suite.service.db.Collection(collectionNotification).FindOne(context.TODO(), filter).Decode(&notification)
	assert.NotNil(suite.T(), notification)

	assert.True(suite.T(), notification.IsRead)
}

func (suite *OnboardingTestSuite) TestOnboarding_MarkNotificationAsRead_NotFound_Error() {
	req1 := &grpc.NotificationRequest{
		MerchantId: suite.merchant.Id,
		UserId:     primitive.NewObjectID().Hex(),
		Title:      "Unit test title 1",
		Message:    "Unit test message 1",
	}

	rsp1 := &grpc.CreateNotificationResponse{}
	err := suite.service.CreateNotification(context.TODO(), req1, rsp1)
	assert.Nil(suite.T(), err)
	assert.Equal(suite.T(), rsp1.Status, pkg.ResponseStatusOk)
	assert.True(suite.T(), len(rsp1.Item.Id) > 0)
	assert.False(suite.T(), rsp1.Item.IsRead)

	req2 := &grpc.GetNotificationRequest{
		MerchantId:     primitive.NewObjectID().Hex(),
		NotificationId: primitive.NewObjectID().Hex(),
	}
	rsp2 := &billing.Notification{}
	err = suite.service.MarkNotificationAsRead(context.TODO(), req2, rsp2)

	assert.Error(suite.T(), err)
	assert.Equal(suite.T(), notificationErrorNotFound, err)
	assert.False(suite.T(), rsp2.IsRead)
}

func (suite *OnboardingTestSuite) TestOnboarding_ChangeMerchantData_Ok() {
	req := &grpc.OnboardingRequest{
		User: &billing.MerchantUser{
			Id:    primitive.NewObjectID().Hex(),
			Email: "test@unit.test",
		},
		Company: &billing.MerchantCompanyInfo{
			Name:    "merchant1",
			Country: "RU",
			Zip:     "190000",
			City:    "St.Petersburg",
		},
		Contacts: &billing.MerchantContact{
			Authorized: &billing.MerchantContactAuthorized{
				Name:     "Unit Test",
				Email:    "test@unit.test",
				Phone:    "1234567890",
				Position: "Unit Test",
			},
			Technical: &billing.MerchantContactTechnical{
				Name:  "Unit Test",
				Email: "test@unit.test",
				Phone: "1234567890",
			},
		},
		Banking: &billing.MerchantBanking{
			Currency:      "RUB",
			Name:          "Bank name",
			Address:       "Unknown",
			AccountNumber: "1234567890",
			Swift:         "TEST",
			Details:       "",
		},
	}

	cmres := &grpc.ChangeMerchantResponse{}
	err := suite.service.ChangeMerchant(context.TODO(), req, cmres)
	assert.Nil(suite.T(), err)
	assert.Equal(suite.T(), cmres.Status, pkg.ResponseStatusOk)
	rsp := cmres.Item
	assert.Equal(suite.T(), pkg.MerchantStatusDraft, rsp.Status)
	assert.Empty(suite.T(), rsp.ReceivedDate)
	assert.Empty(suite.T(), rsp.StatusLastUpdatedAt)

	oid, err := primitive.ObjectIDFromHex(rsp.Id)
	assert.NoError(suite.T(), err)
	merchant, err := suite.service.getMerchantBy(context.TODO(), bson.M{"_id": oid})
	assert.NoError(suite.T(), err)
	assert.NotNil(suite.T(), merchant)

	merchant.Status = pkg.MerchantStatusAgreementSigning
	merchant.AgreementType = pkg.MerchantAgreementTypeESign
	err = suite.service.merchant.Update(context.TODO(), merchant)

	req1 := &grpc.ChangeMerchantDataRequest{
		MerchantId:           merchant.Id,
		HasPspSignature:      false,
		HasMerchantSignature: true,
	}
	rsp1 := &grpc.ChangeMerchantDataResponse{}
	err = suite.service.ChangeMerchantData(context.TODO(), req1, rsp1)
	assert.NoError(suite.T(), err)
	assert.Equal(suite.T(), pkg.ResponseStatusOk, rsp1.Status)
	assert.Empty(suite.T(), rsp1.Message)

	merchant1, err := suite.service.getMerchantBy(context.TODO(), bson.M{"_id": oid})
	assert.NoError(suite.T(), err)
	assert.NotNil(suite.T(), merchant)
	assert.False(suite.T(), merchant1.HasPspSignature)
	assert.True(suite.T(), merchant1.HasMerchantSignature)
	assert.Equal(suite.T(), pkg.MerchantStatusAgreementSigning, merchant1.Status)
	assert.NotEmpty(suite.T(), merchant1.ReceivedDate)
	assert.NotZero(suite.T(), merchant1.ReceivedDate.Seconds)
	assert.NotZero(suite.T(), merchant1.StatusLastUpdatedAt.Seconds)

	req1.HasPspSignature = true
	err = suite.service.ChangeMerchantData(context.TODO(), req1, rsp1)
	assert.NoError(suite.T(), err)
	assert.Equal(suite.T(), pkg.ResponseStatusOk, rsp1.Status)
	assert.Empty(suite.T(), rsp1.Message)

	oid, err = primitive.ObjectIDFromHex(rsp.Id)
	assert.NoError(suite.T(), err)
	merchant1, err = suite.service.getMerchantBy(context.TODO(), bson.M{"_id": oid})
	assert.NoError(suite.T(), err)
	assert.NotNil(suite.T(), merchant)
	assert.True(suite.T(), merchant1.HasPspSignature)
	assert.True(suite.T(), merchant1.HasMerchantSignature)
	assert.Equal(suite.T(), pkg.MerchantStatusAgreementSigned, merchant1.Status)
	assert.NotEmpty(suite.T(), merchant1.ReceivedDate)
	assert.NotZero(suite.T(), merchant1.ReceivedDate.Seconds)
	assert.NotZero(suite.T(), merchant1.StatusLastUpdatedAt.Seconds)

	err = suite.service.ChangeMerchantData(context.TODO(), req1, rsp1)
	assert.NoError(suite.T(), err)
	assert.Equal(suite.T(), pkg.ResponseStatusOk, rsp1.Status)
	assert.Empty(suite.T(), rsp1.Message)

	req2 := &grpc.ListingNotificationRequest{
		MerchantId: merchant.Id,
	}
	rsp2 := &grpc.Notifications{}
	err = suite.service.ListNotifications(context.TODO(), req2, rsp2)
	assert.NoError(suite.T(), err)
	assert.EqualValues(suite.T(), rsp2.Count, 2)
	assert.Len(suite.T(), rsp2.Items, 2)
}

func (suite *OnboardingTestSuite) TestOnboarding_ChangeMerchantData_MerchantNotFound_Error() {
	req1 := &grpc.ChangeMerchantDataRequest{
		MerchantId:           primitive.NewObjectID().Hex(),
		HasPspSignature:      true,
		HasMerchantSignature: true,
	}
	rsp1 := &grpc.ChangeMerchantDataResponse{}
	err := suite.service.ChangeMerchantData(context.TODO(), req1, rsp1)
	assert.NoError(suite.T(), err)
	assert.Equal(suite.T(), pkg.ResponseStatusNotFound, rsp1.Status)
	assert.Equal(suite.T(), merchantErrorNotFound, rsp1.Message)
}

func (suite *OnboardingTestSuite) TestOnboarding_SetMerchantS3Agreement_Ok() {
	req := &grpc.OnboardingRequest{
		User: &billing.MerchantUser{
			Id:    primitive.NewObjectID().Hex(),
			Email: "test@unit.test",
		},
		Company: &billing.MerchantCompanyInfo{
			Name:    "merchant1",
			Country: "RU",
			Zip:     "190000",
			City:    "St.Petersburg",
		},
		Contacts: &billing.MerchantContact{
			Authorized: &billing.MerchantContactAuthorized{
				Name:     "Unit Test",
				Email:    "test@unit.test",
				Phone:    "1234567890",
				Position: "Unit Test",
			},
			Technical: &billing.MerchantContactTechnical{
				Name:  "Unit Test",
				Email: "test@unit.test",
				Phone: "1234567890",
			},
		},
		Banking: &billing.MerchantBanking{
			Currency:      "RUB",
			Name:          "Bank name",
			Address:       "Unknown",
			AccountNumber: "1234567890",
			Swift:         "TEST",
			Details:       "",
		},
	}

	cmres := &grpc.ChangeMerchantResponse{}
	err := suite.service.ChangeMerchant(context.TODO(), req, cmres)
	assert.Nil(suite.T(), err)
	assert.Equal(suite.T(), cmres.Status, pkg.ResponseStatusOk)
	rsp := cmres.Item
	assert.Equal(suite.T(), pkg.MerchantStatusDraft, rsp.Status)
	assert.Empty(suite.T(), rsp.S3AgreementName)

	zap.ReplaceGlobals(suite.logObserver)
	suite.service.centrifugo = &Centrifugo{
		svc: suite.service,
		centrifugoClient: gocent.New(
			gocent.Config{
				Addr:       "http://localhost",
				Key:        "api_key",
				HTTPClient: mocks.NewClientStatusOk(),
			},
		),
	}

	ocRep := &mocks.OperatingCompanyInterface{}
	ocRep.On("GetById", mock2.Anything, mock2.Anything).Return(&billing.OperatingCompany{SignatoryName: "name", Email: "email"}, nil)
	suite.service.operatingCompany = ocRep

	req1 := &grpc.SetMerchantS3AgreementRequest{
		MerchantId:      rsp.Id,
		S3AgreementName: "agreement_" + rsp.Id + ".pdf",
	}
	rsp1 := &grpc.ChangeMerchantDataResponse{}
	err = suite.service.SetMerchantS3Agreement(context.TODO(), req1, rsp1)
	assert.NoError(suite.T(), err)
	assert.Equal(suite.T(), pkg.ResponseStatusOk, rsp1.Status)
	assert.Empty(suite.T(), rsp1.Message)
	assert.Equal(suite.T(), req1.S3AgreementName, rsp1.Item.S3AgreementName)

	messages := suite.zapRecorder.All()
	assert.Equal(suite.T(), zapcore.InfoLevel, messages[0].Level)
	assert.Len(suite.T(), messages[0].Context, 2)
	assert.Equal(suite.T(), "request_body", messages[0].Context[1].Key)

	msg := make(map[string]interface{})
	err = json.Unmarshal(messages[0].Context[1].Interface.([]byte), &msg)
	assert.NoError(suite.T(), err)
	assert.Contains(suite.T(), msg, "params")

	params := msg["params"].(map[string]interface{})
	assert.Contains(suite.T(), params, "channel")
	assert.Contains(suite.T(), params, "data")
	assert.Equal(suite.T(), suite.service.getMerchantCentrifugoChannel(rsp.Id), params["channel"])

	data := params["data"].(map[string]interface{})
	assert.Equal(suite.T(), merchantAgreementReadyToSignMessage, data)

	oid, err := primitive.ObjectIDFromHex(rsp.Id)
	assert.NoError(suite.T(), err)

	merchant1, err := suite.service.getMerchantBy(context.TODO(), bson.M{"_id": oid})
	assert.NoError(suite.T(), err)
	assert.NotNil(suite.T(), merchant1)
	assert.Equal(suite.T(), req1.S3AgreementName, merchant1.S3AgreementName)
}

func (suite *OnboardingTestSuite) TestOnboarding_SetMerchantS3Agreement_MerchantNotFound_Error() {
	req1 := &grpc.SetMerchantS3AgreementRequest{
		MerchantId:      primitive.NewObjectID().Hex(),
		S3AgreementName: "agreement_" + primitive.NewObjectID().Hex() + ".pdf",
	}
	rsp1 := &grpc.ChangeMerchantDataResponse{}
	err := suite.service.SetMerchantS3Agreement(context.TODO(), req1, rsp1)
	assert.NoError(suite.T(), err)
	assert.Equal(suite.T(), pkg.ResponseStatusNotFound, rsp1.Status)
	assert.Equal(suite.T(), merchantErrorNotFound, rsp1.Message)
}

func (suite *OnboardingTestSuite) TestOnboarding_ChangeMerchantStatus_UserNotifications_Ok() {
	req := &grpc.OnboardingRequest{
		User: &billing.MerchantUser{
			Id:    primitive.NewObjectID().Hex(),
			Email: "test@unit.test",
		},
		Company: &billing.MerchantCompanyInfo{
			Name:    "merchant1",
			Country: "RU",
			Zip:     "190000",
			City:    "St.Petersburg",
		},
		Contacts: &billing.MerchantContact{
			Authorized: &billing.MerchantContactAuthorized{
				Name:     "Unit Test",
				Email:    "test@unit.test",
				Phone:    "1234567890",
				Position: "Unit Test",
			},
			Technical: &billing.MerchantContactTechnical{
				Name:  "Unit Test",
				Email: "test@unit.test",
				Phone: "1234567890",
			},
		},
		Banking: &billing.MerchantBanking{
			Currency:      "RUB",
			Name:          "Bank name",
			Address:       "Unknown",
			AccountNumber: "1234567890",
			Swift:         "TEST",
			Details:       "",
		},
	}

	cmres := &grpc.ChangeMerchantResponse{}
	err := suite.service.ChangeMerchant(context.TODO(), req, cmres)
	assert.Nil(suite.T(), err)
	assert.Equal(suite.T(), cmres.Status, pkg.ResponseStatusOk)
	rsp := cmres.Item
	assert.Equal(suite.T(), pkg.MerchantStatusDraft, rsp.Status)

	req1 := &grpc.NotificationRequest{
		MerchantId: rsp.Id,
		UserId:     primitive.NewObjectID().Hex(),
		Title:      "some title",
		Message:    "some message",
	}
	cnr := &grpc.CreateNotificationResponse{}
	err = suite.service.CreateNotification(context.TODO(), req1, cnr)
	assert.NoError(suite.T(), err)
	assert.Equal(suite.T(), cnr.Status, pkg.ResponseStatusOk)
	rsp1 := cnr.Item
	assert.False(suite.T(), rsp1.IsSystem)

	req1.Title = "some title 1"
	req1.Message = "some message 1"
	err = suite.service.CreateNotification(context.TODO(), req1, cnr)
	assert.NoError(suite.T(), err)
	assert.Equal(suite.T(), cnr.Status, pkg.ResponseStatusOk)
	rsp1 = cnr.Item
	assert.False(suite.T(), rsp1.IsSystem)

	req1.Title = "some title 2"
	req1.Message = "some message 2"
	err = suite.service.CreateNotification(context.TODO(), req1, cnr)
	assert.NoError(suite.T(), err)
	assert.Equal(suite.T(), cnr.Status, pkg.ResponseStatusOk)
	rsp1 = cnr.Item
	assert.False(suite.T(), rsp1.IsSystem)

	req1.Title = "some title 3"
	req1.Message = "some message 3"
	err = suite.service.CreateNotification(context.TODO(), req1, cnr)
	assert.NoError(suite.T(), err)
	assert.Equal(suite.T(), cnr.Status, pkg.ResponseStatusOk)
	rsp1 = cnr.Item
	assert.False(suite.T(), rsp1.IsSystem)

	req2 := &grpc.ListingNotificationRequest{MerchantId: rsp.Id, IsSystem: 1}
	rsp2 := &grpc.Notifications{}
	err = suite.service.ListNotifications(context.TODO(), req2, rsp2)
	assert.NoError(suite.T(), err)
	assert.EqualValues(suite.T(), 4, rsp2.Count)
	assert.Len(suite.T(), rsp2.Items, 4)

	for _, v := range rsp2.Items {
		assert.Nil(suite.T(), v.Statuses)
	}

	req2.IsSystem = 0
	err = suite.service.ListNotifications(context.TODO(), req2, rsp2)
	assert.NoError(suite.T(), err)
	assert.EqualValues(suite.T(), 4, rsp2.Count)
	assert.Len(suite.T(), rsp2.Items, 4)

	req2.IsSystem = 2
	err = suite.service.ListNotifications(context.TODO(), req2, rsp2)
	assert.NoError(suite.T(), err)
	assert.EqualValues(suite.T(), 0, rsp2.Count)
	assert.Empty(suite.T(), rsp2.Items)
}

func (suite *OnboardingTestSuite) TestOnboarding_AgreementSign_Ok() {
	req0 := &grpc.OnboardingRequest{
		User: &billing.MerchantUser{
			Id:    primitive.NewObjectID().Hex(),
			Email: "test@unit.test",
		},
		Company: &billing.MerchantCompanyInfo{
			Name:    "merchant1",
			Country: "RU",
			Zip:     "190000",
			City:    "St.Petersburg",
		},
	}
	rsp0 := &grpc.ChangeMerchantResponse{}
	err := suite.service.ChangeMerchant(context.TODO(), req0, rsp0)
	assert.Nil(suite.T(), err)
	assert.Equal(suite.T(), rsp0.Status, pkg.ResponseStatusOk)
	assert.Empty(suite.T(), rsp0.Message)

	ds := &mocks.DocumentSignerService{}
	ds.On("CreateSignature", mock2.Anything, mock2.Anything, mock2.Anything).
		Return(mocks.CreateSignatureResponse, nil)
	ds.On("GetSignatureUrl", mock2.Anything, mock2.Anything).Return(mocks.GetSignatureUrlResponse, nil)
	suite.service.documentSigner = ds

	req := &grpc.OnboardingRequest{
		Id: rsp0.Item.Id,
		User: &billing.MerchantUser{
			Id:    primitive.NewObjectID().Hex(),
			Email: "test@unit.test",
		},
		Company: &billing.MerchantCompanyInfo{
			Name:    "merchant1",
			Country: "RU",
			Zip:     "190000",
			City:    "St.Petersburg",
		},
		Contacts: &billing.MerchantContact{
			Authorized: &billing.MerchantContactAuthorized{
				Name:     "Unit Test",
				Email:    "test@unit.test",
				Phone:    "1234567890",
				Position: "Unit Test",
			},
			Technical: &billing.MerchantContactTechnical{
				Name:  "Unit Test",
				Email: "test@unit.test",
				Phone: "1234567890",
			},
		},
		Banking: &billing.MerchantBanking{
			Currency:      "RUB",
			Name:          "Bank name",
			Address:       "Unknown",
			AccountNumber: "1234567890",
			Swift:         "TEST",
			Details:       "",
		},
	}
	rsp := &grpc.ChangeMerchantResponse{}
	err = suite.service.ChangeMerchant(context.TODO(), req, rsp)
	assert.Nil(suite.T(), err)
	assert.Equal(suite.T(), rsp.Status, pkg.ResponseStatusOk)
	assert.Empty(suite.T(), rsp.Message)

	req1 := &grpc.SetMerchantTariffRatesRequest{
		MerchantId:             rsp0.Item.Id,
		HomeRegion:             "russia_and_cis",
		MerchantOperationsType: pkg.MerchantOperationTypeLowRisk,
	}
	rsp1 := &grpc.CheckProjectRequestSignatureResponse{}
	err = suite.service.SetMerchantTariffRates(context.TODO(), req1, rsp1)
	assert.NoError(suite.T(), err)
	assert.Equal(suite.T(), pkg.ResponseStatusOk, rsp1.Status)
	assert.Empty(suite.T(), rsp1.Message)

	oid, err := primitive.ObjectIDFromHex(rsp.Item.Id)
	assert.NoError(suite.T(), err)

	merchant, err := suite.service.getMerchantBy(context.TODO(), bson.M{"_id": oid})
	assert.NoError(suite.T(), err)
	assert.NotNil(suite.T(), merchant)
	assert.Nil(suite.T(), merchant.AgreementSignatureData)

	merchant.AgreementSignatureData = &billing.MerchantAgreementSignatureData{}
	merchant.Status = pkg.MerchantStatusAccepted
	err = suite.service.merchant.Update(context.TODO(), merchant)
	assert.NoError(suite.T(), err)

	req2 := &grpc.GetMerchantAgreementSignUrlRequest{
		MerchantId: rsp.Item.Id,
		SignerType: pkg.SignerTypeMerchant,
	}
	rsp2 := &grpc.GetMerchantAgreementSignUrlResponse{}
	err = suite.service.GetMerchantAgreementSignUrl(context.TODO(), req2, rsp2)
	assert.NoError(suite.T(), err)
	assert.Equal(suite.T(), pkg.ResponseStatusOk, rsp2.Status)
	assert.Empty(suite.T(), rsp2.Message)
	assert.NotNil(suite.T(), rsp2.Item)

	merchant, err = suite.service.getMerchantBy(context.TODO(), bson.M{"_id": oid})
	assert.NoError(suite.T(), err)
	assert.NotNil(suite.T(), merchant)
	assert.NotNil(suite.T(), merchant.AgreementSignatureData)
	assert.NotNil(suite.T(), merchant.AgreementSignatureData.MerchantSignUrl)
	assert.Equal(suite.T(), mocks.GetSignatureUrlResponse.Item.SignUrl, merchant.AgreementSignatureData.MerchantSignUrl.SignUrl)
	assert.Equal(suite.T(), mocks.GetSignatureUrlResponse.Item.ExpiresAt.Seconds, merchant.AgreementSignatureData.MerchantSignUrl.ExpiresAt.Seconds)
}

func (suite *OnboardingTestSuite) TestOnboarding_AgreementSign_MerchantNotFound_Error() {
	req := &grpc.GetMerchantAgreementSignUrlRequest{
		MerchantId: primitive.NewObjectID().Hex(),
	}
	rsp := &grpc.GetMerchantAgreementSignUrlResponse{}
	err := suite.service.GetMerchantAgreementSignUrl(context.TODO(), req, rsp)
	assert.NoError(suite.T(), err)
	assert.Equal(suite.T(), pkg.ResponseStatusNotFound, rsp.Status)
	assert.Equal(suite.T(), merchantErrorNotFound, rsp.Message)
	assert.Nil(suite.T(), rsp.Item)
}

func (suite *OnboardingTestSuite) TestOnboarding_AgreementSign_MerchantHasSignatureRequest_Ok() {
	req0 := &grpc.OnboardingRequest{
		User: &billing.MerchantUser{
			Id:    primitive.NewObjectID().Hex(),
			Email: "test@unit.test",
		},
		Company: &billing.MerchantCompanyInfo{
			Name:    "merchant1",
			Country: "RU",
			Zip:     "190000",
			City:    "St.Petersburg",
		},
	}
	rsp0 := &grpc.ChangeMerchantResponse{}
	err := suite.service.ChangeMerchant(context.TODO(), req0, rsp0)
	assert.Nil(suite.T(), err)
	assert.Equal(suite.T(), rsp0.Status, pkg.ResponseStatusOk)
	assert.Empty(suite.T(), rsp0.Message)

	req := &grpc.OnboardingRequest{
		Id: rsp0.Item.Id,
		User: &billing.MerchantUser{
			Id:    primitive.NewObjectID().Hex(),
			Email: "test@unit.test",
		},
		Company: &billing.MerchantCompanyInfo{
			Name:    "merchant1",
			Country: "RU",
			Zip:     "190000",
			City:    "St.Petersburg",
		},
		Contacts: &billing.MerchantContact{
			Authorized: &billing.MerchantContactAuthorized{
				Name:     "Unit Test",
				Email:    "test@unit.test",
				Phone:    "1234567890",
				Position: "Unit Test",
			},
			Technical: &billing.MerchantContactTechnical{
				Name:  "Unit Test",
				Email: "test@unit.test",
				Phone: "1234567890",
			},
		},
		Banking: &billing.MerchantBanking{
			Currency:      "RUB",
			Name:          "Bank name",
			Address:       "Unknown",
			AccountNumber: "1234567890",
			Swift:         "TEST",
			Details:       "",
		},
	}
	rsp := &grpc.ChangeMerchantResponse{}
	err = suite.service.ChangeMerchant(context.TODO(), req, rsp)
	assert.Nil(suite.T(), err)
	assert.Equal(suite.T(), rsp.Status, pkg.ResponseStatusOk)
	assert.Empty(suite.T(), rsp.Message)

	req1 := &grpc.SetMerchantTariffRatesRequest{
		MerchantId:             rsp0.Item.Id,
		HomeRegion:             "russia_and_cis",
		MerchantOperationsType: pkg.MerchantOperationTypeLowRisk,
	}
	rsp1 := &grpc.CheckProjectRequestSignatureResponse{}
	err = suite.service.SetMerchantTariffRates(context.TODO(), req1, rsp1)
	assert.NoError(suite.T(), err)
	assert.Equal(suite.T(), pkg.ResponseStatusOk, rsp1.Status)
	assert.Empty(suite.T(), rsp1.Message)

	oid, err := primitive.ObjectIDFromHex(rsp.Item.Id)
	assert.NoError(suite.T(), err)

	merchant, err := suite.service.getMerchantBy(context.TODO(), bson.M{"_id": oid})
	assert.NoError(suite.T(), err)
	assert.NotNil(suite.T(), merchant)

	merchant.AgreementSignatureData = &billing.MerchantAgreementSignatureData{
		MerchantSignUrl: &billing.MerchantAgreementSignatureDataSignUrl{
			SignUrl:   mocks.GetSignatureUrlResponse.Item.SignUrl,
			ExpiresAt: mocks.GetSignatureUrlResponse.Item.ExpiresAt,
		},
	}
	merchant.Status = pkg.MerchantStatusAccepted
	err = suite.service.merchant.Update(context.TODO(), merchant)
	assert.NoError(suite.T(), err)

	req2 := &grpc.GetMerchantAgreementSignUrlRequest{
		MerchantId: rsp.Item.Id,
		SignerType: pkg.SignerTypeMerchant,
	}
	rsp2 := &grpc.GetMerchantAgreementSignUrlResponse{}
	err = suite.service.GetMerchantAgreementSignUrl(context.TODO(), req2, rsp2)
	assert.NoError(suite.T(), err)
	assert.Equal(suite.T(), pkg.ResponseStatusOk, rsp2.Status)
	assert.Empty(suite.T(), rsp2.Message)
	assert.NotNil(suite.T(), rsp2.Item)
}

func (suite *OnboardingTestSuite) TestOnboarding_AgreementSign_DocumentSignerSystemError() {
	req0 := &grpc.OnboardingRequest{
		User: &billing.MerchantUser{
			Id:    primitive.NewObjectID().Hex(),
			Email: "test@unit.test",
		},
		Company: &billing.MerchantCompanyInfo{
			Name:    "merchant1",
			Country: "RU",
			Zip:     "190000",
			City:    "St.Petersburg",
		},
	}
	rsp0 := &grpc.ChangeMerchantResponse{}
	err := suite.service.ChangeMerchant(context.TODO(), req0, rsp0)
	assert.Nil(suite.T(), err)
	assert.Equal(suite.T(), rsp0.Status, pkg.ResponseStatusOk)
	assert.Empty(suite.T(), rsp0.Message)

	ds := &mocks.DocumentSignerService{}
	ds.On("CreateSignature", mock2.Anything, mock2.Anything, mock2.Anything).Return(mocks.CreateSignatureResponse, nil)
	ds.On("GetSignatureUrl", mock2.Anything, mock2.Anything).Return(nil, errors.New(mocks.SomeError))
	suite.service.documentSigner = ds

	req := &grpc.OnboardingRequest{
		Id: rsp0.Item.Id,
		User: &billing.MerchantUser{
			Id:    primitive.NewObjectID().Hex(),
			Email: "test@unit.test",
		},
		Company: &billing.MerchantCompanyInfo{
			Name:    "merchant1",
			Country: "RU",
			Zip:     "190000",
			City:    "St.Petersburg",
		},
		Contacts: &billing.MerchantContact{
			Authorized: &billing.MerchantContactAuthorized{
				Name:     "Unit Test",
				Email:    "test@unit.test",
				Phone:    "1234567890",
				Position: "Unit Test",
			},
			Technical: &billing.MerchantContactTechnical{
				Name:  "Unit Test",
				Email: "test@unit.test",
				Phone: "1234567890",
			},
		},
		Banking: &billing.MerchantBanking{
			Currency:      "RUB",
			Name:          "Bank name",
			Address:       "Unknown",
			AccountNumber: "1234567890",
			Swift:         "TEST",
			Details:       "",
		},
	}
	rsp := &grpc.ChangeMerchantResponse{}
	err = suite.service.ChangeMerchant(context.TODO(), req, rsp)
	assert.Nil(suite.T(), err)
	assert.Equal(suite.T(), rsp.Status, pkg.ResponseStatusOk)
	assert.Empty(suite.T(), rsp.Message)

	req1 := &grpc.SetMerchantTariffRatesRequest{
		MerchantId:             rsp0.Item.Id,
		HomeRegion:             "russia_and_cis",
		MerchantOperationsType: pkg.MerchantOperationTypeLowRisk,
	}
	rsp1 := &grpc.CheckProjectRequestSignatureResponse{}
	err = suite.service.SetMerchantTariffRates(context.TODO(), req1, rsp1)
	assert.NoError(suite.T(), err)
	assert.Equal(suite.T(), pkg.ResponseStatusOk, rsp1.Status)
	assert.Empty(suite.T(), rsp1.Message)

	merchant, err := suite.service.merchant.GetById(context.TODO(), rsp.Item.Id)
	assert.NoError(suite.T(), err)
	merchant.AgreementSignatureData = &billing.MerchantAgreementSignatureData{}
	merchant.Status = pkg.MerchantStatusAccepted
	err = suite.service.merchant.Update(context.TODO(), merchant)
	assert.NoError(suite.T(), err)

	zap.ReplaceGlobals(suite.logObserver)

	req2 := &grpc.GetMerchantAgreementSignUrlRequest{
		MerchantId: rsp.Item.Id,
		SignerType: pkg.SignerTypeMerchant,
	}
	rsp2 := &grpc.GetMerchantAgreementSignUrlResponse{}
	err = suite.service.GetMerchantAgreementSignUrl(context.TODO(), req2, rsp2)
	assert.NoError(suite.T(), err)
	assert.Equal(suite.T(), pkg.ResponseStatusSystemError, rsp2.Status)
	assert.Equal(suite.T(), merchantErrorUnknown, rsp2.Message)
	assert.Nil(suite.T(), rsp2.Item)

	messages := suite.zapRecorder.All()
	assert.Equal(suite.T(), pkg.ErrorGrpcServiceCallFailed, messages[0].Message)
	assert.Equal(suite.T(), zapcore.ErrorLevel, messages[0].Level)
}

func (suite *OnboardingTestSuite) TestOnboarding_AgreementSign_DocumentSignerResultError() {
	req0 := &grpc.OnboardingRequest{
		User: &billing.MerchantUser{
			Id:    primitive.NewObjectID().Hex(),
			Email: "test@unit.test",
		},
		Company: &billing.MerchantCompanyInfo{
			Name:    "merchant1",
			Country: "RU",
			Zip:     "190000",
			City:    "St.Petersburg",
		},
	}
	rsp0 := &grpc.ChangeMerchantResponse{}
	err := suite.service.ChangeMerchant(context.TODO(), req0, rsp0)
	assert.Nil(suite.T(), err)
	assert.Equal(suite.T(), rsp0.Status, pkg.ResponseStatusOk)
	assert.Empty(suite.T(), rsp0.Message)

	req := &grpc.OnboardingRequest{
		Id: rsp0.Item.Id,
		User: &billing.MerchantUser{
			Id:    primitive.NewObjectID().Hex(),
			Email: "test@unit.test",
		},
		Company: &billing.MerchantCompanyInfo{
			Name:    "merchant1",
			Country: "RU",
			Zip:     "190000",
			City:    "St.Petersburg",
		},
		Contacts: &billing.MerchantContact{
			Authorized: &billing.MerchantContactAuthorized{
				Name:     "Unit Test",
				Email:    "test@unit.test",
				Phone:    "1234567890",
				Position: "Unit Test",
			},
			Technical: &billing.MerchantContactTechnical{
				Name:  "Unit Test",
				Email: "test@unit.test",
				Phone: "1234567890",
			},
		},
		Banking: &billing.MerchantBanking{
			Currency:      "RUB",
			Name:          "Bank name",
			Address:       "Unknown",
			AccountNumber: "1234567890",
			Swift:         "TEST",
			Details:       "",
		},
	}
	rsp := &grpc.ChangeMerchantResponse{}
	err = suite.service.ChangeMerchant(context.TODO(), req, rsp)
	assert.Nil(suite.T(), err)
	assert.Equal(suite.T(), rsp.Status, pkg.ResponseStatusOk)
	assert.Empty(suite.T(), rsp.Message)

	req2 := &grpc.SetMerchantTariffRatesRequest{
		MerchantId:             rsp0.Item.Id,
		HomeRegion:             "russia_and_cis",
		MerchantOperationsType: pkg.MerchantOperationTypeLowRisk,
	}
	rsp2 := &grpc.CheckProjectRequestSignatureResponse{}
	err = suite.service.SetMerchantTariffRates(context.TODO(), req2, rsp2)
	assert.NoError(suite.T(), err)
	assert.Equal(suite.T(), pkg.ResponseStatusOk, rsp2.Status)
	assert.Empty(suite.T(), rsp2.Message)

	merchant, err := suite.service.merchant.GetById(context.TODO(), rsp.Item.Id)
	assert.NoError(suite.T(), err)
	merchant.AgreementSignatureData = &billing.MerchantAgreementSignatureData{}
	merchant.Status = pkg.MerchantStatusAccepted
	err = suite.service.merchant.Update(context.TODO(), merchant)
	assert.NoError(suite.T(), err)

	ds := &mocks.DocumentSignerService{}
	ds.On("GetSignatureUrl", mock2.Anything, mock2.Anything).
		Return(&proto.GetSignatureUrlResponse{Status: pkg.ResponseStatusBadData, Message: &proto.ResponseErrorMessage{Message: mocks.SomeError}}, nil)
	suite.service.documentSigner = ds

	req1 := &grpc.GetMerchantAgreementSignUrlRequest{
		MerchantId: rsp.Item.Id,
		SignerType: pkg.SignerTypeMerchant,
	}
	rsp1 := &grpc.GetMerchantAgreementSignUrlResponse{}
	err = suite.service.GetMerchantAgreementSignUrl(context.TODO(), req1, rsp1)
	assert.NoError(suite.T(), err)
	assert.Equal(suite.T(), pkg.ResponseStatusSystemError, rsp1.Status)
	assert.Equal(suite.T(), mocks.SomeError, rsp1.Message.Error())
	assert.Nil(suite.T(), rsp1.Item)
}

func (suite *OnboardingTestSuite) TestOnboarding_AgreementSign_UpdateError() {
	req0 := &grpc.OnboardingRequest{
		User: &billing.MerchantUser{
			Id:    primitive.NewObjectID().Hex(),
			Email: "test@unit.test",
		},
		Company: &billing.MerchantCompanyInfo{
			Name:    "merchant1",
			Country: "RU",
			Zip:     "190000",
			City:    "St.Petersburg",
		},
	}
	rsp0 := &grpc.ChangeMerchantResponse{}
	err := suite.service.ChangeMerchant(context.TODO(), req0, rsp0)
	assert.Nil(suite.T(), err)
	assert.Equal(suite.T(), rsp0.Status, pkg.ResponseStatusOk)
	assert.Empty(suite.T(), rsp0.Message)

	req := &grpc.OnboardingRequest{
		Id: rsp0.Item.Id,
		User: &billing.MerchantUser{
			Id:    primitive.NewObjectID().Hex(),
			Email: "test@unit.test",
		},
		Company: &billing.MerchantCompanyInfo{
			Name:    "merchant1",
			Country: "RU",
			Zip:     "190000",
			City:    "St.Petersburg",
		},
		Contacts: &billing.MerchantContact{
			Authorized: &billing.MerchantContactAuthorized{
				Name:     "Unit Test",
				Email:    "test@unit.test",
				Phone:    "1234567890",
				Position: "Unit Test",
			},
			Technical: &billing.MerchantContactTechnical{
				Name:  "Unit Test",
				Email: "test@unit.test",
				Phone: "1234567890",
			},
		},
		Banking: &billing.MerchantBanking{
			Currency:      "RUB",
			Name:          "Bank name",
			Address:       "Unknown",
			AccountNumber: "1234567890",
			Swift:         "TEST",
			Details:       "",
		},
	}
	rsp := &grpc.ChangeMerchantResponse{}
	err = suite.service.ChangeMerchant(context.TODO(), req, rsp)
	assert.Nil(suite.T(), err)
	assert.Equal(suite.T(), rsp.Status, pkg.ResponseStatusOk)
	assert.Empty(suite.T(), rsp.Message)

	req1 := &grpc.SetMerchantTariffRatesRequest{
		MerchantId:             rsp0.Item.Id,
		HomeRegion:             "russia_and_cis",
		MerchantOperationsType: pkg.MerchantOperationTypeLowRisk,
	}
	rsp1 := &grpc.CheckProjectRequestSignatureResponse{}
	err = suite.service.SetMerchantTariffRates(context.TODO(), req1, rsp1)
	assert.NoError(suite.T(), err)
	assert.Equal(suite.T(), pkg.ResponseStatusOk, rsp1.Status)
	assert.Empty(suite.T(), rsp1.Message)

	merchant, err := suite.service.merchant.GetById(context.TODO(), rsp.Item.Id)
	assert.NoError(suite.T(), err)
	merchant.AgreementSignatureData = &billing.MerchantAgreementSignatureData{}
	err = suite.service.merchant.Update(context.TODO(), merchant)
	merchant.Status = pkg.MerchantStatusAccepted
	assert.NoError(suite.T(), err)

	cache := &mocks.CacheInterface{}
	cache.On("Set", fmt.Sprintf(cacheMerchantId, rsp.Item.Id), mock2.Anything, mock2.Anything).
		Return(errors.New(mocks.SomeError))
	suite.service.cacher = cache

	merchRep := &mocks.MerchantRepositoryInterface{}
	merchRep.On("GetById", mock2.Anything, mock2.Anything).Return(merchant, nil)
	merchRep.On("Update", mock2.Anything, mock2.Anything).Return(errors.New("error"))
	suite.service.merchant = merchRep

	zap.ReplaceGlobals(suite.logObserver)

	req2 := &grpc.GetMerchantAgreementSignUrlRequest{
		MerchantId: rsp.Item.Id,
		SignerType: pkg.SignerTypeMerchant,
	}
	rsp2 := &grpc.GetMerchantAgreementSignUrlResponse{}
	err = suite.service.GetMerchantAgreementSignUrl(context.TODO(), req2, rsp2)
	assert.NoError(suite.T(), err)
	assert.Equal(suite.T(), pkg.ResponseStatusSystemError, rsp2.Status)
	assert.Equal(suite.T(), merchantErrorUnknown, rsp2.Message)
	assert.Nil(suite.T(), rsp2.Item)
}

func (suite *OnboardingTestSuite) TestOnboarding_GetMerchantOnboardingCompleteData_Ok() {
	req := &grpc.OnboardingRequest{
		User: &billing.MerchantUser{
			Id:    primitive.NewObjectID().Hex(),
			Email: "test@unit.test",
		},
		Company: &billing.MerchantCompanyInfo{
			Name:               "merchant1",
			AlternativeName:    "merchant1",
			Country:            "RU",
			Zip:                "190000",
			City:               "St.Petersburg",
			Website:            "http://localhost",
			State:              "RU",
			Address:            "address",
			AddressAdditional:  "additional address",
			RegistrationNumber: "0000000000000000001",
		},
		Banking: &billing.MerchantBanking{
			Currency:      "RUB",
			Name:          "Bank name",
			Address:       "Unknown",
			AccountNumber: "1234567890",
			Swift:         "TEST",
			Details:       "",
		},
	}
	rsp := &grpc.ChangeMerchantResponse{}
	err := suite.service.ChangeMerchant(context.TODO(), req, rsp)
	assert.Nil(suite.T(), err)
	assert.Equal(suite.T(), rsp.Status, pkg.ResponseStatusOk)
	assert.Empty(suite.T(), rsp.Message)

	req1 := &grpc.SetMerchantS3AgreementRequest{
		MerchantId: rsp.Item.Id,
	}
	rsp1 := &grpc.GetMerchantOnboardingCompleteDataResponse{}
	err = suite.service.GetMerchantOnboardingCompleteData(context.TODO(), req1, rsp1)
	assert.NoError(suite.T(), err)
	assert.Equal(suite.T(), pkg.ResponseStatusOk, rsp1.Status)
	assert.Empty(suite.T(), rsp1.Message)
	assert.NotNil(suite.T(), rsp1.Item)

	assert.True(suite.T(), rsp1.Item.Steps.Company)
	assert.True(suite.T(), rsp1.Item.Steps.Banking)
	assert.False(suite.T(), rsp1.Item.Steps.Contacts)
	assert.False(suite.T(), rsp1.Item.Steps.Tariff)
	assert.Equal(suite.T(), int32(2), rsp1.Item.CompleteStepsCount)
	assert.Equal(suite.T(), "draft", rsp1.Item.Status)
}

func (suite *OnboardingTestSuite) TestOnboarding_GetMerchantOnboardingCompleteData_FullyCompleteAndLive_Ok() {
	req0 := &grpc.OnboardingRequest{
		User: &billing.MerchantUser{
			Id:    primitive.NewObjectID().Hex(),
			Email: "test@unit.test",
		},
		Company: &billing.MerchantCompanyInfo{
			Name:    "merchant1",
			Country: "RU",
			Zip:     "190000",
			City:    "St.Petersburg",
		},
	}
	rsp0 := &grpc.ChangeMerchantResponse{}
	err := suite.service.ChangeMerchant(context.TODO(), req0, rsp0)
	assert.Nil(suite.T(), err)
	assert.Equal(suite.T(), rsp0.Status, pkg.ResponseStatusOk)
	assert.Empty(suite.T(), rsp0.Message)

	req := &grpc.OnboardingRequest{
		Id: rsp0.Item.Id,
		User: &billing.MerchantUser{
			Id:    primitive.NewObjectID().Hex(),
			Email: "test@unit.test",
		},
		Company: &billing.MerchantCompanyInfo{
			Name:               "merchant1",
			AlternativeName:    "merchant1",
			Country:            "RU",
			Zip:                "190000",
			City:               "St.Petersburg",
			Website:            "http://localhost",
			State:              "RU",
			Address:            "address",
			AddressAdditional:  "additional address",
			RegistrationNumber: "0000000000000000001",
		},
		Contacts: &billing.MerchantContact{
			Authorized: &billing.MerchantContactAuthorized{
				Name:     "Unit Test",
				Email:    "test@unit.test",
				Phone:    "1234567890",
				Position: "Unit Test",
			},
			Technical: &billing.MerchantContactTechnical{
				Name:  "Unit Test",
				Email: "test@unit.test",
				Phone: "1234567890",
			},
		},
		Banking: &billing.MerchantBanking{
			Currency:      "RUB",
			Name:          "Bank name",
			Address:       "Unknown",
			AccountNumber: "1234567890",
			Swift:         "TEST",
			Details:       "",
		},
	}
	rsp := &grpc.ChangeMerchantResponse{}
	err = suite.service.ChangeMerchant(context.TODO(), req, rsp)
	assert.Nil(suite.T(), err)
	assert.Equal(suite.T(), rsp.Status, pkg.ResponseStatusOk)
	assert.Empty(suite.T(), rsp.Message)

	req2 := &grpc.SetMerchantTariffRatesRequest{
		MerchantId:             rsp0.Item.Id,
		HomeRegion:             "russia_and_cis",
		MerchantOperationsType: pkg.MerchantOperationTypeLowRisk,
	}
	rsp2 := &grpc.CheckProjectRequestSignatureResponse{}
	err = suite.service.SetMerchantTariffRates(context.TODO(), req2, rsp2)
	assert.NoError(suite.T(), err)
	assert.Equal(suite.T(), pkg.ResponseStatusOk, rsp2.Status)
	assert.Empty(suite.T(), rsp2.Message)

	oid, err := primitive.ObjectIDFromHex(rsp.Item.Id)
	assert.NoError(suite.T(), err)

	merchant, err := suite.service.getMerchantBy(context.TODO(), bson.M{"_id": oid})
	assert.NoError(suite.T(), err)
	assert.NotNil(suite.T(), merchant)

	merchant.Status = pkg.MerchantStatusAgreementSigned
	err = suite.service.merchant.Update(context.TODO(), merchant)
	assert.NoError(suite.T(), err)

	req1 := &grpc.SetMerchantS3AgreementRequest{
		MerchantId: rsp.Item.Id,
	}
	rsp1 := &grpc.GetMerchantOnboardingCompleteDataResponse{}
	err = suite.service.GetMerchantOnboardingCompleteData(context.TODO(), req1, rsp1)
	assert.NoError(suite.T(), err)
	assert.Equal(suite.T(), pkg.ResponseStatusOk, rsp1.Status)
	assert.Empty(suite.T(), rsp1.Message)
	assert.NotNil(suite.T(), rsp1.Item)

	assert.True(suite.T(), rsp1.Item.Steps.Company)
	assert.True(suite.T(), rsp1.Item.Steps.Banking)
	assert.True(suite.T(), rsp1.Item.Steps.Contacts)
	assert.True(suite.T(), rsp1.Item.Steps.Tariff)
	assert.Equal(suite.T(), int32(4), rsp1.Item.CompleteStepsCount)
	assert.Equal(suite.T(), "life", rsp1.Item.Status)
}

func (suite *OnboardingTestSuite) TestOnboarding_GetMerchantOnboardingCompleteData_MerchantNotFound_Error() {
	req := &grpc.SetMerchantS3AgreementRequest{
		MerchantId: primitive.NewObjectID().Hex(),
	}
	rsp := &grpc.GetMerchantOnboardingCompleteDataResponse{}
	err := suite.service.GetMerchantOnboardingCompleteData(context.TODO(), req, rsp)
	assert.NoError(suite.T(), err)
	assert.Equal(suite.T(), pkg.ResponseStatusNotFound, rsp.Status)
	assert.Equal(suite.T(), merchantErrorNotFound, rsp.Message)
	assert.Nil(suite.T(), rsp.Item)
}

func (suite *OnboardingTestSuite) TestOnboarding_ChangeMerchant_GetMerchantAgreementSignature_Error() {
	req0 := &grpc.OnboardingRequest{
		User: &billing.MerchantUser{
			Id:    primitive.NewObjectID().Hex(),
			Email: "test@unit.test",
		},
		Company: &billing.MerchantCompanyInfo{
			Name:    "merchant1",
			Country: "RU",
			Zip:     "190000",
			City:    "St.Petersburg",
		},
	}
	rsp0 := &grpc.ChangeMerchantResponse{}
	err := suite.service.ChangeMerchant(context.TODO(), req0, rsp0)
	assert.Nil(suite.T(), err)
	assert.Equal(suite.T(), rsp0.Status, pkg.ResponseStatusOk)
	assert.Empty(suite.T(), rsp0.Message)

	rs := &reportingMocks.ReporterService{}
	rs.On("CreateFile", mock2.Anything, mock2.Anything, mock2.Anything).Return(nil, errors.New(mocks.SomeError))
	suite.service.reporterService = rs

	req := &grpc.OnboardingRequest{
		Id: rsp0.Item.Id,
		User: &billing.MerchantUser{
			Id:    primitive.NewObjectID().Hex(),
			Email: "test@unit.test",
		},
		Company: &billing.MerchantCompanyInfo{
			Name:               "merchant1",
			AlternativeName:    "merchant1",
			Country:            "RU",
			Zip:                "190000",
			City:               "St.Petersburg",
			Website:            "http://localhost",
			State:              "RU",
			Address:            "address",
			AddressAdditional:  "additional address",
			RegistrationNumber: "0000000000000000001",
		},
		Contacts: &billing.MerchantContact{
			Authorized: &billing.MerchantContactAuthorized{
				Name:     "Unit Test",
				Email:    "test@unit.test",
				Phone:    "1234567890",
				Position: "Unit Test",
			},
			Technical: &billing.MerchantContactTechnical{
				Name:  "Unit Test",
				Email: "test@unit.test",
				Phone: "1234567890",
			},
		},
		Banking: &billing.MerchantBanking{
			Currency:      "RUB",
			Name:          "Bank name",
			Address:       "Unknown",
			AccountNumber: "1234567890",
			Swift:         "TEST",
			Details:       "",
		},
	}
	rsp := &grpc.ChangeMerchantResponse{}
	err = suite.service.ChangeMerchant(context.TODO(), req, rsp)
	assert.Nil(suite.T(), err)
	assert.Equal(suite.T(), pkg.ResponseStatusOk, rsp.Status)

	req2 := &grpc.SetMerchantTariffRatesRequest{
		MerchantId:             rsp0.Item.Id,
		HomeRegion:             "russia_and_cis",
		MerchantOperationsType: pkg.MerchantOperationTypeLowRisk,
	}
	rsp2 := &grpc.CheckProjectRequestSignatureResponse{}
	err = suite.service.SetMerchantTariffRates(context.TODO(), req2, rsp2)
	assert.NoError(suite.T(), err)
	assert.Equal(suite.T(), pkg.ResponseStatusOk, rsp2.Status)
	assert.Empty(suite.T(), rsp2.Message)

	req3 := &grpc.SetMerchantOperatingCompanyRequest{
		MerchantId:         req2.MerchantId,
		OperatingCompanyId: suite.operatingCompany.Id,
	}
	rsp3 := &grpc.SetMerchantOperatingCompanyResponse{}
	err = suite.service.SetMerchantOperatingCompany(context.TODO(), req3, rsp3)
	assert.Equal(suite.T(), pkg.ResponseStatusSystemError, rsp3.Status)
	assert.Equal(suite.T(), merchantErrorUnknown, rsp3.Message)
}

func (suite *OnboardingTestSuite) TestOnboarding_ChangeMerchant_Upsert_Error() {
	req := &grpc.OnboardingRequest{
		User: &billing.MerchantUser{
			Id:    primitive.NewObjectID().Hex(),
			Email: "test@unit.test",
		},
		Company: &billing.MerchantCompanyInfo{
			Name:    "merchant1",
			Country: "RU",
			Zip:     "190000",
			City:    "St.Petersburg",
		},
		Contacts: &billing.MerchantContact{
			Authorized: &billing.MerchantContactAuthorized{
				Name:     "Unit Test",
				Email:    "test@unit.test",
				Phone:    "1234567890",
				Position: "Unit Test",
			},
			Technical: &billing.MerchantContactTechnical{
				Name:  "Unit Test",
				Email: "test@unit.test",
				Phone: "1234567890",
			},
		},
		Banking: &billing.MerchantBanking{
			Currency:      "RUB",
			Name:          "Bank name",
			Address:       "Unknown",
			AccountNumber: "1234567890",
			Swift:         "TEST",
			Details:       "",
		},
	}

	cache := &mocks.CacheInterface{}
	cache.On("Get", fmt.Sprintf(cacheCountryCodeA2, req.Company.Country), mock2.Anything).Return(nil)
	cache.On("Set", mock2.Anything, mock2.Anything, mock2.Anything).
		Return(errors.New(mocks.SomeError))
	suite.service.cacher = cache

	rsp := &grpc.ChangeMerchantResponse{}
	err := suite.service.ChangeMerchant(context.TODO(), req, rsp)
	assert.Nil(suite.T(), err)
	assert.Equal(suite.T(), pkg.ResponseStatusSystemError, rsp.Status)
	assert.Equal(suite.T(), merchantErrorUnknown, rsp.Message)
}

func (suite *OnboardingTestSuite) TestOnboarding_GetMerchantAgreementSignUrl_AgreementSignatureDataIsNil_Error() {
	req := &grpc.OnboardingRequest{
		User: &billing.MerchantUser{
			Id:    primitive.NewObjectID().Hex(),
			Email: "test@unit.test",
		},
		Company: &billing.MerchantCompanyInfo{
			Name:    "merchant1",
			Country: "RU",
			Zip:     "190000",
			City:    "St.Petersburg",
		},
		Banking: &billing.MerchantBanking{
			Currency:      "RUB",
			Name:          "Bank name",
			Address:       "Unknown",
			AccountNumber: "1234567890",
			Swift:         "TEST",
			Details:       "",
		},
	}
	rsp := &grpc.ChangeMerchantResponse{}
	err := suite.service.ChangeMerchant(context.TODO(), req, rsp)
	assert.Nil(suite.T(), err)
	assert.Equal(suite.T(), pkg.ResponseStatusOk, rsp.Status)
	assert.Empty(suite.T(), rsp.Message)
	assert.NotNil(suite.T(), rsp.Item)

	req1 := &grpc.GetMerchantAgreementSignUrlRequest{
		MerchantId: rsp.Item.Id,
		SignerType: pkg.SignerTypeMerchant,
	}
	rsp1 := &grpc.GetMerchantAgreementSignUrlResponse{}
	err = suite.service.GetMerchantAgreementSignUrl(context.TODO(), req1, rsp1)
	assert.NoError(suite.T(), err)
	assert.Equal(suite.T(), pkg.ResponseStatusBadData, rsp1.Status)
	assert.Equal(suite.T(), merchantErrorOnboardingNotComplete, rsp1.Message)
	assert.Nil(suite.T(), rsp1.Item)
}

func (suite *OnboardingTestSuite) TestOnboarding_ChangeMerchant_GetMerchantAgreementSignature_ResultError() {
	req0 := &grpc.OnboardingRequest{
		User: &billing.MerchantUser{
			Id:    primitive.NewObjectID().Hex(),
			Email: "test@unit.test",
		},
		Company: &billing.MerchantCompanyInfo{
			Name:    "merchant1",
			Country: "RU",
			Zip:     "190000",
			City:    "St.Petersburg",
		},
	}
	rsp0 := &grpc.ChangeMerchantResponse{}
	err := suite.service.ChangeMerchant(context.TODO(), req0, rsp0)
	assert.Nil(suite.T(), err)
	assert.Equal(suite.T(), rsp0.Status, pkg.ResponseStatusOk)
	assert.Empty(suite.T(), rsp0.Message)

	rs := &reportingMocks.ReporterService{}
	rs.On("CreateFile", mock2.Anything, mock2.Anything, mock2.Anything).
		Return(
			&proto2.CreateFileResponse{
				Status:  pkg.ResponseStatusSystemError,
				Message: &proto2.ResponseErrorMessage{Message: mocks.SomeError},
			}, nil)
	suite.service.reporterService = rs

	req := &grpc.OnboardingRequest{
		Id: rsp0.Item.Id,
		User: &billing.MerchantUser{
			Id:    primitive.NewObjectID().Hex(),
			Email: "test@unit.test",
		},
		Company: &billing.MerchantCompanyInfo{
			Name:               "merchant1",
			AlternativeName:    "merchant1",
			Country:            "RU",
			Zip:                "190000",
			City:               "St.Petersburg",
			Website:            "http://localhost",
			State:              "RU",
			Address:            "address",
			AddressAdditional:  "additional address",
			RegistrationNumber: "0000000000000000001",
		},
		Contacts: &billing.MerchantContact{
			Authorized: &billing.MerchantContactAuthorized{
				Name:     "Unit Test",
				Email:    "test@unit.test",
				Phone:    "1234567890",
				Position: "Unit Test",
			},
			Technical: &billing.MerchantContactTechnical{
				Name:  "Unit Test",
				Email: "test@unit.test",
				Phone: "1234567890",
			},
		},
		Banking: &billing.MerchantBanking{
			Currency:      "RUB",
			Name:          "Bank name",
			Address:       "Unknown",
			AccountNumber: "1234567890",
			Swift:         "TEST",
			Details:       "",
		},
	}
	rsp := &grpc.ChangeMerchantResponse{}
	err = suite.service.ChangeMerchant(context.TODO(), req, rsp)
	assert.Nil(suite.T(), err)
	assert.Equal(suite.T(), pkg.ResponseStatusOk, rsp.Status)

	req1 := &grpc.SetMerchantTariffRatesRequest{
		MerchantId:             rsp0.Item.Id,
		HomeRegion:             "russia_and_cis",
		MerchantOperationsType: pkg.MerchantOperationTypeLowRisk,
	}
	rsp1 := &grpc.CheckProjectRequestSignatureResponse{}
	err = suite.service.SetMerchantTariffRates(context.TODO(), req1, rsp1)
	assert.NoError(suite.T(), err)
	assert.Equal(suite.T(), pkg.ResponseStatusOk, rsp1.Status)
	assert.Empty(suite.T(), rsp1.Message)

	req3 := &grpc.SetMerchantOperatingCompanyRequest{
		MerchantId:         req1.MerchantId,
		OperatingCompanyId: suite.operatingCompany.Id,
	}
	rsp3 := &grpc.SetMerchantOperatingCompanyResponse{}
	err = suite.service.SetMerchantOperatingCompany(context.TODO(), req3, rsp3)
	assert.Equal(suite.T(), pkg.ResponseStatusSystemError, rsp3.Status)
	assert.Equal(suite.T(), mocks.SomeError, rsp3.Message.Message)
}

func (suite *OnboardingTestSuite) TestOnboarding_GetMerchantAgreementSignUrl_MerchantSign_Ok() {
	req0 := &grpc.OnboardingRequest{
		User: &billing.MerchantUser{
			Id:    primitive.NewObjectID().Hex(),
			Email: "test@unit.test",
		},
		Company: &billing.MerchantCompanyInfo{
			Name:    "merchant1",
			Country: "RU",
			Zip:     "190000",
			City:    "St.Petersburg",
		},
	}
	rsp0 := &grpc.ChangeMerchantResponse{}
	err := suite.service.ChangeMerchant(context.TODO(), req0, rsp0)
	assert.Nil(suite.T(), err)
	assert.Equal(suite.T(), rsp0.Status, pkg.ResponseStatusOk)
	assert.Empty(suite.T(), rsp0.Message)

	req := &grpc.OnboardingRequest{
		Id: rsp0.Item.Id,
		User: &billing.MerchantUser{
			Id:    primitive.NewObjectID().Hex(),
			Email: "test@unit.test",
		},
		Company: &billing.MerchantCompanyInfo{
			Name:    "merchant1",
			Country: "RU",
			Zip:     "190000",
			City:    "St.Petersburg",
		},
		Contacts: &billing.MerchantContact{
			Authorized: &billing.MerchantContactAuthorized{
				Name:     "Unit Test",
				Email:    "test@unit.test",
				Phone:    "1234567890",
				Position: "Unit Test",
			},
			Technical: &billing.MerchantContactTechnical{
				Name:  "Unit Test",
				Email: "test@unit.test",
				Phone: "1234567890",
			},
		},
		Banking: &billing.MerchantBanking{
			Currency:      "RUB",
			Name:          "Bank name",
			Address:       "Unknown",
			AccountNumber: "1234567890",
			Swift:         "TEST",
			Details:       "",
		},
	}
	rsp := &grpc.ChangeMerchantResponse{}
	err = suite.service.ChangeMerchant(context.TODO(), req, rsp)
	assert.Nil(suite.T(), err)
	assert.Equal(suite.T(), pkg.ResponseStatusOk, rsp.Status)
	assert.Empty(suite.T(), rsp.Message)

	req2 := &grpc.SetMerchantTariffRatesRequest{
		MerchantId:             rsp0.Item.Id,
		HomeRegion:             "russia_and_cis",
		MerchantOperationsType: pkg.MerchantOperationTypeLowRisk,
	}
	rsp2 := &grpc.CheckProjectRequestSignatureResponse{}
	err = suite.service.SetMerchantTariffRates(context.TODO(), req2, rsp2)
	assert.NoError(suite.T(), err)
	assert.Equal(suite.T(), pkg.ResponseStatusOk, rsp2.Status)
	assert.Empty(suite.T(), rsp2.Message)

	merchant, err := suite.service.merchant.GetById(context.TODO(), rsp.Item.Id)
	assert.NoError(suite.T(), err)
	merchant.AgreementSignatureData = &billing.MerchantAgreementSignatureData{}
	merchant.Status = pkg.MerchantStatusAccepted
	err = suite.service.merchant.Update(context.TODO(), merchant)
	assert.NoError(suite.T(), err)

	req1 := &grpc.GetMerchantAgreementSignUrlRequest{
		MerchantId: rsp.Item.Id,
		SignerType: pkg.SignerTypeMerchant,
	}
	rsp1 := &grpc.GetMerchantAgreementSignUrlResponse{}
	err = suite.service.GetMerchantAgreementSignUrl(context.TODO(), req1, rsp1)
	assert.NoError(suite.T(), err)
	assert.Equal(suite.T(), pkg.ResponseStatusOk, rsp1.Status)
	assert.Empty(suite.T(), rsp1.Message)
	assert.NotNil(suite.T(), rsp1.Item)
}

func (suite *OnboardingTestSuite) TestOnboarding_GetMerchantAgreementSignUrl_MerchantSign_Error() {
	req0 := &grpc.OnboardingRequest{
		User: &billing.MerchantUser{
			Id:    primitive.NewObjectID().Hex(),
			Email: "test@unit.test",
		},
		Company: &billing.MerchantCompanyInfo{
			Name:    "merchant1",
			Country: "RU",
			Zip:     "190000",
			City:    "St.Petersburg",
		},
	}
	rsp0 := &grpc.ChangeMerchantResponse{}
	err := suite.service.ChangeMerchant(context.TODO(), req0, rsp0)
	assert.Nil(suite.T(), err)
	assert.Equal(suite.T(), rsp0.Status, pkg.ResponseStatusOk)
	assert.Empty(suite.T(), rsp0.Message)

	req := &grpc.OnboardingRequest{
		Id: rsp0.Item.Id,
		User: &billing.MerchantUser{
			Id:    primitive.NewObjectID().Hex(),
			Email: "test@unit.test",
		},
		Company: &billing.MerchantCompanyInfo{
			Name:    "merchant1",
			Country: "RU",
			Zip:     "190000",
			City:    "St.Petersburg",
		},
		Contacts: &billing.MerchantContact{
			Authorized: &billing.MerchantContactAuthorized{
				Name:     "Unit Test",
				Email:    "test@unit.test",
				Phone:    "1234567890",
				Position: "Unit Test",
			},
			Technical: &billing.MerchantContactTechnical{
				Name:  "Unit Test",
				Email: "test@unit.test",
				Phone: "1234567890",
			},
		},
		Banking: &billing.MerchantBanking{
			Currency:      "RUB",
			Name:          "Bank name",
			Address:       "Unknown",
			AccountNumber: "1234567890",
			Swift:         "TEST",
			Details:       "",
		},
	}
	rsp := &grpc.ChangeMerchantResponse{}
	err = suite.service.ChangeMerchant(context.TODO(), req, rsp)
	assert.Nil(suite.T(), err)
	assert.Equal(suite.T(), pkg.ResponseStatusOk, rsp.Status)
	assert.Empty(suite.T(), rsp.Message)

	req2 := &grpc.SetMerchantTariffRatesRequest{
		MerchantId:             rsp0.Item.Id,
		HomeRegion:             "russia_and_cis",
		MerchantOperationsType: pkg.MerchantOperationTypeLowRisk,
	}
	rsp2 := &grpc.CheckProjectRequestSignatureResponse{}
	err = suite.service.SetMerchantTariffRates(context.TODO(), req2, rsp2)
	assert.NoError(suite.T(), err)
	assert.Equal(suite.T(), pkg.ResponseStatusOk, rsp2.Status)
	assert.Empty(suite.T(), rsp2.Message)

	merchant, err := suite.service.merchant.GetById(ctx, rsp.Item.Id)
	assert.NoError(suite.T(), err)
	merchant.AgreementSignatureData = &billing.MerchantAgreementSignatureData{}
	merchant.Status = pkg.MerchantStatusPending
	err = suite.service.merchant.Update(ctx, merchant)
	assert.NoError(suite.T(), err)

	req1 := &grpc.GetMerchantAgreementSignUrlRequest{
		MerchantId: rsp.Item.Id,
		SignerType: pkg.SignerTypeMerchant,
	}
	rsp1 := &grpc.GetMerchantAgreementSignUrlResponse{}
	err = suite.service.GetMerchantAgreementSignUrl(context.TODO(), req1, rsp1)
	assert.NoError(suite.T(), err)
	assert.Equal(suite.T(), pkg.ResponseStatusBadData, rsp1.Status)
}

func (suite *OnboardingTestSuite) TestOnboarding_GetMerchantAgreementSignUrl_PaysuperSign_Ok() {
	req0 := &grpc.OnboardingRequest{
		User: &billing.MerchantUser{
			Id:    primitive.NewObjectID().Hex(),
			Email: "test@unit.test",
		},
		Company: &billing.MerchantCompanyInfo{
			Name:    "merchant1",
			Country: "RU",
			Zip:     "190000",
			City:    "St.Petersburg",
		},
	}
	rsp0 := &grpc.ChangeMerchantResponse{}
	err := suite.service.ChangeMerchant(context.TODO(), req0, rsp0)
	assert.Nil(suite.T(), err)
	assert.Equal(suite.T(), rsp0.Status, pkg.ResponseStatusOk)
	assert.Empty(suite.T(), rsp0.Message)

	req := &grpc.OnboardingRequest{
		Id: rsp0.Item.Id,
		User: &billing.MerchantUser{
			Id:    primitive.NewObjectID().Hex(),
			Email: "test@unit.test",
		},
		Company: &billing.MerchantCompanyInfo{
			Name:    "merchant1",
			Country: "RU",
			Zip:     "190000",
			City:    "St.Petersburg",
		},
		Contacts: &billing.MerchantContact{
			Authorized: &billing.MerchantContactAuthorized{
				Name:     "Unit Test",
				Email:    "test@unit.test",
				Phone:    "1234567890",
				Position: "Unit Test",
			},
			Technical: &billing.MerchantContactTechnical{
				Name:  "Unit Test",
				Email: "test@unit.test",
				Phone: "1234567890",
			},
		},
		Banking: &billing.MerchantBanking{
			Currency:      "RUB",
			Name:          "Bank name",
			Address:       "Unknown",
			AccountNumber: "1234567890",
			Swift:         "TEST",
			Details:       "",
		},
	}
	rsp := &grpc.ChangeMerchantResponse{}
	err = suite.service.ChangeMerchant(context.TODO(), req, rsp)
	assert.Nil(suite.T(), err)
	assert.Equal(suite.T(), pkg.ResponseStatusOk, rsp.Status)
	assert.Empty(suite.T(), rsp.Message)

	req2 := &grpc.SetMerchantTariffRatesRequest{
		MerchantId:             rsp0.Item.Id,
		HomeRegion:             "russia_and_cis",
		MerchantOperationsType: pkg.MerchantOperationTypeLowRisk,
	}
	rsp2 := &grpc.CheckProjectRequestSignatureResponse{}
	err = suite.service.SetMerchantTariffRates(context.TODO(), req2, rsp2)
	assert.NoError(suite.T(), err)
	assert.Equal(suite.T(), pkg.ResponseStatusOk, rsp2.Status)
	assert.Empty(suite.T(), rsp2.Message)

	merchant, err := suite.service.merchant.GetById(ctx, rsp.Item.Id)
	assert.NoError(suite.T(), err)
	merchant.AgreementSignatureData = &billing.MerchantAgreementSignatureData{}
	merchant.Status = pkg.MerchantStatusAgreementSigning
	err = suite.service.merchant.Update(ctx, merchant)
	assert.NoError(suite.T(), err)

	req1 := &grpc.GetMerchantAgreementSignUrlRequest{
		MerchantId: rsp.Item.Id,
		SignerType: pkg.SignerTypePs,
	}
	rsp1 := &grpc.GetMerchantAgreementSignUrlResponse{}
	err = suite.service.GetMerchantAgreementSignUrl(context.TODO(), req1, rsp1)
	assert.NoError(suite.T(), err)
	assert.Equal(suite.T(), pkg.ResponseStatusOk, rsp1.Status)
	assert.Empty(suite.T(), rsp1.Message)
	assert.NotNil(suite.T(), rsp1.Item)
}

func (suite *OnboardingTestSuite) TestOnboarding_GetMerchantAgreementSignUrl_PaysuperSign_Error() {
	req0 := &grpc.OnboardingRequest{
		User: &billing.MerchantUser{
			Id:    primitive.NewObjectID().Hex(),
			Email: "test@unit.test",
		},
		Company: &billing.MerchantCompanyInfo{
			Name:    "merchant1",
			Country: "RU",
			Zip:     "190000",
			City:    "St.Petersburg",
		},
	}
	rsp0 := &grpc.ChangeMerchantResponse{}
	err := suite.service.ChangeMerchant(context.TODO(), req0, rsp0)
	assert.Nil(suite.T(), err)
	assert.Equal(suite.T(), rsp0.Status, pkg.ResponseStatusOk)
	assert.Empty(suite.T(), rsp0.Message)

	req := &grpc.OnboardingRequest{
		Id: rsp0.Item.Id,
		User: &billing.MerchantUser{
			Id:    primitive.NewObjectID().Hex(),
			Email: "test@unit.test",
		},
		Company: &billing.MerchantCompanyInfo{
			Name:    "merchant1",
			Country: "RU",
			Zip:     "190000",
			City:    "St.Petersburg",
		},
		Contacts: &billing.MerchantContact{
			Authorized: &billing.MerchantContactAuthorized{
				Name:     "Unit Test",
				Email:    "test@unit.test",
				Phone:    "1234567890",
				Position: "Unit Test",
			},
			Technical: &billing.MerchantContactTechnical{
				Name:  "Unit Test",
				Email: "test@unit.test",
				Phone: "1234567890",
			},
		},
		Banking: &billing.MerchantBanking{
			Currency:      "RUB",
			Name:          "Bank name",
			Address:       "Unknown",
			AccountNumber: "1234567890",
			Swift:         "TEST",
			Details:       "",
		},
	}
	rsp := &grpc.ChangeMerchantResponse{}
	err = suite.service.ChangeMerchant(context.TODO(), req, rsp)
	assert.Nil(suite.T(), err)
	assert.Equal(suite.T(), pkg.ResponseStatusOk, rsp.Status)
	assert.Empty(suite.T(), rsp.Message)

	req2 := &grpc.SetMerchantTariffRatesRequest{
		MerchantId:             rsp0.Item.Id,
		HomeRegion:             "russia_and_cis",
		MerchantOperationsType: pkg.MerchantOperationTypeLowRisk,
	}
	rsp2 := &grpc.CheckProjectRequestSignatureResponse{}
	err = suite.service.SetMerchantTariffRates(context.TODO(), req2, rsp2)
	assert.NoError(suite.T(), err)
	assert.Equal(suite.T(), pkg.ResponseStatusOk, rsp2.Status)
	assert.Empty(suite.T(), rsp2.Message)

	merchant, err := suite.service.merchant.GetById(ctx, rsp.Item.Id)
	assert.NoError(suite.T(), err)
	merchant.AgreementSignatureData = &billing.MerchantAgreementSignatureData{}
	merchant.Status = pkg.MerchantStatusAccepted
	err = suite.service.merchant.Update(ctx, merchant)
	assert.NoError(suite.T(), err)

	req1 := &grpc.GetMerchantAgreementSignUrlRequest{
		MerchantId: rsp.Item.Id,
		SignerType: pkg.SignerTypePs,
	}
	rsp1 := &grpc.GetMerchantAgreementSignUrlResponse{}
	err = suite.service.GetMerchantAgreementSignUrl(context.TODO(), req1, rsp1)
	assert.NoError(suite.T(), err)
	assert.Equal(suite.T(), pkg.ResponseStatusBadData, rsp1.Status)
}

func (suite *OnboardingTestSuite) TestOnboarding_GetMerchantTariffRates_Ok() {
	req := &grpc.GetMerchantTariffRatesRequest{
		HomeRegion:             "russia_and_cis",
		MerchantOperationsType: pkg.MerchantOperationTypeLowRisk,
	}
	rsp := &grpc.GetMerchantTariffRatesResponse{}
	err := suite.service.GetMerchantTariffRates(context.TODO(), req, rsp)
	assert.NoError(suite.T(), err)
	assert.Equal(suite.T(), pkg.ResponseStatusOk, rsp.Status)
	assert.Empty(suite.T(), rsp.Message)
	assert.NotEmpty(suite.T(), rsp.Items)
	assert.NotEmpty(suite.T(), rsp.Items.Payment)
	assert.Len(suite.T(), rsp.Items.Payment, 2)
	assert.Equal(suite.T(), rsp.Items.Payment[0], suite.cisTariff[0])
	assert.Equal(suite.T(), rsp.Items.Payment[1], suite.cisTariff[1])
	assert.NotEmpty(suite.T(), rsp.Items.Chargeback)
	assert.NotNil(suite.T(), rsp.Items.Chargeback)
	assert.NotNil(suite.T(), rsp.Items.Payout)

	err = suite.service.GetMerchantTariffRates(context.TODO(), req, rsp)
	assert.NoError(suite.T(), err)
	assert.Equal(suite.T(), pkg.ResponseStatusOk, rsp.Status)
	assert.Empty(suite.T(), rsp.Message)
	assert.NotEmpty(suite.T(), rsp.Items)
	assert.NotEmpty(suite.T(), rsp.Items.Payment)
	assert.Len(suite.T(), rsp.Items.Payment, 2)
	assert.Equal(suite.T(), rsp.Items.Payment[0], suite.cisTariff[0])
	assert.Equal(suite.T(), rsp.Items.Payment[1], suite.cisTariff[1])
	assert.NotEmpty(suite.T(), rsp.Items.Chargeback)
	assert.NotNil(suite.T(), rsp.Items.Chargeback)
	assert.NotNil(suite.T(), rsp.Items.Payout)
}

func (suite *OnboardingTestSuite) TestOnboarding_GetMerchantTariffRates_WithoutRange_Ok() {
	req := &grpc.GetMerchantTariffRatesRequest{
		HomeRegion:             "russia_and_cis",
		MerchantOperationsType: pkg.MerchantOperationTypeLowRisk,
	}
	rsp := &grpc.GetMerchantTariffRatesResponse{}
	err := suite.service.GetMerchantTariffRates(context.TODO(), req, rsp)
	assert.NoError(suite.T(), err)
	assert.Equal(suite.T(), pkg.ResponseStatusOk, rsp.Status)
	assert.Empty(suite.T(), rsp.Message)
	assert.NotNil(suite.T(), rsp.Items)
	assert.NotEmpty(suite.T(), rsp.Items.Payment)
	assert.Len(suite.T(), rsp.Items.Payment, 2)
	assert.Equal(suite.T(), rsp.Items.Payment[0], suite.cisTariff[0])
	assert.Equal(suite.T(), rsp.Items.Payment[1], suite.cisTariff[1])
	assert.NotNil(suite.T(), rsp.Items.Chargeback)
	assert.NotNil(suite.T(), rsp.Items.Payout)
}

func (suite *OnboardingTestSuite) TestOnboarding_GetMerchantTariffRates_RepositoryError() {
	mtf := &mocks.MerchantTariffRatesInterface{}
	mtf.On("GetBy", mock2.Anything, mock2.Anything).Return(nil, merchantErrorUnknown)
	suite.service.merchantTariffRates = mtf

	req := &grpc.GetMerchantTariffRatesRequest{HomeRegion: "russia_and_cis"}
	rsp := &grpc.GetMerchantTariffRatesResponse{}
	err := suite.service.GetMerchantTariffRates(context.TODO(), req, rsp)
	assert.NoError(suite.T(), err)
	assert.Equal(suite.T(), pkg.ResponseStatusSystemError, rsp.Status)
	assert.Equal(suite.T(), merchantErrorUnknown, rsp.Message)
	assert.Nil(suite.T(), rsp.Items)
}

func (suite *OnboardingTestSuite) TestOnboarding_SetMerchantTariffRates_Ok() {
	req0 := &grpc.OnboardingRequest{
		User: &billing.MerchantUser{
			Id:    primitive.NewObjectID().Hex(),
			Email: "test@unit.test",
		},
		Company: &billing.MerchantCompanyInfo{
			Name:    "merchant1",
			Country: "RU",
			Zip:     "190000",
			City:    "St.Petersburg",
		},
		Contacts: &billing.MerchantContact{
			Authorized: &billing.MerchantContactAuthorized{
				Name:     "Unit Test",
				Email:    "test@unit.test",
				Phone:    "1234567890",
				Position: "Unit Test",
			},
			Technical: &billing.MerchantContactTechnical{
				Name:  "Unit Test",
				Email: "test@unit.test",
				Phone: "1234567890",
			},
		},
		Banking: &billing.MerchantBanking{
			Currency:      "RUB",
			Name:          "Bank name",
			Address:       "Unknown",
			AccountNumber: "1234567890",
			Swift:         "TEST",
			Details:       "",
		},
	}
	rsp0 := &grpc.ChangeMerchantResponse{}
	err := suite.service.ChangeMerchant(context.TODO(), req0, rsp0)
	assert.Nil(suite.T(), err)
	assert.Equal(suite.T(), pkg.ResponseStatusOk, rsp0.Status)
	assert.NotNil(suite.T(), rsp0.Item)
	assert.NotNil(suite.T(), rsp0.Item.Banking)
	assert.Equal(suite.T(), req0.Banking.Currency, rsp0.Item.Banking.Currency)

	merchant, err := suite.service.merchant.GetById(context.TODO(), rsp0.Item.Id)
	assert.NoError(suite.T(), err)
	assert.NotNil(suite.T(), merchant)
	assert.NotNil(suite.T(), merchant.Banking)
	assert.NotZero(suite.T(), merchant.Banking.Currency)

	paymentCosts, err := suite.service.paymentChannelCostMerchant.GetAllForMerchant(context.TODO(), rsp0.Item.Id)
	assert.NoError(suite.T(), err)
	assert.Len(suite.T(), paymentCosts.Items, 0)

	moneyBackCosts, err := suite.service.moneyBackCostMerchant.GetAllForMerchant(context.TODO(), rsp0.Item.Id)
	assert.NoError(suite.T(), err)
	assert.Len(suite.T(), moneyBackCosts.Items, 0)

	req := &grpc.GetMerchantTariffRatesRequest{
		HomeRegion:             "russia_and_cis",
		MerchantOperationsType: pkg.MerchantOperationTypeLowRisk,
	}
	rsp := &grpc.GetMerchantTariffRatesResponse{}
	err = suite.service.GetMerchantTariffRates(context.TODO(), req, rsp)
	assert.NoError(suite.T(), err)
	assert.Equal(suite.T(), pkg.ResponseStatusOk, rsp.Status)
	assert.Empty(suite.T(), rsp.Message)
	assert.NotNil(suite.T(), rsp.Items)

	req1 := &grpc.SetMerchantTariffRatesRequest{
		MerchantId:             rsp0.Item.Id,
		HomeRegion:             "russia_and_cis",
		MerchantOperationsType: pkg.MerchantOperationTypeLowRisk,
	}
	rsp1 := &grpc.CheckProjectRequestSignatureResponse{}
	err = suite.service.SetMerchantTariffRates(context.TODO(), req1, rsp1)
	assert.NoError(suite.T(), err)
	assert.Equal(suite.T(), pkg.ResponseStatusOk, rsp.Status)
	assert.Empty(suite.T(), rsp.Message)

	paymentCosts, err = suite.service.paymentChannelCostMerchant.GetAllForMerchant(context.TODO(), rsp0.Item.Id)
	assert.NoError(suite.T(), err)
	assert.NotNil(suite.T(), paymentCosts.Items)
	assert.Len(suite.T(), paymentCosts.Items, 3)

	moneyBackCosts, err = suite.service.moneyBackCostMerchant.GetAllForMerchant(context.TODO(), rsp0.Item.Id)
	assert.NoError(suite.T(), err)
	assert.NotNil(suite.T(), moneyBackCosts.Items)
	assert.Len(suite.T(), moneyBackCosts.Items, 15)

	merchant, err = suite.service.merchant.GetById(context.TODO(), rsp0.Item.Id)
	assert.NoError(suite.T(), err)
	assert.NotNil(suite.T(), merchant)
	assert.NotNil(suite.T(), merchant.Banking)
	assert.NotNil(suite.T(), merchant.Tariff)
	assert.NotNil(suite.T(), merchant.Tariff.Payment)
	assert.NotEmpty(suite.T(), merchant.Tariff.Payment)
	assert.NotNil(suite.T(), merchant.Tariff.Payout)
	assert.NotZero(suite.T(), merchant.Tariff.Payout.MethodFixedFee)
	assert.NotZero(suite.T(), merchant.Tariff.Payout.MethodFixedFeeCurrency)
	assert.Equal(suite.T(), req.HomeRegion, merchant.Tariff.HomeRegion)
}

func (suite *OnboardingTestSuite) TestOnboarding_SetMerchantTariffRates_MerchantNotFound_Error() {
	req := &grpc.SetMerchantTariffRatesRequest{
		MerchantId:             primitive.NewObjectID().Hex(),
		HomeRegion:             "russia_and_cis",
		MerchantOperationsType: pkg.MerchantOperationTypeLowRisk,
	}
	rsp := &grpc.CheckProjectRequestSignatureResponse{}
	err := suite.service.SetMerchantTariffRates(context.TODO(), req, rsp)
	assert.NoError(suite.T(), err)
	assert.Equal(suite.T(), pkg.ResponseStatusNotFound, rsp.Status)
	assert.Equal(suite.T(), merchantErrorNotFound, rsp.Message)
}

func (suite *OnboardingTestSuite) TestOnboarding_SetMerchantTariffRates_GetBy_Error() {
	mtf := &mocks.MerchantTariffRatesInterface{}
	mtf.On("GetBy", mock2.Anything, mock2.Anything).Return(nil, errors.New(mocks.SomeError))
	suite.service.merchantTariffRates = mtf

	req := &grpc.SetMerchantTariffRatesRequest{
		MerchantId:             suite.merchant.Id,
		HomeRegion:             "russia_and_cis",
		MerchantOperationsType: pkg.MerchantOperationTypeLowRisk,
	}
	rsp := &grpc.CheckProjectRequestSignatureResponse{}
	err := suite.service.SetMerchantTariffRates(context.TODO(), req, rsp)
	assert.NoError(suite.T(), err)
	assert.Equal(suite.T(), pkg.ResponseStatusSystemError, rsp.Status)
	assert.Equal(suite.T(), merchantErrorUnknown, rsp.Message)
}

func (suite *OnboardingTestSuite) TestOnboarding_SetMerchantTariffRates_InsertPaymentCosts_Error() {
	ci := &mocks.CacheInterface{}
	ci.On("Get", mock2.Anything, mock2.Anything).Return(errors.New(mocks.SomeError))
	ci.On("Set", mock2.Anything, mock2.Anything, mock2.Anything).Return(nil)
	ci.On("Delete", mock2.Anything).Return(errors.New(mocks.SomeError))
	suite.service.cacher = ci

	req := &grpc.SetMerchantTariffRatesRequest{
		MerchantId:             suite.merchant.Id,
		HomeRegion:             "russia_and_cis",
		MerchantOperationsType: pkg.MerchantOperationTypeLowRisk,
	}
	rsp := &grpc.CheckProjectRequestSignatureResponse{}
	err := suite.service.SetMerchantTariffRates(context.TODO(), req, rsp)
	assert.NoError(suite.T(), err)
	assert.Equal(suite.T(), pkg.ResponseStatusSystemError, rsp.Status)
	assert.Equal(suite.T(), merchantErrorUnknown, rsp.Message)
}

func (suite *OnboardingTestSuite) TestOnboarding_SetMerchantTariffRates_InsertMoneyBackCosts_Error() {
	ci := &mocks.CacheInterface{}
	ci.On("Get", mock2.Anything, mock2.Anything).Return(errors.New(mocks.SomeError))
	ci.On("Set", mock2.Anything, mock2.Anything, mock2.Anything).Return(errors.New(mocks.SomeError))
	ci.On("Delete", mock2.Anything).Return(errors.New(mocks.SomeError))
	suite.service.cacher = ci

	req := &grpc.SetMerchantTariffRatesRequest{
		MerchantId:             suite.merchant.Id,
		HomeRegion:             "russia_and_cis",
		MerchantOperationsType: pkg.MerchantOperationTypeLowRisk,
	}
	rsp := &grpc.CheckProjectRequestSignatureResponse{}
	err := suite.service.SetMerchantTariffRates(context.TODO(), req, rsp)
	assert.NoError(suite.T(), err)
	assert.Equal(suite.T(), pkg.ResponseStatusSystemError, rsp.Status)
	assert.Equal(suite.T(), merchantErrorUnknown, rsp.Message)
}

func (suite *OnboardingTestSuite) TestOnboarding_SetMerchantTariffRates_ChangeTariffNotAllowed_Error() {
	suite.merchant.AgreementSignatureData = &billing.MerchantAgreementSignatureData{
		DetailsUrl:          "http://localhost",
		FilesUrl:            "http://localhost",
		SignatureRequestId:  primitive.NewObjectID().Hex(),
		MerchantSignatureId: primitive.NewObjectID().Hex(),
		PsSignatureId:       primitive.NewObjectID().Hex(),
	}
	err := suite.service.merchant.Update(context.TODO(), suite.merchant)
	assert.NoError(suite.T(), err)

	req := &grpc.SetMerchantTariffRatesRequest{
		MerchantId:             suite.merchant.Id,
		HomeRegion:             "russia_and_cis",
		MerchantOperationsType: pkg.MerchantOperationTypeLowRisk,
	}
	rsp := &grpc.CheckProjectRequestSignatureResponse{}
	err = suite.service.SetMerchantTariffRates(context.TODO(), req, rsp)
	assert.NoError(suite.T(), err)
	assert.Equal(suite.T(), pkg.ResponseStatusBadData, rsp.Status)
	assert.Equal(suite.T(), merchantErrorChangeNotAllowed, rsp.Message)
}

func (suite *OnboardingTestSuite) TestOnboarding_SetMerchantTariffRates_MerchantUpdate_Error() {
	ci := &mocks.CacheInterface{}
	ci.On("Get", mock2.Anything, mock2.Anything).Return(errors.New(mocks.SomeError))
	ci.On("Set", mock2.Anything, mock2.Anything, mock2.Anything).Return(nil)
	ci.On("Delete", mock2.Anything).Return(errors.New(mocks.SomeError))
	suite.service.cacher = ci

	req := &grpc.SetMerchantTariffRatesRequest{
		MerchantId:             suite.merchant.Id,
		HomeRegion:             "russia_and_cis",
		MerchantOperationsType: pkg.MerchantOperationTypeLowRisk,
	}
	rsp := &grpc.CheckProjectRequestSignatureResponse{}
	err := suite.service.SetMerchantTariffRates(context.TODO(), req, rsp)
	assert.NoError(suite.T(), err)
	assert.Equal(suite.T(), pkg.ResponseStatusSystemError, rsp.Status)
	assert.Equal(suite.T(), merchantErrorUnknown, rsp.Message)
}

func (suite *OnboardingTestSuite) TestOnboarding_SetMerchantOperatingCompany_GetMerchantAgreementSignature_Error() {
	rs := &reportingMocks.ReporterService{}
	rs.On("CreateFile", mock2.Anything, mock2.Anything, mock2.Anything).
		Return(
			&proto2.CreateFileResponse{
				Status:  pkg.ResponseStatusBadData,
				Message: &proto2.ResponseErrorMessage{Message: mocks.SomeError},
			},
			nil,
		)
	suite.service.reporterService = rs

	req := &grpc.SetMerchantTariffRatesRequest{
		MerchantId:             suite.merchant.Id,
		HomeRegion:             "russia_and_cis",
		MerchantOperationsType: pkg.MerchantOperationTypeLowRisk,
	}
	rsp := &grpc.CheckProjectRequestSignatureResponse{}
	err := suite.service.SetMerchantTariffRates(context.TODO(), req, rsp)
	assert.NoError(suite.T(), err)
	assert.Equal(suite.T(), pkg.ResponseStatusOk, rsp.Status)

	req3 := &grpc.SetMerchantOperatingCompanyRequest{
		MerchantId:         suite.merchant.Id,
		OperatingCompanyId: suite.operatingCompany.Id,
	}
	rsp3 := &grpc.SetMerchantOperatingCompanyResponse{}
	err = suite.service.SetMerchantOperatingCompany(context.TODO(), req3, rsp3)
	assert.Equal(suite.T(), pkg.ResponseStatusSystemError, rsp3.Status)
	assert.Equal(suite.T(), mocks.SomeError, rsp3.Message.Message)
}

func (suite *OnboardingTestSuite) TestOnboarding_SetMerchantTariffRates_SetStatusToPending() {
	req := &grpc.SetMerchantTariffRatesRequest{
		MerchantId:             suite.merchant.Id,
		HomeRegion:             "russia_and_cis",
		MerchantOperationsType: pkg.MerchantOperationTypeLowRisk,
	}
	rsp := &grpc.CheckProjectRequestSignatureResponse{}
	err := suite.service.SetMerchantTariffRates(context.TODO(), req, rsp)
	assert.NoError(suite.T(), err)
	assert.Equal(suite.T(), pkg.ResponseStatusOk, rsp.Status)

	merchant, err := suite.service.merchant.GetById(context.TODO(), suite.merchant.Id)
	assert.NoError(suite.T(), err)
	assert.Equal(suite.T(), pkg.MerchantStatusPending, merchant.Status)
}

func (suite *OnboardingTestSuite) TestOnboarding_SetMerchantTariffRates_MerchantHasTariff_Error() {
	req := &grpc.SetMerchantTariffRatesRequest{
		MerchantId:             suite.merchant.Id,
		HomeRegion:             "russia_and_cis",
		MerchantOperationsType: pkg.MerchantOperationTypeLowRisk,
	}
	rsp := &grpc.CheckProjectRequestSignatureResponse{}
	err := suite.service.SetMerchantTariffRates(context.TODO(), req, rsp)
	assert.NoError(suite.T(), err)
	assert.Equal(suite.T(), pkg.ResponseStatusOk, rsp.Status)
	assert.Empty(suite.T(), rsp.Message)

	err = suite.service.SetMerchantTariffRates(context.TODO(), req, rsp)
	assert.NoError(suite.T(), err)
	assert.Equal(suite.T(), pkg.ResponseStatusBadData, rsp.Status)
	assert.Equal(suite.T(), merchantErrorOnboardingTariffAlreadyExist, rsp.Message)
}

func (suite *OnboardingTestSuite) TestOnboarding_ChangeMerchant_NewMerchant_WithBeforeCreatedUserProfile_Ok() {
	req := &grpc.UserProfile{
		UserId: primitive.NewObjectID().Hex(),
		Email: &grpc.UserProfileEmail{
			Email: "test@unit.test",
		},
		Personal: &grpc.UserProfilePersonal{
			FirstName: "Unit test",
			LastName:  "Unit Test",
			Position:  "test",
		},
		Help: &grpc.UserProfileHelp{
			ProductPromotionAndDevelopment: false,
			ReleasedGamePromotion:          true,
			InternationalSales:             true,
			Other:                          false,
		},
		LastStep: "step2",
	}
	rsp := &grpc.GetUserProfileResponse{}
	err := suite.service.CreateOrUpdateUserProfile(context.TODO(), req, rsp)
	assert.NoError(suite.T(), err)
	assert.Equal(suite.T(), pkg.ResponseStatusOk, rsp.Status)
	assert.Empty(suite.T(), rsp.Message)
	assert.NotNil(suite.T(), rsp.Item)

	rsp.Item.Email.Confirmed = true
	rsp.Item.Email.ConfirmedAt = ptypes.TimestampNow()

	oid, err := primitive.ObjectIDFromHex(rsp.Item.Id)
	assert.NoError(suite.T(), err)
	filter := bson.M{"_id": oid}
	_, err = suite.service.db.Collection(collectionUserProfile).ReplaceOne(context.TODO(), filter, rsp.Item)
	assert.NoError(suite.T(), err)

	req1 := &grpc.OnboardingRequest{
		User: &billing.MerchantUser{
			Id:    rsp.Item.UserId,
			Email: rsp.Item.Email.Email,
		},
		Company: &billing.MerchantCompanyInfo{
			Name:    "merchant1",
			Country: "RU",
			Zip:     "190000",
			City:    "St.Petersburg",
		},
		Contacts: &billing.MerchantContact{
			Authorized: &billing.MerchantContactAuthorized{
				Name:     "Unit Test",
				Email:    "test@unit.test",
				Phone:    "1234567890",
				Position: "Unit Test",
			},
			Technical: &billing.MerchantContactTechnical{
				Name:  "Unit Test",
				Email: "test@unit.test",
				Phone: "1234567890",
			},
		},
		Banking: &billing.MerchantBanking{
			Currency:      "RUB",
			Name:          "Bank name",
			Address:       "Unknown",
			AccountNumber: "1234567890",
			Swift:         "TEST",
			Details:       "",
		},
	}
	rsp1 := &grpc.ChangeMerchantResponse{}
	err = suite.service.ChangeMerchant(context.TODO(), req1, rsp1)
	assert.Nil(suite.T(), err)
	assert.Equal(suite.T(), pkg.ResponseStatusOk, rsp1.Status)
	assert.NotNil(suite.T(), rsp1.Item)
	assert.Len(suite.T(), rsp1.Item.Id, 24)
	assert.NotZero(suite.T(), rsp.Item.CentrifugoToken)

	assert.NotNil(suite.T(), rsp1.Item.User)
	assert.Equal(suite.T(), rsp1.Item.User.Email, rsp.Item.Email.Email)
	assert.Equal(suite.T(), rsp1.Item.User.FirstName, rsp.Item.Personal.FirstName)
	assert.Equal(suite.T(), rsp1.Item.User.LastName, rsp.Item.Personal.LastName)
	assert.NotZero(suite.T(), rsp1.Item.User.ProfileId, rsp.Item.Id)
	assert.Equal(suite.T(), rsp1.Item.User.RegistrationDate.Seconds, req.Email.ConfirmedAt.Seconds)
	assert.NotNil(suite.T(), rsp1.Item.Banking)
	assert.NotZero(suite.T(), rsp1.Item.Banking.Currency)
}

func (suite *OnboardingTestSuite) TestOnboarding_ListMerchants_QuickSearchQuery_UserFirstNameLastName_Ok() {
	lastName := "LastName"

	req := &grpc.UserProfile{
		UserId: primitive.NewObjectID().Hex(),
		Email: &grpc.UserProfileEmail{
			Email: "test@unit.test",
		},
		Personal: &grpc.UserProfilePersonal{
			FirstName: "FirstName",
			LastName:  lastName,
			Position:  "test",
		},
		Help: &grpc.UserProfileHelp{
			ProductPromotionAndDevelopment: false,
			ReleasedGamePromotion:          true,
			InternationalSales:             true,
			Other:                          false,
		},
		LastStep: "step2",
	}
	rsp := &grpc.GetUserProfileResponse{}

	for i := 0; i < 5; i++ {
		if i > 0 {
			req.UserId = primitive.NewObjectID().Hex()
			req.Personal.LastName = lastName + "_" + strconv.Itoa(i)
		}

		err := suite.service.CreateOrUpdateUserProfile(context.TODO(), req, rsp)
		assert.NoError(suite.T(), err)
		assert.Equal(suite.T(), pkg.ResponseStatusOk, rsp.Status)

		req1 := &grpc.OnboardingRequest{
			User: &billing.MerchantUser{
				Id:    rsp.Item.UserId,
				Email: rsp.Item.Email.Email,
			},
			Company: &billing.MerchantCompanyInfo{
				Name:    "merchant1",
				Country: "RU",
				Zip:     "190000",
				City:    "St.Petersburg",
			},
		}
		rsp1 := &grpc.ChangeMerchantResponse{}
		err = suite.service.ChangeMerchant(context.TODO(), req1, rsp1)
		assert.Nil(suite.T(), err)
		assert.Equal(suite.T(), pkg.ResponseStatusOk, rsp1.Status)
	}

	req2 := &grpc.MerchantListingRequest{QuickSearch: "first"}
	rsp2 := &grpc.MerchantListingResponse{}

	err := suite.service.ListMerchants(context.TODO(), req2, rsp2)
	assert.Nil(suite.T(), err)
	assert.EqualValues(suite.T(), 5, rsp2.Count)
	assert.Len(suite.T(), rsp2.Items, int(rsp2.Count))

	req2.QuickSearch = "name_1"
	err = suite.service.ListMerchants(context.TODO(), req2, rsp2)
	assert.Nil(suite.T(), err)
	assert.EqualValues(suite.T(), 1, rsp2.Count)
	assert.Len(suite.T(), rsp2.Items, int(rsp2.Count))
}

func (suite *OnboardingTestSuite) TestOnboarding_ListMerchants_QuickSearchQuery_UserRegistrationDate_Ok() {
	req := &grpc.OnboardingRequest{
		User: &billing.MerchantUser{},
		Company: &billing.MerchantCompanyInfo{
			Name:    "merchant1",
			Country: "RU",
			Zip:     "190000",
			City:    "St.Petersburg",
		},
	}

	for i := 0; i < 10; i++ {
		req.User.Id = primitive.NewObjectID().Hex()
		req.User.Email = "test_" + strconv.Itoa(i) + "@unit.test"
		rsp := &grpc.ChangeMerchantResponse{}
		err := suite.service.ChangeMerchant(context.TODO(), req, rsp)
		assert.Nil(suite.T(), err)
		assert.Equal(suite.T(), pkg.ResponseStatusOk, rsp.Status)

		if i == 2 || i == 5 || i == 7 {
			rsp.Item.User.RegistrationDate, _ = ptypes.TimestampProto(time.Now().AddDate(0, 0, -1))
		} else if i == 3 || i == 6 || i == 9 {
			rsp.Item.User.RegistrationDate, _ = ptypes.TimestampProto(time.Now().AddDate(0, 0, -5))
		} else {
			rsp.Item.User.RegistrationDate, _ = ptypes.TimestampProto(time.Now())
		}

		oid, err := primitive.ObjectIDFromHex(rsp.Item.Id)
		assert.NoError(suite.T(), err)
		filter := bson.M{"_id": oid}
		_, err = suite.service.db.Collection(collectionMerchant).ReplaceOne(context.TODO(), filter, rsp.Item)
	}

	req2 := &grpc.MerchantListingRequest{RegistrationDateFrom: time.Now().Add(-49 * time.Hour).Unix()}
	rsp2 := &grpc.MerchantListingResponse{}

	err := suite.service.ListMerchants(context.TODO(), req2, rsp2)
	assert.Nil(suite.T(), err)
	assert.EqualValues(suite.T(), 7, rsp2.Count)
	assert.Len(suite.T(), rsp2.Items, int(rsp2.Count))

	req2.RegistrationDateTo = time.Now().Add(-23 * time.Hour).Unix()
	err = suite.service.ListMerchants(context.TODO(), req2, rsp2)
	assert.Nil(suite.T(), err)
	assert.EqualValues(suite.T(), 3, rsp2.Count)
	assert.Len(suite.T(), rsp2.Items, int(rsp2.Count))

	req2 = &grpc.MerchantListingRequest{RegistrationDateTo: time.Now().Add(-48 * time.Hour).Unix()}
	err = suite.service.ListMerchants(context.TODO(), req2, rsp2)
	assert.Nil(suite.T(), err)
	assert.EqualValues(suite.T(), 6, rsp2.Count)
	assert.Len(suite.T(), rsp2.Items, int(rsp2.Count))
}

func (suite *OnboardingTestSuite) TestOnboarding_ListMerchants_QuickSearchQuery_ReceivedDateFrom_Ok() {
	req := &grpc.OnboardingRequest{
		User: &billing.MerchantUser{},
		Company: &billing.MerchantCompanyInfo{
			Name:    "merchant1",
			Country: "RU",
			Zip:     "190000",
			City:    "St.Petersburg",
		},
	}

	for i := 0; i < 10; i++ {
		req.User.Id = primitive.NewObjectID().Hex()
		req.User.Email = "test_" + strconv.Itoa(i) + "@unit.test"
		rsp := &grpc.ChangeMerchantResponse{}
		err := suite.service.ChangeMerchant(context.TODO(), req, rsp)
		assert.Nil(suite.T(), err)
		assert.Equal(suite.T(), pkg.ResponseStatusOk, rsp.Status)

		if i == 2 || i == 5 || i == 7 {
			rsp.Item.ReceivedDate, _ = ptypes.TimestampProto(time.Now().AddDate(0, 0, -1))
		} else if i == 3 || i == 6 || i == 9 {
			rsp.Item.ReceivedDate, _ = ptypes.TimestampProto(time.Now().AddDate(0, 0, -5))
		} else {
			rsp.Item.ReceivedDate, _ = ptypes.TimestampProto(time.Now())
		}

		oid, err := primitive.ObjectIDFromHex(rsp.Item.Id)
		assert.NoError(suite.T(), err)
		filter := bson.M{"_id": oid}
		_, err = suite.service.db.Collection(collectionMerchant).ReplaceOne(context.TODO(), filter, rsp.Item)
	}

	req2 := &grpc.MerchantListingRequest{ReceivedDateFrom: time.Now().Add(-49 * time.Hour).Unix()}
	rsp2 := &grpc.MerchantListingResponse{}

	err := suite.service.ListMerchants(context.TODO(), req2, rsp2)
	assert.Nil(suite.T(), err)
	assert.EqualValues(suite.T(), 7, rsp2.Count)
	assert.Len(suite.T(), rsp2.Items, int(rsp2.Count))

	req2.ReceivedDateTo = time.Now().Add(-23 * time.Hour).Unix()
	err = suite.service.ListMerchants(context.TODO(), req2, rsp2)
	assert.Nil(suite.T(), err)
	assert.EqualValues(suite.T(), 3, rsp2.Count)
	assert.Len(suite.T(), rsp2.Items, int(rsp2.Count))

	req2 = &grpc.MerchantListingRequest{ReceivedDateTo: time.Now().Add(-48 * time.Hour).Unix()}
	err = suite.service.ListMerchants(context.TODO(), req2, rsp2)
	assert.Nil(suite.T(), err)
	assert.EqualValues(suite.T(), 6, rsp2.Count)
	assert.Len(suite.T(), rsp2.Items, int(rsp2.Count))
}

func (suite *OnboardingTestSuite) TestOnboarding_ChangeMerchantStatus_MerchantNotFound() {
	req := &grpc.MerchantChangeStatusRequest{
		MerchantId: primitive.NewObjectID().Hex(),
		Status:     pkg.MerchantStatusRejected,
	}
	rsp := &grpc.ChangeMerchantStatusResponse{}
	err := suite.service.ChangeMerchantStatus(context.TODO(), req, rsp)
	assert.NoError(suite.T(), err)
	assert.Equal(suite.T(), pkg.ResponseStatusBadData, rsp.Status)
	assert.Equal(suite.T(), merchantErrorNotFound, rsp.Message)
}

func (suite *OnboardingTestSuite) TestOnboarding_ChangeMerchantStatus_SetRejectedStatus_Error() {
	req := &grpc.MerchantChangeStatusRequest{
		MerchantId: suite.merchant.Id,
		Status:     pkg.MerchantStatusRejected,
	}
	rsp := &grpc.ChangeMerchantStatusResponse{}
	err := suite.service.ChangeMerchantStatus(context.TODO(), req, rsp)
	assert.NoError(suite.T(), err)
	assert.Equal(suite.T(), pkg.ResponseStatusBadData, rsp.Status)
	assert.Equal(suite.T(), merchantStatusChangeNotPossible, rsp.Message)
}

func (suite *OnboardingTestSuite) TestOnboarding_ChangeMerchantStatus_SetDeletedStatus_Error() {
	suite.merchant.Status = pkg.MerchantStatusAgreementSigned
	err := suite.service.merchant.Update(context.TODO(), suite.merchant)
	assert.NoError(suite.T(), err)
	req := &grpc.MerchantChangeStatusRequest{
		MerchantId: suite.merchant.Id,
		Status:     pkg.MerchantStatusDeleted,
	}
	rsp := &grpc.ChangeMerchantStatusResponse{}
	err = suite.service.ChangeMerchantStatus(context.TODO(), req, rsp)
	assert.NoError(suite.T(), err)
	assert.Equal(suite.T(), pkg.ResponseStatusBadData, rsp.Status)
	assert.Equal(suite.T(), merchantStatusChangeNotPossible, rsp.Message)
}

func (suite *OnboardingTestSuite) TestOnboarding_ChangeMerchantStatus_SetFromDraftToDeletedStatus_Ok() {
	req := &grpc.MerchantChangeStatusRequest{
		MerchantId: suite.merchant.Id,
		Status:     pkg.MerchantStatusDeleted,
	}
	rsp := &grpc.ChangeMerchantStatusResponse{}
	err := suite.service.ChangeMerchantStatus(context.TODO(), req, rsp)
	assert.NoError(suite.T(), err)
	assert.Equal(suite.T(), pkg.ResponseStatusOk, rsp.Status)
}

func (suite *OnboardingTestSuite) TestOnboarding_ChangeMerchantStatus_AddNotification_Error() {
	req := &grpc.MerchantChangeStatusRequest{
		MerchantId: suite.merchantAgreement.Id,
		Status:     pkg.MerchantStatusRejected,
	}

	centrifugoMock := &mocks.CentrifugoInterface{}
	centrifugoMock.On("GetChannelToken", mock2.Anything, mock2.Anything).Return("token")
	centrifugoMock.On("Publish", mock2.Anything, mock2.Anything, mock2.Anything).Return(errors.New("some error"))
	suite.service.centrifugo = centrifugoMock

	rsp := &grpc.ChangeMerchantStatusResponse{}
	err := suite.service.ChangeMerchantStatus(context.TODO(), req, rsp)
	assert.NoError(suite.T(), err)
	assert.Equal(suite.T(), pkg.ResponseStatusSystemError, rsp.Status)
	assert.Equal(suite.T(), merchantErrorUnknown, rsp.Message)
}

func (suite *OnboardingTestSuite) TestOnboarding_ChangeMerchantStatus_UpdateMerchant_Error() {
	req := &grpc.MerchantChangeStatusRequest{
		MerchantId: suite.merchantAgreement.Id,
		Status:     pkg.MerchantStatusRejected,
	}

	suite.merchant.Status = pkg.MerchantStatusAgreementSigning
	merchantMock := &mocks.MerchantRepositoryInterface{}
	merchantMock.On("GetById", mock2.Anything, mock2.Anything).Return(suite.merchant, nil)
	merchantMock.On("Update", mock2.Anything, mock2.Anything).Return(errors.New("some error"))
	suite.service.merchant = merchantMock

	rsp := &grpc.ChangeMerchantStatusResponse{}
	err := suite.service.ChangeMerchantStatus(context.TODO(), req, rsp)
	assert.NoError(suite.T(), err)
	assert.Equal(suite.T(), pkg.ResponseStatusSystemError, rsp.Status)
	assert.Equal(suite.T(), merchantErrorUnknown, rsp.Message)
}

func (suite *OnboardingTestSuite) TestOnboarding_ChangeMerchantData_MessageNotFound_Error() {
	suite.merchant.Status = 999
	err := suite.service.merchant.Update(context.TODO(), suite.merchant)
	assert.NoError(suite.T(), err)

	req := &grpc.ChangeMerchantDataRequest{
		MerchantId: suite.merchant.Id,
	}
	rsp := &grpc.ChangeMerchantDataResponse{}
	err = suite.service.ChangeMerchantData(context.TODO(), req, rsp)
	assert.NoError(suite.T(), err)
	assert.Equal(suite.T(), pkg.ResponseStatusSystemError, rsp.Status)
	assert.Equal(suite.T(), merchantNotificationSettingNotFound, rsp.Message)
}

func (suite *OnboardingTestSuite) TestOnboarding_ChangeMerchantData_AddNotification_Error() {
	req := &grpc.ChangeMerchantDataRequest{
		MerchantId:           suite.merchant.Id,
		HasMerchantSignature: true,
	}
	rsp := &grpc.ChangeMerchantDataResponse{}

	centrifugoMock := &mocks.CentrifugoInterface{}
	centrifugoMock.On("GetChannelToken", mock2.Anything, mock2.Anything).Return("token")
	centrifugoMock.On("Publish", mock2.Anything, mock2.Anything, mock2.Anything).Return(errors.New("some error"))
	suite.service.centrifugo = centrifugoMock

	err := suite.service.ChangeMerchantData(context.TODO(), req, rsp)
	assert.NoError(suite.T(), err)
	assert.Equal(suite.T(), pkg.ResponseStatusSystemError, rsp.Status)
	assert.Equal(suite.T(), merchantErrorUnknown, rsp.Message)
}

func (suite *OnboardingTestSuite) TestOnboarding_ChangeMerchantData_UpdateMerchant_Error() {
	req := &grpc.ChangeMerchantDataRequest{
		MerchantId:           suite.merchant.Id,
		HasMerchantSignature: true,
	}
	rsp := &grpc.ChangeMerchantDataResponse{}

	merchantMock := &mocks.MerchantRepositoryInterface{}
	merchantMock.On("GetById", mock2.Anything, mock2.Anything).Return(suite.merchant, nil)
	merchantMock.On("Update", mock2.Anything, mock2.Anything).Return(errors.New("some error"))
	suite.service.merchant = merchantMock

	err := suite.service.ChangeMerchantData(context.TODO(), req, rsp)
	assert.NoError(suite.T(), err)
	assert.Equal(suite.T(), pkg.ResponseStatusSystemError, rsp.Status)
	assert.Equal(suite.T(), merchantErrorUnknown, rsp.Message)
}

func (suite *OnboardingTestSuite) TestOnboarding_ChangeMerchantManualPayouts_Ok() {
	oid, err := primitive.ObjectIDFromHex(suite.merchant.Id)
	assert.NoError(suite.T(), err)
	merchant1, err := suite.service.getMerchantBy(context.TODO(), bson.M{"_id": oid})
	assert.NoError(suite.T(), err)
	assert.False(suite.T(), merchant1.ManualPayoutsEnabled)

	req1 := &grpc.ChangeMerchantManualPayoutsRequest{
		MerchantId:           suite.merchant.Id,
		ManualPayoutsEnabled: true,
	}
	rsp1 := &grpc.ChangeMerchantManualPayoutsResponse{}
	err = suite.service.ChangeMerchantManualPayouts(context.TODO(), req1, rsp1)
	assert.NoError(suite.T(), err)
	assert.Equal(suite.T(), pkg.ResponseStatusOk, rsp1.Status)
	assert.Empty(suite.T(), rsp1.Message)
	assert.True(suite.T(), rsp1.Item.ManualPayoutsEnabled)
}

func (suite *OnboardingTestSuite) TestOnboarding_ChangeMerchantManualPayouts_MerchantNotFound_Error() {
	req1 := &grpc.ChangeMerchantManualPayoutsRequest{
		MerchantId:           primitive.NewObjectID().Hex(),
		ManualPayoutsEnabled: true,
	}
	rsp1 := &grpc.ChangeMerchantManualPayoutsResponse{}
	err := suite.service.ChangeMerchantManualPayouts(context.TODO(), req1, rsp1)
	assert.NoError(suite.T(), err)
	assert.Equal(suite.T(), pkg.ResponseStatusNotFound, rsp1.Status)
	assert.Equal(suite.T(), merchantErrorNotFound, rsp1.Message)
}

func (suite *OnboardingTestSuite) TestOnboarding_SetMerchantS3Agreement_AgreementReadyToSign_CentrifigoError() {
	req := &grpc.OnboardingRequest{
		User: &billing.MerchantUser{
			Id:    primitive.NewObjectID().Hex(),
			Email: "test@unit.test",
		},
		Company: &billing.MerchantCompanyInfo{
			Name:    "merchant1",
			Country: "RU",
			Zip:     "190000",
			City:    "St.Petersburg",
		},
		Contacts: &billing.MerchantContact{
			Authorized: &billing.MerchantContactAuthorized{
				Name:     "Unit Test",
				Email:    "test@unit.test",
				Phone:    "1234567890",
				Position: "Unit Test",
			},
			Technical: &billing.MerchantContactTechnical{
				Name:  "Unit Test",
				Email: "test@unit.test",
				Phone: "1234567890",
			},
		},
		Banking: &billing.MerchantBanking{
			Currency:      "RUB",
			Name:          "Bank name",
			Address:       "Unknown",
			AccountNumber: "1234567890",
			Swift:         "TEST",
			Details:       "",
		},
	}
	rsp := &grpc.ChangeMerchantResponse{}
	err := suite.service.ChangeMerchant(context.TODO(), req, rsp)
	assert.Nil(suite.T(), err)
	assert.Equal(suite.T(), rsp.Status, pkg.ResponseStatusOk)
	assert.Equal(suite.T(), pkg.MerchantStatusDraft, rsp.Item.Status)
	assert.Empty(suite.T(), rsp.Item.S3AgreementName)

	centrifugoMock := &mocks.CentrifugoInterface{}
	centrifugoMock.On("GetChannelToken", mock2.Anything, mock2.Anything).Return("token")
	centrifugoMock.On("Publish", mock2.Anything, mock2.Anything, mock2.Anything).Return(errors.New("some error"))
	suite.service.centrifugo = centrifugoMock

	ocRep := &mocks.OperatingCompanyInterface{}
	ocRep.On("GetById", mock2.Anything, mock2.Anything).Return(&billing.OperatingCompany{SignatoryName: "name", Email: "email"}, nil)
	suite.service.operatingCompany = ocRep

	req1 := &grpc.SetMerchantS3AgreementRequest{
		MerchantId:      rsp.Item.Id,
		S3AgreementName: "agreement_" + rsp.Item.Id + ".pdf",
	}
	rsp1 := &grpc.ChangeMerchantDataResponse{}
	err = suite.service.SetMerchantS3Agreement(context.TODO(), req1, rsp1)
	assert.NoError(suite.T(), err)
	assert.Equal(suite.T(), pkg.ResponseStatusSystemError, rsp1.Status)
	assert.Equal(suite.T(), merchantErrorUnknown, rsp1.Message)
}

func (suite *OnboardingTestSuite) TestOnboarding_GenerateMerchantAgreement_CheckFullAddress_Ok() {
	req := &grpc.OnboardingRequest{
		User: &billing.MerchantUser{
			Id:    primitive.NewObjectID().Hex(),
			Email: "test@unit.test",
		},
		Company: &billing.MerchantCompanyInfo{
			Name:              "merchant1",
			Country:           "RU",
			Zip:               "190000",
			City:              "St.Petersburg",
			Address:           "address",
			AddressAdditional: "address_additional",
			State:             "SPE",
		},
		Contacts: &billing.MerchantContact{
			Authorized: &billing.MerchantContactAuthorized{
				Name:     "Unit Test",
				Email:    "test@unit.test",
				Phone:    "1234567890",
				Position: "Unit Test",
			},
			Technical: &billing.MerchantContactTechnical{
				Name:  "Unit Test",
				Email: "test@unit.test",
				Phone: "1234567890",
			},
		},
		Banking: &billing.MerchantBanking{
			Currency:      "RUB",
			Name:          "Bank name",
			Address:       "Unknown",
			AccountNumber: "1234567890",
			Swift:         "TEST",
			Details:       "",
		},
	}
	rsp := &grpc.ChangeMerchantResponse{}
	err := suite.service.ChangeMerchant(context.TODO(), req, rsp)
	assert.Nil(suite.T(), err)
	assert.Equal(suite.T(), rsp.Status, pkg.ResponseStatusOk)
	assert.Equal(suite.T(), pkg.MerchantStatusDraft, rsp.Item.Status)

	req1 := &grpc.SetMerchantTariffRatesRequest{
		MerchantId:             rsp.Item.Id,
		HomeRegion:             "russia_and_cis",
		MerchantOperationsType: pkg.MerchantOperationTypeLowRisk,
	}
	rsp1 := &grpc.CheckProjectRequestSignatureResponse{}
	err = suite.service.SetMerchantTariffRates(context.TODO(), req1, rsp1)
	assert.NoError(suite.T(), err)
	assert.Equal(suite.T(), pkg.ResponseStatusOk, rsp1.Status)
	assert.Empty(suite.T(), rsp1.Message)

	merchant, err := suite.service.merchant.GetById(context.TODO(), rsp.Item.Id)
	assert.NoError(suite.T(), err)
	assert.NotNil(suite.T(), merchant)

	createFileMockFn := func(
		ctx context.Context,
		in *proto2.ReportFile,
		opts ...client.CallOption,
	) *proto2.CreateFileResponse {
		params := make(map[string]interface{})
		err := json.Unmarshal(in.Params, &params)

		if err != nil {
			return nil
		}

		zap.L().Info("message", zap.Any("address", params[reporterConst.RequestParameterAgreementAddress]))
		return &proto2.CreateFileResponse{Status: pkg.ResponseStatusOk}
	}

	zap.ReplaceGlobals(suite.logObserver)
	reporterMock := &reportingMocks.ReporterService{}
	reporterMock.On("CreateFile", mock2.Anything, mock2.Anything, mock2.Anything).Return(createFileMockFn, nil)
	suite.service.reporterService = reporterMock

	ocMock := &mocks.OperatingCompanyInterface{}
	ocMock.
		On("GetById", mock2.Anything, mock2.Anything).
		Return(&billing.OperatingCompany{
			Name:               "name",
			Address:            "address",
			RegistrationNumber: "number",
			SignatoryName:      "sig name",
			SignatoryPosition:  "sig position",
		}, nil)
	suite.service.operatingCompany = ocMock

	err = suite.service.generateMerchantAgreement(context.TODO(), merchant)
	assert.NoError(suite.T(), err)

	messages := suite.zapRecorder.All()
	assert.Equal(suite.T(), zapcore.InfoLevel, messages[0].Level)
	assert.Contains(suite.T(), messages[0].Context[0].String, "address, address_additional, SPE, St.Petersburg, RU, 190000")
}

func (suite *OnboardingTestSuite) TestOnboarding_GenerateMerchantAgreement_CheckWithoutStateAddress_Ok() {
	req := &grpc.OnboardingRequest{
		User: &billing.MerchantUser{
			Id:    primitive.NewObjectID().Hex(),
			Email: "test@unit.test",
		},
		Company: &billing.MerchantCompanyInfo{
			Name:              "merchant1",
			Country:           "RU",
			Zip:               "190000",
			City:              "St.Petersburg",
			Address:           "address",
			AddressAdditional: "address_additional",
		},
		Contacts: &billing.MerchantContact{
			Authorized: &billing.MerchantContactAuthorized{
				Name:     "Unit Test",
				Email:    "test@unit.test",
				Phone:    "1234567890",
				Position: "Unit Test",
			},
			Technical: &billing.MerchantContactTechnical{
				Name:  "Unit Test",
				Email: "test@unit.test",
				Phone: "1234567890",
			},
		},
		Banking: &billing.MerchantBanking{
			Currency:      "RUB",
			Name:          "Bank name",
			Address:       "Unknown",
			AccountNumber: "1234567890",
			Swift:         "TEST",
			Details:       "",
		},
	}
	rsp := &grpc.ChangeMerchantResponse{}
	err := suite.service.ChangeMerchant(context.TODO(), req, rsp)
	assert.Nil(suite.T(), err)
	assert.Equal(suite.T(), rsp.Status, pkg.ResponseStatusOk)
	assert.Equal(suite.T(), pkg.MerchantStatusDraft, rsp.Item.Status)

	req1 := &grpc.SetMerchantTariffRatesRequest{
		MerchantId:             rsp.Item.Id,
		HomeRegion:             "russia_and_cis",
		MerchantOperationsType: pkg.MerchantOperationTypeLowRisk,
	}
	rsp1 := &grpc.CheckProjectRequestSignatureResponse{}
	err = suite.service.SetMerchantTariffRates(context.TODO(), req1, rsp1)
	assert.NoError(suite.T(), err)
	assert.Equal(suite.T(), pkg.ResponseStatusOk, rsp1.Status)
	assert.Empty(suite.T(), rsp1.Message)

	merchant, err := suite.service.merchant.GetById(context.TODO(), rsp.Item.Id)
	assert.NoError(suite.T(), err)
	assert.NotNil(suite.T(), merchant)

	createFileMockFn := func(
		ctx context.Context,
		in *proto2.ReportFile,
		opts ...client.CallOption,
	) *proto2.CreateFileResponse {
		params := make(map[string]interface{})
		err := json.Unmarshal(in.Params, &params)

		if err != nil {
			return nil
		}

		zap.L().Info("message", zap.Any("address", params[reporterConst.RequestParameterAgreementAddress]))
		return &proto2.CreateFileResponse{Status: pkg.ResponseStatusOk}
	}

	zap.ReplaceGlobals(suite.logObserver)
	reporterMock := &reportingMocks.ReporterService{}
	reporterMock.On("CreateFile", mock2.Anything, mock2.Anything, mock2.Anything).Return(createFileMockFn, nil)
	suite.service.reporterService = reporterMock

	ocMock := &mocks.OperatingCompanyInterface{}
	ocMock.
		On("GetById", mock2.Anything, mock2.Anything).
		Return(&billing.OperatingCompany{
			Name:               "name",
			Address:            "address",
			RegistrationNumber: "number",
			SignatoryName:      "sig name",
			SignatoryPosition:  "sig position",
		}, nil)
	suite.service.operatingCompany = ocMock

	err = suite.service.generateMerchantAgreement(context.TODO(), merchant)
	assert.NoError(suite.T(), err)

	messages := suite.zapRecorder.All()
	assert.Equal(suite.T(), zapcore.InfoLevel, messages[0].Level)
	assert.Contains(suite.T(), messages[0].Context[0].String, "address, address_additional, St.Petersburg, RU, 190000")
}

func (suite *OnboardingTestSuite) TestOnboarding_GetMerchantTariffRates_WithPayerRegion_Ok() {
	req := &grpc.GetMerchantTariffRatesRequest{
		HomeRegion:             "russia_and_cis",
		PayerRegion:            "europe",
		MerchantOperationsType: pkg.MerchantOperationTypeLowRisk,
	}
	rsp := &grpc.GetMerchantTariffRatesResponse{}
	err := suite.service.GetMerchantTariffRates(context.TODO(), req, rsp)
	assert.NoError(suite.T(), err)
	assert.Equal(suite.T(), pkg.ResponseStatusOk, rsp.Status)
	assert.Empty(suite.T(), rsp.Message)
	assert.NotEmpty(suite.T(), rsp.Items)
	assert.NotEmpty(suite.T(), rsp.Items.Payment)
	assert.Len(suite.T(), rsp.Items.Payment, 1)
	assert.Equal(suite.T(), rsp.Items.Payment[0], suite.cisTariff[2])
	assert.NotEmpty(suite.T(), rsp.Items.Chargeback)
	assert.NotNil(suite.T(), rsp.Items.Chargeback)
	assert.NotNil(suite.T(), rsp.Items.Payout)
}<|MERGE_RESOLUTION|>--- conflicted
+++ resolved
@@ -333,10 +333,6 @@
 	casbin.On("AddRoleForUser", mock2.Anything, mock2.Anything).Return(nil, nil)
 
 	redisdb := mocks.NewTestRedis()
-<<<<<<< HEAD
-	suite.cache = NewCacheRedis(redisdb)
-	suite.service = NewBillingService(db, cfg, nil, nil, nil, nil, nil, suite.cache, mocks.NewCurrencyServiceMockOk(), mocks.NewDocumentSignerMockOk(), &reportingMocks.ReporterService{}, mocks.NewFormatterOK(), mocks.NewBrokerMockOk(), nil, )
-=======
 	suite.cache, err = NewCacheRedis(redisdb, "cache")
 	suite.service = NewBillingService(
 		db,
@@ -353,8 +349,8 @@
 		mocks.NewFormatterOK(),
 		mocks.NewBrokerMockOk(),
 		casbin,
+		mocks.NewNotifierOk(),
 	)
->>>>>>> 3c499895
 
 	if err := suite.service.Init(); err != nil {
 		suite.FailNow("Billing service initialization failed", "%v", err)
