--- conflicted
+++ resolved
@@ -180,13 +180,8 @@
 			return nil
 		}
 		break
-<<<<<<< HEAD
-	case billing.OrderType_product:
+	case pkg.OrderType_product:
 		err = processor.processPaylinkProducts(ctx)
-=======
-	case pkg.OrderType_product:
-		err = processor.processPaylinkProducts()
->>>>>>> 660d6e6a
 
 		if err != nil {
 			rsp.Status = billingpb.ResponseStatusBadData
@@ -217,13 +212,8 @@
 			return nil
 		}
 		break
-<<<<<<< HEAD
-	case billing.OrderTypeVirtualCurrency:
+	case pkg.OrderTypeVirtualCurrency:
 		err := processor.processVirtualCurrency(ctx)
-=======
-	case pkg.OrderTypeVirtualCurrency:
-		err := processor.processVirtualCurrency()
->>>>>>> 660d6e6a
 		if err != nil {
 			zap.L().Error(
 				pkg.MethodFinishedWithError,
