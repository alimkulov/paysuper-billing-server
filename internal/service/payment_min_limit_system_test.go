package service

import (
	"context"
	"github.com/globalsign/mgo/bson"
	casbinMocks "github.com/paysuper/casbin-server/pkg/mocks"
	"github.com/paysuper/paysuper-billing-server/internal/config"
	"github.com/paysuper/paysuper-billing-server/internal/mocks"
	"github.com/paysuper/paysuper-billing-server/pkg"
	"github.com/paysuper/paysuper-billing-server/pkg/proto/billing"
	"github.com/paysuper/paysuper-billing-server/pkg/proto/grpc"
	reportingMocks "github.com/paysuper/paysuper-reporter/pkg/mocks"
	"github.com/stretchr/testify/assert"
	"github.com/stretchr/testify/suite"
	"go.uber.org/zap"
	mongodb "gopkg.in/paysuper/paysuper-database-mongo.v1"
	"testing"
)

type PaymentMinLimitSystemTestSuite struct {
	suite.Suite
	service                *Service
	log                    *zap.Logger
	cache                  CacheInterface
	PaymentMinLimitSystem  *billing.PaymentMinLimitSystem
	PaymentMinLimitSystem2 *billing.PaymentMinLimitSystem
}

func Test_PaymentMinLimitSystem(t *testing.T) {
	suite.Run(t, new(PaymentMinLimitSystemTestSuite))
}

func (suite *PaymentMinLimitSystemTestSuite) SetupTest() {
	cfg, err := config.NewConfig()
	if err != nil {
		suite.FailNow("Config load failed", "%v", err)
	}

	db, err := mongodb.NewDatabase()
	if err != nil {
		suite.FailNow("Database connection failed", "%v", err)
	}

	suite.log, err = zap.NewProduction()

	if err != nil {
		suite.FailNow("Logger initialization failed", "%v", err)
	}

	redisdb := mocks.NewTestRedis()
	suite.cache, err = NewCacheRedis(redisdb, "cache")
	casbin := &casbinMocks.CasbinService{}

	suite.service = NewBillingService(
		db,
		cfg,
		nil,
		nil,
		nil,
		nil,
		nil,
		suite.cache,
		mocks.NewCurrencyServiceMockOk(),
		mocks.NewDocumentSignerMockOk(),
		&reportingMocks.ReporterService{},
		mocks.NewFormatterOK(),
		mocks.NewBrokerMockOk(),
<<<<<<< HEAD
		nil,
=======
		casbin,
>>>>>>> 3c499895
	)

	if err := suite.service.Init(); err != nil {
		suite.FailNow("Billing service initialization failed", "%v", err)
	}

	suite.PaymentMinLimitSystem = &billing.PaymentMinLimitSystem{
		Currency: "RUB",
		Amount:   150,
	}

	suite.PaymentMinLimitSystem2 = &billing.PaymentMinLimitSystem{
		Currency: "USD",
		Amount:   2,
	}
}

func (suite *PaymentMinLimitSystemTestSuite) TearDownTest() {
	err := suite.service.db.Drop()

	if err != nil {
		suite.FailNow("Database deletion failed", "%v", err)
	}

	err = suite.service.db.Close()

	if err != nil {
		suite.FailNow("Database close failed", "%v", err)
	}
}

func (suite *PaymentMinLimitSystemTestSuite) Test_PaymentMinLimitSystem_AddOk() {
	count, err := suite.service.db.Collection(collectionPaymentMinLimitSystem).CountDocuments(context.TODO(), bson.M{})
	assert.NoError(suite.T(), err)
	assert.EqualValues(suite.T(), count, 0)

	res := &grpc.EmptyResponseWithStatus{}
	err = suite.service.SetPaymentMinLimitSystem(context.TODO(), suite.PaymentMinLimitSystem, res)
	assert.NoError(suite.T(), err)
	assert.Equal(suite.T(), res.Status, pkg.ResponseStatusOk)

	count, err = suite.service.db.Collection(collectionPaymentMinLimitSystem).CountDocuments(context.TODO(), bson.M{})
	assert.NoError(suite.T(), err)
	assert.EqualValues(suite.T(), count, 1)
}

func (suite *PaymentMinLimitSystemTestSuite) Test_PaymentMinLimitSystem_ListOk() {
	res := &grpc.EmptyResponseWithStatus{}
	err := suite.service.SetPaymentMinLimitSystem(context.TODO(), suite.PaymentMinLimitSystem, res)
	assert.NoError(suite.T(), err)
	assert.Equal(suite.T(), res.Status, pkg.ResponseStatusOk)

	res2 := &grpc.GetPaymentMinLimitsSystemResponse{}
	err = suite.service.GetPaymentMinLimitsSystem(context.TODO(), &grpc.EmptyRequest{}, res2)
	assert.NoError(suite.T(), err)
	assert.Equal(suite.T(), res.Status, pkg.ResponseStatusOk)
	assert.Len(suite.T(), res2.Items, 1)
}

func (suite *PaymentMinLimitSystemTestSuite) Test_PaymentMinLimitSystem_AddFail_PaymentCountryUnknown() {
	count, err := suite.service.db.Collection(collectionPaymentMinLimitSystem).CountDocuments(context.TODO(), bson.M{})
	assert.NoError(suite.T(), err)
	assert.EqualValues(suite.T(), count, 0)

	suite.PaymentMinLimitSystem.Currency = "XXX"

	res := &grpc.EmptyResponseWithStatus{}
	err = suite.service.SetPaymentMinLimitSystem(context.TODO(), suite.PaymentMinLimitSystem, res)
	assert.NoError(suite.T(), err)
	assert.Equal(suite.T(), res.Status, pkg.ResponseStatusBadData)
	assert.Equal(suite.T(), res.Message, errorPaymentMinLimitSystemCurrencyUnknown)
}<|MERGE_RESOLUTION|>--- conflicted
+++ resolved
@@ -65,11 +65,8 @@
 		&reportingMocks.ReporterService{},
 		mocks.NewFormatterOK(),
 		mocks.NewBrokerMockOk(),
-<<<<<<< HEAD
+		casbin,
 		nil,
-=======
-		casbin,
->>>>>>> 3c499895
 	)
 
 	if err := suite.service.Init(); err != nil {
