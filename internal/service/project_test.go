--- conflicted
+++ resolved
@@ -219,10 +219,6 @@
 	_, err = db.Collection(collectionProduct).InsertMany(context.TODO(), products)
 	assert.NoError(suite.T(), err, "Insert product test data failed")
 	redisdb := mocks.NewTestRedis()
-<<<<<<< HEAD
-	suite.cache = NewCacheRedis(redisdb)
-	suite.service = NewBillingService(db, cfg, nil, nil, nil, nil, nil, suite.cache, mocks.NewCurrencyServiceMockOk(), mocks.NewDocumentSignerMockOk(), &reportingMocks.ReporterService{}, mocks.NewFormatterOK(), mocks.NewBrokerMockOk(), nil, )
-=======
 	suite.cache, err = NewCacheRedis(redisdb, "cache")
 	suite.service = NewBillingService(
 		db,
@@ -239,8 +235,8 @@
 		mocks.NewFormatterOK(),
 		mocks.NewBrokerMockOk(),
 		&casbinMocks.CasbinService{},
+		mocks.NewNotifierOk(),
 	)
->>>>>>> 3c499895
 
 	if err := suite.service.Init(); err != nil {
 		suite.FailNow("Billing service initialization failed", "%v", err)
@@ -924,10 +920,6 @@
 	}
 
 	redisdb := mocks.NewTestRedis()
-<<<<<<< HEAD
-	suite.cache = NewCacheRedis(redisdb)
-	suite.service = NewBillingService(db, cfg, nil, nil, nil, nil, nil, suite.cache, mocks.NewCurrencyServiceMockOk(), mocks.NewDocumentSignerMockOk(), &reportingMocks.ReporterService{}, mocks.NewFormatterOK(), mocks.NewBrokerMockOk(), nil, )
-=======
 	suite.cache, err = NewCacheRedis(redisdb, "cache")
 	suite.service = NewBillingService(
 		db,
@@ -944,8 +936,8 @@
 		mocks.NewFormatterOK(),
 		mocks.NewBrokerMockOk(),
 		&casbinMocks.CasbinService{},
+		mocks.NewNotifierOk(),
 	)
->>>>>>> 3c499895
 
 	if err := suite.service.Init(); err != nil {
 		suite.FailNow("Billing service initialization failed", "%v", err)
