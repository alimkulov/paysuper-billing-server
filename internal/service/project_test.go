--- conflicted
+++ resolved
@@ -221,9 +221,6 @@
 	assert.NoError(suite.T(), err, "Insert product test data failed")
 	redisdb := mocks.NewTestRedis()
 	suite.cache = NewCacheRedis(redisdb)
-<<<<<<< HEAD
-	suite.service = NewBillingService(db, cfg, nil, nil, nil, nil, nil, suite.cache, mocks.NewCurrencyServiceMockOk(), mocks.NewDocumentSignerMockOk(), &reportingMocks.ReporterService{}, mocks.NewFormatterOK(), &casbinMocks.CasbinService{})
-=======
 	suite.service = NewBillingService(
 		db,
 		cfg,
@@ -238,8 +235,8 @@
 		&reportingMocks.ReporterService{},
 		mocks.NewFormatterOK(),
 		mocks.NewBrokerMockOk(),
+		&casbinMocks.CasbinService{},
 	)
->>>>>>> e59d6a12
 
 	if err := suite.service.Init(); err != nil {
 		suite.FailNow("Billing service initialization failed", "%v", err)
@@ -852,9 +849,6 @@
 
 	redisdb := mocks.NewTestRedis()
 	suite.cache = NewCacheRedis(redisdb)
-<<<<<<< HEAD
-	suite.service = NewBillingService(db, cfg, nil, nil, nil, nil, nil, suite.cache, mocks.NewCurrencyServiceMockOk(), mocks.NewDocumentSignerMockOk(), &reportingMocks.ReporterService{}, mocks.NewFormatterOK(), &casbinMocks.CasbinService{})
-=======
 	suite.service = NewBillingService(
 		db,
 		cfg,
@@ -869,8 +863,8 @@
 		&reportingMocks.ReporterService{},
 		mocks.NewFormatterOK(),
 		mocks.NewBrokerMockOk(),
+		&casbinMocks.CasbinService{},
 	)
->>>>>>> e59d6a12
 
 	if err := suite.service.Init(); err != nil {
 		suite.FailNow("Billing service initialization failed", "%v", err)
