package service

import (
	"context"
	"fmt"
	"github.com/globalsign/mgo/bson"
	"github.com/paysuper/paysuper-billing-server/internal/config"
	"github.com/paysuper/paysuper-billing-server/internal/mocks"
	"github.com/paysuper/paysuper-billing-server/pkg"
	"github.com/paysuper/paysuper-billing-server/pkg/proto/billing"
	"github.com/paysuper/paysuper-billing-server/pkg/proto/grpc"
	mongodb "github.com/paysuper/paysuper-database-mongo"
	"github.com/stretchr/testify/assert"
	"github.com/stretchr/testify/suite"
	"go.uber.org/zap"
	"testing"
)

type ProjectCRUDTestSuite struct {
	suite.Suite
	service *Service
	cache   CacheInterface

	merchant *billing.Merchant
	project  *billing.Project
}

func Test_ProjectCRUD(t *testing.T) {
	suite.Run(t, new(ProjectCRUDTestSuite))
}

func (suite *ProjectCRUDTestSuite) SetupTest() {
	cfg, err := config.NewConfig()
	assert.NoError(suite.T(), err, "Config load failed")

	cfg.AccountingCurrency = "RUB"

	db, err := mongodb.NewDatabase()
	assert.NoError(suite.T(), err, "Database connection failed")
	projectId := bson.NewObjectId().Hex()

	ps1 := &billing.PaymentSystem{
		Id:                 bson.NewObjectId().Hex(),
		Name:               "CardPay",
		AccountingCurrency: "RUB",
		AccountingPeriod:   "every-day",
		Country:            "",
		IsActive:           true,
		Handler:            "cardpay",
	}
	pm1 := &billing.PaymentMethod{
		Id:               bson.NewObjectId().Hex(),
		Name:             "Bank card",
		Group:            "BANKCARD",
		MinPaymentAmount: 100,
		MaxPaymentAmount: 15000,
		Currencies:       []string{"RUB", "USD", "EUR"},
		ExternalId:       "BANKCARD",
		TestSettings: map[string]*billing.PaymentMethodParams{
			"RUB": {
				Currency:       "RUB",
				TerminalId:     "15985",
				Secret:         "A1tph4I6BD0f",
				SecretCallback: "0V1rJ7t4jCRv",
			},
		},
		Type:            "bank_card",
		IsActive:        true,
		AccountRegexp:   "^(?:4[0-9]{12}(?:[0-9]{3})?|[25][1-7][0-9]{14}|6(?:011|5[0-9][0-9])[0-9]{12}|3[47][0-9]{13}|3(?:0[0-5]|[68][0-9])[0-9]{11}|(?:2131|1800|35\\d{3})\\d{11})$",
		PaymentSystemId: ps1.Id,
	}

	ps2 := &billing.PaymentSystem{
		Id:                 bson.NewObjectId().Hex(),
		Name:               "CardPay",
		AccountingCurrency: "RUB",
		AccountingPeriod:   "every-day",
		Country:            "",
		IsActive:           true,
		Handler:            "cardpay",
	}
	pm2 := &billing.PaymentMethod{
		Id:               bson.NewObjectId().Hex(),
		Name:             "Bitcoin",
		Group:            "BITCOIN_1",
		MinPaymentAmount: 0,
		MaxPaymentAmount: 0,
		Currencies:       []string{"RUB", "USD", "EUR"},
		ExternalId:       "BITCOIN",
		TestSettings: map[string]*billing.PaymentMethodParams{
			"RUB": {
				Currency:   "RUB",
				TerminalId: "16007",
			},
		},
		Type:            "crypto",
		IsActive:        true,
		PaymentSystemId: ps2.Id,
	}

	paymentMethods := map[string]*billing.MerchantPaymentMethod{
		pm1.Id: {
			Commission: &billing.MerchantPaymentMethodCommissions{
				Fee:            1,
				PerTransaction: &billing.MerchantPaymentMethodPerTransactionCommission{},
			},
			PaymentMethod: &billing.MerchantPaymentMethodIdentification{
				Id: pm1.Id,
			},
		},
		pm2.Id: {
			Commission: &billing.MerchantPaymentMethodCommissions{
				Fee:            1,
				PerTransaction: &billing.MerchantPaymentMethodPerTransactionCommission{},
			},
			PaymentMethod: &billing.MerchantPaymentMethodIdentification{
				Id: pm2.Id,
			},
		},
	}
	merchant := &billing.Merchant{
		Id: bson.NewObjectId().Hex(),
		User: &billing.MerchantUser{
			Id:    bson.NewObjectId().Hex(),
			Email: "test@unit.test",
		},
		Company: &billing.MerchantCompanyInfo{
			Name:    "merchant1",
			Country: "RU",
			Zip:     "190000",
			City:    "St.Petersburg",
		},
		Contacts: &billing.MerchantContact{
			Authorized: &billing.MerchantContactAuthorized{},
			Technical:  &billing.MerchantContactTechnical{},
		},
		Banking: &billing.MerchantBanking{
			Currency: "RUB",
			Name:     "Bank name",
		},
		IsVatEnabled:              true,
		IsCommissionToUserEnabled: true,
		Status:                    pkg.MerchantStatusDraft,
		IsSigned:                  true,
		PaymentMethods:            paymentMethods,
	}

	project := &billing.Project{
		Id:                       projectId,
		CallbackCurrency:         "RUB",
		CallbackProtocol:         pkg.ProjectCallbackProtocolEmpty,
		LimitsCurrency:           "RUB",
		MaxPaymentAmount:         15000,
		MinPaymentAmount:         1,
		Name:                     map[string]string{"en": "test project 1"},
		IsProductsCheckout:       false,
		AllowDynamicRedirectUrls: true,
		SecretKey:                "test project 1 secret key",
		Status:                   pkg.ProjectStatusInProduction,
		MerchantId:               merchant.Id,
	}

	products := []interface{}{
		&grpc.Product{
			Object:          "product",
			Type:            "simple_product",
			Sku:             "ru_double_yeti",
			Name:            map[string]string{"en": initialName},
			DefaultCurrency: "USD",
			Enabled:         true,
			Description:     map[string]string{"en": "blah-blah-blah"},
			LongDescription: map[string]string{"en": "Super game steam keys"},
			Url:             "http://test.ru/dffdsfsfs",
			Images:          []string{"/home/image.jpg"},
			MerchantId:      merchant.Id,
			ProjectId:       project.Id,
			Metadata: map[string]string{
				"SomeKey": "SomeValue",
			},
			Prices: []*grpc.ProductPrice{{Currency: "USD", Amount: 1005.00}},
		},
		&grpc.Product{
			Object:          "product1",
			Type:            "simple_product",
			Sku:             "ru_double_yeti1",
			Name:            map[string]string{"en": initialName},
			DefaultCurrency: "USD",
			Enabled:         true,
			Description:     map[string]string{"en": "blah-blah-blah"},
			LongDescription: map[string]string{"en": "Super game steam keys"},
			Url:             "http://test.ru/dffdsfsfs",
			Images:          []string{"/home/image.jpg"},
			MerchantId:      merchant.Id,
			ProjectId:       project.Id,
			Metadata: map[string]string{
				"SomeKey": "SomeValue",
			},
			Prices: []*grpc.ProductPrice{{Currency: "USD", Amount: 1005.00}},
		},
		&grpc.Product{
			Object:          "product2",
			Type:            "simple_product",
			Sku:             "ru_double_yeti2",
			Name:            map[string]string{"en": initialName},
			DefaultCurrency: "USD",
			Enabled:         true,
			Description:     map[string]string{"en": "blah-blah-blah"},
			LongDescription: map[string]string{"en": "Super game steam keys"},
			Url:             "http://test.ru/dffdsfsfs",
			Images:          []string{"/home/image.jpg"},
			MerchantId:      merchant.Id,
			ProjectId:       project.Id,
			Metadata: map[string]string{
				"SomeKey": "SomeValue",
			},
			Prices: []*grpc.ProductPrice{{Currency: "USD", Amount: 1005.00}},
		},
	}

	err = db.Collection(collectionProduct).Insert(products...)
	assert.NoError(suite.T(), err, "Insert product test data failed")
	redisdb := mocks.NewTestRedis()
	suite.cache = NewCacheRedis(redisdb)
<<<<<<< HEAD
	suite.service = NewBillingService(db, cfg, nil, nil, nil, nil, nil, suite.cache, mocks.NewCurrencyServiceMockOk(), mocks.NewDocumentSignerMockOk(), nil, )
=======
	suite.service = NewBillingService(
		db,
		cfg,
		nil,
		nil,
		nil,
		nil,
		nil,
		suite.cache,
		mocks.NewCurrencyServiceMockOk(),
		mocks.NewDocumentSignerMockOk(),
		nil,
	)
>>>>>>> ae41a61c

	if err := suite.service.Init(); err != nil {
		suite.FailNow("Billing service initialization failed", "%v", err)
	}

	pms := []*billing.PaymentMethod{pm1, pm2}
	if err := suite.service.paymentMethod.MultipleInsert(pms); err != nil {
		suite.FailNow("Insert payment methods test data failed", "%v", err)
	}

	if err := suite.service.merchant.Insert(merchant); err != nil {
		suite.FailNow("Insert merchant test data failed", "%v", err)
	}

	if err := suite.service.project.Insert(project); err != nil {
		suite.FailNow("Insert project test data failed", "%v", err)
	}

	suite.merchant = merchant
	suite.project = project
}

func (suite *ProjectCRUDTestSuite) TearDownTest() {
	if err := suite.service.db.Drop(); err != nil {
		suite.FailNow("Database deletion failed", "%v", err)
	}

	suite.service.db.Close()
}

func (suite *ProjectCRUDTestSuite) TestProjectCRUD_ChangeProject_NewProject_Ok() {
	req := &billing.Project{
		MerchantId:         suite.merchant.Id,
		Name:               map[string]string{"en": "Unit test", "ru": "Юнит тест"},
		CallbackCurrency:   "RUB",
		CallbackProtocol:   pkg.ProjectCallbackProtocolEmpty,
		LimitsCurrency:     "RUB",
		MinPaymentAmount:   0,
		MaxPaymentAmount:   15000,
		IsProductsCheckout: false,
	}
	rsp := &grpc.ChangeProjectResponse{}
	err := suite.service.ChangeProject(context.TODO(), req, rsp)

	assert.NoError(suite.T(), err)
	assert.Equal(suite.T(), pkg.ResponseStatusOk, rsp.Status)
	assert.Empty(suite.T(), rsp.Message)
	assert.NotNil(suite.T(), rsp.Item)

	assert.NotEmpty(suite.T(), rsp.Item.Id)
	assert.Equal(suite.T(), req.MerchantId, rsp.Item.MerchantId)
	assert.Equal(suite.T(), req.Name, rsp.Item.Name)
	assert.Equal(suite.T(), req.CallbackCurrency, rsp.Item.CallbackCurrency)
	assert.Equal(suite.T(), req.CallbackProtocol, rsp.Item.CallbackProtocol)
	assert.Equal(suite.T(), req.LimitsCurrency, rsp.Item.LimitsCurrency)
	assert.Equal(suite.T(), req.MinPaymentAmount, rsp.Item.MinPaymentAmount)
	assert.Equal(suite.T(), req.MaxPaymentAmount, rsp.Item.MaxPaymentAmount)
	assert.Equal(suite.T(), req.IsProductsCheckout, rsp.Item.IsProductsCheckout)
	assert.Equal(suite.T(), pkg.ProjectStatusDraft, rsp.Item.Status)
	assert.Equal(suite.T(), int32(0), rsp.Item.ProductsCount)

	project, err := suite.service.getProjectBy(bson.M{"_id": bson.ObjectIdHex(rsp.Item.Id)})
	assert.NoError(suite.T(), err)
	assert.NotNil(suite.T(), project)

	assert.Equal(suite.T(), project.Id, rsp.Item.Id)
	assert.Equal(suite.T(), project.MerchantId, rsp.Item.MerchantId)
	assert.Equal(suite.T(), project.Name, rsp.Item.Name)
	assert.Equal(suite.T(), project.CallbackCurrency, rsp.Item.CallbackCurrency)
	assert.Equal(suite.T(), project.CallbackProtocol, rsp.Item.CallbackProtocol)
	assert.Equal(suite.T(), project.LimitsCurrency, rsp.Item.LimitsCurrency)
	assert.Equal(suite.T(), project.MinPaymentAmount, rsp.Item.MinPaymentAmount)
	assert.Equal(suite.T(), project.MaxPaymentAmount, rsp.Item.MaxPaymentAmount)
	assert.Equal(suite.T(), project.IsProductsCheckout, rsp.Item.IsProductsCheckout)
	assert.Equal(suite.T(), project.Status, rsp.Item.Status)

	cProject, err := suite.service.project.GetById(project.Id)
	assert.NoError(suite.T(), err)
	assert.Equal(suite.T(), project.Id, cProject.Id)
	assert.Equal(suite.T(), project.MerchantId, cProject.MerchantId)
	assert.Equal(suite.T(), project.Name, cProject.Name)
	assert.Equal(suite.T(), project.CallbackCurrency, cProject.CallbackCurrency)
	assert.Equal(suite.T(), project.CallbackProtocol, cProject.CallbackProtocol)
	assert.Equal(suite.T(), project.LimitsCurrency, cProject.LimitsCurrency)
	assert.Equal(suite.T(), project.MinPaymentAmount, cProject.MinPaymentAmount)
	assert.Equal(suite.T(), project.MaxPaymentAmount, cProject.MaxPaymentAmount)
	assert.Equal(suite.T(), project.IsProductsCheckout, cProject.IsProductsCheckout)
	assert.Equal(suite.T(), project.Status, cProject.Status)
}

func (suite *ProjectCRUDTestSuite) TestProjectCRUD_ChangeProject_ExistProject_Ok() {
	req := suite.project
	req.Name["ua"] = "модульний тест"
	req.CallbackProtocol = pkg.ProjectCallbackProtocolDefault
	req.SecretKey = "qwerty"

	rsp := &grpc.ChangeProjectResponse{}
	err := suite.service.ChangeProject(context.TODO(), req, rsp)
	assert.NoError(suite.T(), err)
	assert.Equal(suite.T(), pkg.ResponseStatusOk, rsp.Status)
	assert.Empty(suite.T(), rsp.Message)

	assert.Equal(suite.T(), req.Id, rsp.Item.Id)
	assert.Equal(suite.T(), req.MerchantId, rsp.Item.MerchantId)
	assert.Equal(suite.T(), req.Name, rsp.Item.Name)
	assert.Equal(suite.T(), req.CallbackProtocol, rsp.Item.CallbackProtocol)
	assert.NotEqual(suite.T(), req.Status, rsp.Item.Status)
	assert.Equal(suite.T(), pkg.ProjectStatusDraft, rsp.Item.Status)

	project, err := suite.service.getProjectBy(bson.M{"_id": bson.ObjectIdHex(rsp.Item.Id)})
	assert.NoError(suite.T(), err)
	assert.NotNil(suite.T(), project)

	assert.Equal(suite.T(), project.Id, rsp.Item.Id)
	assert.Equal(suite.T(), project.MerchantId, rsp.Item.MerchantId)
	assert.Equal(suite.T(), project.Name, rsp.Item.Name)
	assert.Equal(suite.T(), project.CallbackCurrency, rsp.Item.CallbackCurrency)
	assert.Equal(suite.T(), project.CallbackProtocol, rsp.Item.CallbackProtocol)
	assert.Equal(suite.T(), project.LimitsCurrency, rsp.Item.LimitsCurrency)
	assert.Equal(suite.T(), project.MinPaymentAmount, rsp.Item.MinPaymentAmount)
	assert.Equal(suite.T(), project.MaxPaymentAmount, rsp.Item.MaxPaymentAmount)
	assert.Equal(suite.T(), project.IsProductsCheckout, rsp.Item.IsProductsCheckout)
	assert.Equal(suite.T(), project.Status, rsp.Item.Status)

	cProject, err := suite.service.project.GetById(project.Id)
	assert.NoError(suite.T(), err)
	assert.Equal(suite.T(), project.Id, cProject.Id)
	assert.Equal(suite.T(), project.MerchantId, cProject.MerchantId)
	assert.Equal(suite.T(), project.Name, cProject.Name)
	assert.Equal(suite.T(), project.CallbackCurrency, cProject.CallbackCurrency)
	assert.Equal(suite.T(), project.CallbackProtocol, cProject.CallbackProtocol)
	assert.Equal(suite.T(), project.LimitsCurrency, cProject.LimitsCurrency)
	assert.Equal(suite.T(), project.MinPaymentAmount, cProject.MinPaymentAmount)
	assert.Equal(suite.T(), project.MaxPaymentAmount, cProject.MaxPaymentAmount)
	assert.Equal(suite.T(), project.IsProductsCheckout, cProject.IsProductsCheckout)
	assert.Equal(suite.T(), project.Status, cProject.Status)
}

func (suite *ProjectCRUDTestSuite) TestProjectCRUD_ChangeProject_MerchantNotFound_Error() {
	req := &billing.Project{
		MerchantId:         bson.NewObjectId().Hex(),
		Name:               map[string]string{"en": "Unit test", "ru": "Юнит тест"},
		CallbackCurrency:   "RUB",
		CallbackProtocol:   pkg.ProjectCallbackProtocolEmpty,
		LimitsCurrency:     "RUB",
		MinPaymentAmount:   0,
		MaxPaymentAmount:   15000,
		IsProductsCheckout: false,
	}
	rsp := &grpc.ChangeProjectResponse{}
	err := suite.service.ChangeProject(context.TODO(), req, rsp)

	assert.NoError(suite.T(), err)
	assert.Equal(suite.T(), pkg.ResponseStatusNotFound, rsp.Status)
	assert.Equal(suite.T(), merchantErrorNotFound, rsp.Message)
	assert.Nil(suite.T(), rsp.Item)
}

func (suite *ProjectCRUDTestSuite) TestProjectCRUD_ChangeProject_ExistProjectIdNotFound_Error() {
	req := &billing.Project{
		Id:                 bson.NewObjectId().Hex(),
		MerchantId:         suite.merchant.Id,
		Name:               map[string]string{"en": "Unit test", "ru": "Юнит тест"},
		CallbackCurrency:   "RUB",
		CallbackProtocol:   pkg.ProjectCallbackProtocolEmpty,
		LimitsCurrency:     "RUB",
		MinPaymentAmount:   0,
		MaxPaymentAmount:   15000,
		IsProductsCheckout: false,
	}
	rsp := &grpc.ChangeProjectResponse{}
	err := suite.service.ChangeProject(context.TODO(), req, rsp)

	assert.NoError(suite.T(), err)
	assert.Equal(suite.T(), pkg.ResponseStatusNotFound, rsp.Status)
	assert.Equal(suite.T(), projectErrorNotFound, rsp.Message)
	assert.Nil(suite.T(), rsp.Item)
}

func (suite *ProjectCRUDTestSuite) TestProjectCRUD_ChangeProject_NameInDefaultLanguageNotSet_Error() {
	req := &billing.Project{
		MerchantId:         suite.merchant.Id,
		Name:               map[string]string{"ru": "Юнит тест"},
		CallbackCurrency:   "RUB",
		CallbackProtocol:   pkg.ProjectCallbackProtocolEmpty,
		LimitsCurrency:     "RUB",
		MinPaymentAmount:   0,
		MaxPaymentAmount:   15000,
		IsProductsCheckout: false,
	}
	rsp := &grpc.ChangeProjectResponse{}
	err := suite.service.ChangeProject(context.TODO(), req, rsp)

	assert.NoError(suite.T(), err)
	assert.Equal(suite.T(), pkg.ResponseStatusBadData, rsp.Status)
	assert.Equal(suite.T(), projectErrorNameDefaultLangRequired, rsp.Message)
	assert.Nil(suite.T(), rsp.Item)
}

func (suite *ProjectCRUDTestSuite) TestProjectCRUD_ChangeProject_CallbackCurrencyNotFound_Error() {
	req := &billing.Project{
		MerchantId:         suite.merchant.Id,
		Name:               map[string]string{"en": "Unit test", "ru": "Юнит тест"},
		CallbackCurrency:   "USD",
		CallbackProtocol:   pkg.ProjectCallbackProtocolEmpty,
		LimitsCurrency:     "RUB",
		MinPaymentAmount:   0,
		MaxPaymentAmount:   15000,
		IsProductsCheckout: false,
	}
	rsp := &grpc.ChangeProjectResponse{}

	suite.service.curService = mocks.NewCurrencyServiceMockError()
	suite.service.supportedCurrencies = []string{}

	err := suite.service.ChangeProject(context.TODO(), req, rsp)

	assert.NoError(suite.T(), err)
	assert.Equal(suite.T(), pkg.ResponseStatusBadData, rsp.Status)
	assert.Equal(suite.T(), projectErrorCallbackCurrencyIncorrect, rsp.Message)
	assert.Nil(suite.T(), rsp.Item)
}

func (suite *ProjectCRUDTestSuite) TestProjectCRUD_ChangeProject_LimitCurrencyNotFound_Error() {
	req := &billing.Project{
		MerchantId:         suite.merchant.Id,
		Name:               map[string]string{"en": "Unit test", "ru": "Юнит тест"},
		CallbackCurrency:   "RUB",
		CallbackProtocol:   pkg.ProjectCallbackProtocolEmpty,
		LimitsCurrency:     "USD",
		MinPaymentAmount:   0,
		MaxPaymentAmount:   15000,
		IsProductsCheckout: false,
	}
	rsp := &grpc.ChangeProjectResponse{}

	suite.service.supportedCurrencies = []string{"RUB"}
	suite.service.curService = mocks.NewCurrencyServiceMockError()

	err := suite.service.ChangeProject(context.TODO(), req, rsp)

	assert.NoError(suite.T(), err)
	assert.Equal(suite.T(), pkg.ResponseStatusBadData, rsp.Status)
	assert.Equal(suite.T(), projectErrorLimitCurrencyIncorrect, rsp.Message)
	assert.Nil(suite.T(), rsp.Item)
}

func (suite *ProjectCRUDTestSuite) TestProjectCRUD_GetProject_Ok() {
	req := &grpc.GetProjectRequest{
		ProjectId:  suite.project.Id,
		MerchantId: suite.merchant.Id,
	}
	rsp := &grpc.ChangeProjectResponse{}
	err := suite.service.GetProject(context.TODO(), req, rsp)
	assert.NoError(suite.T(), err)
	assert.Equal(suite.T(), pkg.ResponseStatusOk, rsp.Status)
	assert.Empty(suite.T(), rsp.Message)
	assert.NotNil(suite.T(), rsp.Item)

	assert.Equal(suite.T(), suite.project.Id, rsp.Item.Id)
	assert.Equal(suite.T(), suite.project.MerchantId, rsp.Item.MerchantId)
	assert.Equal(suite.T(), suite.project.Name, rsp.Item.Name)
	assert.Equal(suite.T(), suite.project.CallbackCurrency, rsp.Item.CallbackCurrency)
	assert.Equal(suite.T(), suite.project.CallbackProtocol, rsp.Item.CallbackProtocol)
	assert.Equal(suite.T(), suite.project.LimitsCurrency, rsp.Item.LimitsCurrency)
	assert.Equal(suite.T(), suite.project.MinPaymentAmount, rsp.Item.MinPaymentAmount)
	assert.Equal(suite.T(), suite.project.MaxPaymentAmount, rsp.Item.MaxPaymentAmount)
	assert.Equal(suite.T(), suite.project.IsProductsCheckout, rsp.Item.IsProductsCheckout)
	assert.Equal(suite.T(), suite.project.Status, rsp.Item.Status)
	assert.Equal(suite.T(), int32(3), rsp.Item.ProductsCount)
}

func (suite *ProjectCRUDTestSuite) TestProjectCRUD_GetProject_NotFound_Error() {
	req := &grpc.GetProjectRequest{
		ProjectId:  suite.project.Id,
		MerchantId: bson.NewObjectId().Hex(),
	}
	rsp := &grpc.ChangeProjectResponse{}
	err := suite.service.GetProject(context.TODO(), req, rsp)
	assert.NoError(suite.T(), err)
	assert.Equal(suite.T(), pkg.ResponseStatusNotFound, rsp.Status)
	assert.Equal(suite.T(), projectErrorNotFound, rsp.Message)
	assert.Nil(suite.T(), rsp.Item)
}

func (suite *ProjectCRUDTestSuite) TestProjectCRUD_ListProjects_Ok() {
	req := &billing.Project{
		MerchantId:         suite.merchant.Id,
		Name:               map[string]string{"en": "Unit test", "ru": "Юнит тест"},
		CallbackCurrency:   "RUB",
		CallbackProtocol:   pkg.ProjectCallbackProtocolEmpty,
		LimitsCurrency:     "RUB",
		MinPaymentAmount:   0,
		MaxPaymentAmount:   15000,
		IsProductsCheckout: false,
	}
	rsp := &grpc.ChangeProjectResponse{}
	err := suite.service.ChangeProject(context.TODO(), req, rsp)
	assert.NoError(suite.T(), err)
	assert.Equal(suite.T(), pkg.ResponseStatusOk, rsp.Status)

	req.Name = map[string]string{"en": "Unit1 test", "ru": "Юнит1 тест"}
	err = suite.service.ChangeProject(context.TODO(), req, rsp)
	assert.NoError(suite.T(), err)
	assert.Equal(suite.T(), pkg.ResponseStatusOk, rsp.Status)

	req.Name = map[string]string{"en": "Unit11 test", "ru": "Юнит11 тест"}
	err = suite.service.ChangeProject(context.TODO(), req, rsp)
	assert.NoError(suite.T(), err)
	assert.Equal(suite.T(), pkg.ResponseStatusOk, rsp.Status)

	req.Name = map[string]string{"en": "Unit2 test", "ru": "Юнит2 тест"}
	err = suite.service.ChangeProject(context.TODO(), req, rsp)
	assert.NoError(suite.T(), err)
	assert.Equal(suite.T(), pkg.ResponseStatusOk, rsp.Status)

	req1 := &grpc.ListProjectsRequest{
		MerchantId: suite.merchant.Id,
		Limit:      100,
	}
	rsp1 := &grpc.ListProjectsResponse{}
	err = suite.service.ListProjects(context.TODO(), req1, rsp1)
	assert.NoError(suite.T(), err)
	assert.Equal(suite.T(), int32(5), rsp1.Count)
	assert.Len(suite.T(), rsp1.Items, 5)
	assert.Equal(suite.T(), int32(3), rsp1.Items[0].ProductsCount)
}

func (suite *ProjectCRUDTestSuite) TestProjectCRUD_ListProjects_NameQuery_Ok() {
	req := &billing.Project{
		MerchantId:         suite.merchant.Id,
		Name:               map[string]string{"en": "Unit test", "ru": "Юнит тест"},
		CallbackCurrency:   "RUB",
		CallbackProtocol:   pkg.ProjectCallbackProtocolEmpty,
		LimitsCurrency:     "RUB",
		MinPaymentAmount:   0,
		MaxPaymentAmount:   15000,
		IsProductsCheckout: false,
	}
	rsp := &grpc.ChangeProjectResponse{}
	err := suite.service.ChangeProject(context.TODO(), req, rsp)
	assert.NoError(suite.T(), err)
	assert.Equal(suite.T(), pkg.ResponseStatusOk, rsp.Status)

	req.Name = map[string]string{"en": "Unit1 test", "ru": "Юнит1 тест"}
	err = suite.service.ChangeProject(context.TODO(), req, rsp)
	assert.NoError(suite.T(), err)
	assert.Equal(suite.T(), pkg.ResponseStatusOk, rsp.Status)

	req.Name = map[string]string{"en": "Unit11 test", "ru": "Юнит11 тест"}
	err = suite.service.ChangeProject(context.TODO(), req, rsp)
	assert.NoError(suite.T(), err)
	assert.Equal(suite.T(), pkg.ResponseStatusOk, rsp.Status)

	req.Name = map[string]string{"en": "Unit2 test", "ru": "Юнит2 тест"}
	err = suite.service.ChangeProject(context.TODO(), req, rsp)
	assert.NoError(suite.T(), err)
	assert.Equal(suite.T(), pkg.ResponseStatusOk, rsp.Status)

	req1 := &grpc.ListProjectsRequest{
		MerchantId:  suite.merchant.Id,
		QuickSearch: "nit1",
		Limit:       100,
	}
	rsp1 := &grpc.ListProjectsResponse{}
	err = suite.service.ListProjects(context.TODO(), req1, rsp1)
	assert.NoError(suite.T(), err)
	assert.Equal(suite.T(), int32(2), rsp1.Count)
	assert.Len(suite.T(), rsp1.Items, 2)
}

func (suite *ProjectCRUDTestSuite) TestProjectCRUD_ListProjects_StatusQuery_Ok() {
	req := &billing.Project{
		MerchantId:         suite.merchant.Id,
		Name:               map[string]string{"en": "Unit test", "ru": "Юнит тест"},
		CallbackCurrency:   "RUB",
		CallbackProtocol:   pkg.ProjectCallbackProtocolEmpty,
		LimitsCurrency:     "RUB",
		MinPaymentAmount:   0,
		MaxPaymentAmount:   15000,
		IsProductsCheckout: false,
	}
	rsp := &grpc.ChangeProjectResponse{}
	err := suite.service.ChangeProject(context.TODO(), req, rsp)
	assert.NoError(suite.T(), err)
	assert.Equal(suite.T(), pkg.ResponseStatusOk, rsp.Status)

	rsp.Item.Status = pkg.ProjectStatusTestCompleted
	err = suite.service.ChangeProject(context.TODO(), rsp.Item, rsp)
	assert.NoError(suite.T(), err)
	assert.Equal(suite.T(), pkg.ResponseStatusOk, rsp.Status)

	req.Name = map[string]string{"en": "Unit1 test", "ru": "Юнит1 тест"}
	err = suite.service.ChangeProject(context.TODO(), req, rsp)
	assert.NoError(suite.T(), err)
	assert.Equal(suite.T(), pkg.ResponseStatusOk, rsp.Status)

	rsp.Item.Status = pkg.ProjectStatusTestCompleted
	err = suite.service.ChangeProject(context.TODO(), rsp.Item, rsp)
	assert.NoError(suite.T(), err)
	assert.Equal(suite.T(), pkg.ResponseStatusOk, rsp.Status)

	req.Name = map[string]string{"en": "Unit11 test", "ru": "Юнит11 тест"}
	err = suite.service.ChangeProject(context.TODO(), req, rsp)
	assert.NoError(suite.T(), err)
	assert.Equal(suite.T(), pkg.ResponseStatusOk, rsp.Status)

	rsp.Item.Status = pkg.ProjectStatusInProduction
	err = suite.service.ChangeProject(context.TODO(), rsp.Item, rsp)
	assert.NoError(suite.T(), err)
	assert.Equal(suite.T(), pkg.ResponseStatusOk, rsp.Status)

	req.Name = map[string]string{"en": "Unit2 test", "ru": "Юнит2 тест"}
	err = suite.service.ChangeProject(context.TODO(), req, rsp)
	assert.NoError(suite.T(), err)
	assert.Equal(suite.T(), pkg.ResponseStatusOk, rsp.Status)

	req1 := &grpc.ListProjectsRequest{
		MerchantId: suite.merchant.Id,
		Statuses:   []int32{pkg.ProjectStatusInProduction},
		Limit:      100,
	}
	rsp1 := &grpc.ListProjectsResponse{}
	err = suite.service.ListProjects(context.TODO(), req1, rsp1)
	assert.NoError(suite.T(), err)
	assert.Equal(suite.T(), int32(2), rsp1.Count)
	assert.Len(suite.T(), rsp1.Items, 2)

	req1.Statuses = []int32{pkg.ProjectStatusTestCompleted}
	err = suite.service.ListProjects(context.TODO(), req1, rsp1)
	assert.NoError(suite.T(), err)
	assert.Equal(suite.T(), int32(2), rsp1.Count)
	assert.Len(suite.T(), rsp1.Items, 2)

	req1.Statuses = []int32{pkg.ProjectStatusDraft, pkg.ProjectStatusTestCompleted}
	err = suite.service.ListProjects(context.TODO(), req1, rsp1)
	assert.NoError(suite.T(), err)
	assert.Equal(suite.T(), int32(3), rsp1.Count)
	assert.Len(suite.T(), rsp1.Items, 3)
}

func (suite *ProjectCRUDTestSuite) TestProjectCRUD_ListProjects_SortQuery_Ok() {
	req := &billing.Project{
		MerchantId:         suite.merchant.Id,
		Name:               map[string]string{"en": "A", "ru": "А"},
		CallbackCurrency:   "RUB",
		CallbackProtocol:   pkg.ProjectCallbackProtocolEmpty,
		LimitsCurrency:     "RUB",
		MinPaymentAmount:   0,
		MaxPaymentAmount:   15000,
		IsProductsCheckout: false,
	}
	rsp := &grpc.ChangeProjectResponse{}
	err := suite.service.ChangeProject(context.TODO(), req, rsp)
	assert.NoError(suite.T(), err)
	assert.Equal(suite.T(), pkg.ResponseStatusOk, rsp.Status)

	req.Name = map[string]string{"en": "B", "ru": "Б"}
	err = suite.service.ChangeProject(context.TODO(), req, rsp)
	assert.NoError(suite.T(), err)
	assert.Equal(suite.T(), pkg.ResponseStatusOk, rsp.Status)

	req.Name = map[string]string{"en": "C", "ru": "В"}
	err = suite.service.ChangeProject(context.TODO(), req, rsp)
	assert.NoError(suite.T(), err)
	assert.Equal(suite.T(), pkg.ResponseStatusOk, rsp.Status)

	req.Name = map[string]string{"en": "D", "ru": "Г"}
	err = suite.service.ChangeProject(context.TODO(), req, rsp)
	assert.NoError(suite.T(), err)
	assert.Equal(suite.T(), pkg.ResponseStatusOk, rsp.Status)

	req1 := &grpc.ListProjectsRequest{
		MerchantId: suite.merchant.Id,
		Sort:       []string{"name"},
		Limit:      100,
	}
	rsp1 := &grpc.ListProjectsResponse{}
	err = suite.service.ListProjects(context.TODO(), req1, rsp1)
	assert.NoError(suite.T(), err)
	assert.Equal(suite.T(), int32(5), rsp1.Count)
	assert.Len(suite.T(), rsp1.Items, 5)
	assert.Equal(suite.T(), "A", rsp1.Items[0].Name["en"])
	assert.Equal(suite.T(), "А", rsp1.Items[0].Name["ru"])
}

func (suite *ProjectCRUDTestSuite) TestProjectCRUD_DeleteProject_Ok() {
	req := &billing.Project{
		MerchantId:         suite.merchant.Id,
		Name:               map[string]string{"en": "A", "ru": "А"},
		CallbackCurrency:   "RUB",
		CallbackProtocol:   pkg.ProjectCallbackProtocolEmpty,
		LimitsCurrency:     "RUB",
		MinPaymentAmount:   0,
		MaxPaymentAmount:   15000,
		IsProductsCheckout: false,
	}
	rsp := &grpc.ChangeProjectResponse{}
	err := suite.service.ChangeProject(context.TODO(), req, rsp)
	assert.NoError(suite.T(), err)
	assert.Equal(suite.T(), pkg.ResponseStatusOk, rsp.Status)
	assert.Equal(suite.T(), pkg.ProjectStatusDraft, rsp.Item.Status)

	req1 := &grpc.GetProjectRequest{
		MerchantId: req.MerchantId,
		ProjectId:  rsp.Item.Id,
	}
	rsp1 := &grpc.ChangeProjectResponse{}
	err = suite.service.DeleteProject(context.TODO(), req1, rsp1)
	assert.NoError(suite.T(), err)
	assert.Equal(suite.T(), pkg.ResponseStatusOk, rsp1.Status)

	project, err := suite.service.getProjectBy(bson.M{"_id": bson.ObjectIdHex(rsp.Item.Id)})
	assert.NoError(suite.T(), err)
	assert.Equal(suite.T(), pkg.ProjectStatusDeleted, project.Status)

	project1, err := suite.service.project.GetById(rsp.Item.Id)
	assert.NoError(suite.T(), err)
	assert.Equal(suite.T(), project.Status, project1.Status)
}

func (suite *ProjectCRUDTestSuite) TestProjectCRUD_DeleteProject_NotFound_Error() {
	req := &grpc.GetProjectRequest{
		MerchantId: suite.merchant.Id,
		ProjectId:  bson.NewObjectId().Hex(),
	}
	rsp := &grpc.ChangeProjectResponse{}
	err := suite.service.DeleteProject(context.TODO(), req, rsp)
	assert.NoError(suite.T(), err)
	assert.Equal(suite.T(), pkg.ResponseStatusNotFound, rsp.Status)
	assert.Equal(suite.T(), projectErrorNotFound, rsp.Message)
}

func (suite *ProjectCRUDTestSuite) TestProjectCRUD_DeleteDeletedProject_Ok() {
	req := &billing.Project{
		MerchantId:         suite.merchant.Id,
		Name:               map[string]string{"en": "A", "ru": "А"},
		CallbackCurrency:   "RUB",
		CallbackProtocol:   pkg.ProjectCallbackProtocolEmpty,
		LimitsCurrency:     "RUB",
		MinPaymentAmount:   0,
		MaxPaymentAmount:   15000,
		IsProductsCheckout: false,
	}
	rsp := &grpc.ChangeProjectResponse{}
	err := suite.service.ChangeProject(context.TODO(), req, rsp)
	assert.NoError(suite.T(), err)
	assert.Equal(suite.T(), pkg.ResponseStatusOk, rsp.Status)
	assert.Equal(suite.T(), pkg.ProjectStatusDraft, rsp.Item.Status)

	rsp.Item.Status = pkg.ProjectStatusDeleted
	err = suite.service.ChangeProject(context.TODO(), rsp.Item, rsp)
	assert.NoError(suite.T(), err)
	assert.Equal(suite.T(), pkg.ResponseStatusOk, rsp.Status)
	assert.Equal(suite.T(), pkg.ProjectStatusDeleted, rsp.Item.Status)

	req1 := &grpc.GetProjectRequest{
		MerchantId: req.MerchantId,
		ProjectId:  rsp.Item.Id,
	}
	rsp1 := &grpc.ChangeProjectResponse{}
	err = suite.service.DeleteProject(context.TODO(), req1, rsp1)
	assert.NoError(suite.T(), err)
	assert.Equal(suite.T(), pkg.ResponseStatusOk, rsp1.Status)
}

type ProjectTestSuite struct {
	suite.Suite
	service *Service
	cache   CacheInterface
	log     *zap.Logger
	project *billing.Project
}

func Test_Project(t *testing.T) {
	suite.Run(t, new(ProjectTestSuite))
}

func (suite *ProjectTestSuite) SetupTest() {
	cfg, err := config.NewConfig()
	if err != nil {
		suite.FailNow("Config load failed", "%v", err)
	}
	cfg.AccountingCurrency = "RUB"

	db, err := mongodb.NewDatabase()
	if err != nil {
		suite.FailNow("Database connection failed", "%v", err)
	}

	suite.project = &billing.Project{
		Id:                 bson.NewObjectId().Hex(),
		MerchantId:         bson.NewObjectId().Hex(),
		CallbackCurrency:   "RUB",
		CallbackProtocol:   "default",
		LimitsCurrency:     "RUB",
		MaxPaymentAmount:   15000,
		MinPaymentAmount:   0,
		Name:               map[string]string{"en": "test project 1"},
		IsProductsCheckout: true,
		SecretKey:          "test project 1 secret key",
		Status:             pkg.ProjectStatusInProduction,
	}

	suite.log, err = zap.NewProduction()

	if err != nil {
		suite.FailNow("Logger initialization failed", "%v", err)
	}

	redisdb := mocks.NewTestRedis()
	suite.cache = NewCacheRedis(redisdb)
<<<<<<< HEAD
	suite.service = NewBillingService(db, cfg, nil, nil, nil, nil, nil, suite.cache, mocks.NewCurrencyServiceMockOk(), mocks.NewDocumentSignerMockOk(), nil, )
=======
	suite.service = NewBillingService(
		db,
		cfg,
		nil,
		nil,
		nil,
		nil,
		nil,
		suite.cache,
		mocks.NewCurrencyServiceMockOk(),
		mocks.NewDocumentSignerMockOk(),
		nil,
	)
>>>>>>> ae41a61c

	if err := suite.service.Init(); err != nil {
		suite.FailNow("Billing service initialization failed", "%v", err)
	}

	if err := suite.service.project.Insert(suite.project); err != nil {
		suite.FailNow("Insert project test data failed", "%v", err)
	}
}

func (suite *ProjectTestSuite) TearDownTest() {
	if err := suite.service.db.Drop(); err != nil {
		suite.FailNow("Database deletion failed", "%v", err)
	}

	suite.service.db.Close()
}

func (suite *ProjectTestSuite) TestProject_GetProjectById_Ok() {
	c, err := suite.service.project.GetById(suite.project.Id)

	assert.Nil(suite.T(), err)
	assert.NotNil(suite.T(), c)
	assert.Equal(suite.T(), suite.project.Id, c.Id)
}

func (suite *ProjectTestSuite) TestProject_GetProjectById_NotFound() {
	_, err := suite.service.project.GetById(bson.NewObjectId().Hex())

	assert.Error(suite.T(), err)
	assert.Errorf(suite.T(), err, fmt.Sprintf(errorNotFound, collectionProject))
}<|MERGE_RESOLUTION|>--- conflicted
+++ resolved
@@ -221,9 +221,6 @@
 	assert.NoError(suite.T(), err, "Insert product test data failed")
 	redisdb := mocks.NewTestRedis()
 	suite.cache = NewCacheRedis(redisdb)
-<<<<<<< HEAD
-	suite.service = NewBillingService(db, cfg, nil, nil, nil, nil, nil, suite.cache, mocks.NewCurrencyServiceMockOk(), mocks.NewDocumentSignerMockOk(), nil, )
-=======
 	suite.service = NewBillingService(
 		db,
 		cfg,
@@ -237,7 +234,6 @@
 		mocks.NewDocumentSignerMockOk(),
 		nil,
 	)
->>>>>>> ae41a61c
 
 	if err := suite.service.Init(); err != nil {
 		suite.FailNow("Billing service initialization failed", "%v", err)
@@ -850,9 +846,6 @@
 
 	redisdb := mocks.NewTestRedis()
 	suite.cache = NewCacheRedis(redisdb)
-<<<<<<< HEAD
-	suite.service = NewBillingService(db, cfg, nil, nil, nil, nil, nil, suite.cache, mocks.NewCurrencyServiceMockOk(), mocks.NewDocumentSignerMockOk(), nil, )
-=======
 	suite.service = NewBillingService(
 		db,
 		cfg,
@@ -866,7 +859,6 @@
 		mocks.NewDocumentSignerMockOk(),
 		nil,
 	)
->>>>>>> ae41a61c
 
 	if err := suite.service.Init(); err != nil {
 		suite.FailNow("Billing service initialization failed", "%v", err)
