--- conflicted
+++ resolved
@@ -175,7 +175,7 @@
     rpc CheckSkuAndKeyProject(CheckSkuAndKeyProjectRequest) returns (EmptyResponseWithStatus) {}
 
     rpc GetMerchantUsers(GetMerchantUsersRequest) returns (GetMerchantUsersResponse) {}
-<<<<<<< HEAD
+    rpc GetAdminUsers(EmptyRequest) returns (GetAdminUsersResponse) {}
     rpc InviteUserMerchant(InviteUserMerchantRequest) returns (InviteUserMerchantResponse) {}
     rpc InviteUserAdmin(InviteUserAdminRequest) returns (InviteUserAdminResponse) {}
     rpc ResendInviteMerchant(ResendInviteMerchantRequest) returns (EmptyResponseWithStatus) {}
@@ -185,9 +185,6 @@
     rpc AcceptMerchantInvite(AcceptMerchantInviteRequest) returns (AcceptMerchantInviteResponse) {}
     rpc AcceptAdminInvite(AcceptAdminInviteRequest) returns (AcceptAdminInviteResponse) {}
     rpc CheckInviteToken(CheckInviteTokenRequest) returns (CheckInviteTokenResponse) {}
-=======
-    rpc GetAdminUsers(EmptyRequest) returns (GetAdminUsersResponse) {}
->>>>>>> a7041b07
 }
 
 message EmptyRequest {
@@ -2170,7 +2167,12 @@
 message GetMerchantUsersResponse {
     int32 status = 1;
     ResponseErrorMessage message = 2;
-<<<<<<< HEAD
+    repeated billing.UserRole users = 3;
+}
+
+message GetAdminUsersResponse {
+    int32 status = 1;
+    ResponseErrorMessage message = 2;
     repeated billing.UserRole users = 3;
 }
 
@@ -2282,13 +2284,4 @@
     int32 status = 1;
     ResponseErrorMessage message = 2;
     billing.UserRole role = 3;
-=======
-    repeated billing.UserRoleMerchant users = 3;
-}
-
-message GetAdminUsersResponse {
-    int32 status = 1;
-    ResponseErrorMessage message = 2;
-    repeated billing.UserRoleAdmin users = 3;
->>>>>>> a7041b07
 }