syntax = "proto3";

option go_package = "github.com/paysuper/paysuper-billing-server/pkg/proto/grpc";
package grpc;

import "google/protobuf/timestamp.proto";
import "billing/billing.proto";

service BillingService {
    rpc OrderCreateProcess (billing.OrderCreateRequest) returns (OrderCreateProcessResponse) {}
    rpc PaymentFormJsonDataProcess (PaymentFormJsonDataRequest) returns (PaymentFormJsonDataResponse) {}
    rpc PaymentCreateProcess (PaymentCreateRequest) returns (PaymentCreateResponse) {}
    rpc PaymentCallbackProcess (PaymentNotifyRequest) returns (PaymentNotifyResponse) {}

    rpc UpdateOrder (billing.Order) returns (EmptyResponse) {}
    rpc UpdateMerchant (billing.Merchant) returns (EmptyResponse) {}
    rpc GetConvertRate (ConvertRateRequest) returns (ConvertRateResponse) {}

    rpc GetMerchantBy (GetMerchantByRequest) returns (GetMerchantResponse) {}
    rpc ListMerchants (MerchantListingRequest) returns (MerchantListingResponse) {}
    rpc ChangeMerchant (OnboardingRequest) returns (ChangeMerchantResponse) {}
    rpc ChangeMerchantStatus (MerchantChangeStatusRequest) returns (ChangeMerchantStatusResponse) {}
    rpc ChangeMerchantData (ChangeMerchantDataRequest) returns (ChangeMerchantDataResponse) {}
    rpc SetMerchantS3Agreement (SetMerchantS3AgreementRequest) returns (ChangeMerchantDataResponse) {}

    rpc CreateNotification (NotificationRequest) returns (CreateNotificationResponse) {}
    rpc GetNotification (GetNotificationRequest) returns (billing.Notification) {}
    rpc ListNotifications (ListingNotificationRequest) returns (Notifications) {}
    rpc MarkNotificationAsRead (GetNotificationRequest) returns (billing.Notification) {}

    rpc ListMerchantPaymentMethods (ListMerchantPaymentMethodsRequest) returns (ListingMerchantPaymentMethod) {}
    rpc GetMerchantPaymentMethod (GetMerchantPaymentMethodRequest) returns (GetMerchantPaymentMethodResponse) {}
    rpc ChangeMerchantPaymentMethod (MerchantPaymentMethodRequest) returns (MerchantPaymentMethodResponse) {}

    rpc CreateRefund (CreateRefundRequest) returns (CreateRefundResponse) {}
    rpc ListRefunds (ListRefundsRequest) returns (ListRefundsResponse) {}
    rpc GetRefund (GetRefundRequest) returns (CreateRefundResponse) {}
    rpc ProcessRefundCallback (CallbackRequest) returns (PaymentNotifyResponse) {}

    rpc PaymentFormLanguageChanged (PaymentFormUserChangeLangRequest) returns (PaymentFormDataChangeResponse) {}
    rpc PaymentFormPaymentAccountChanged (PaymentFormUserChangePaymentAccountRequest) returns (PaymentFormDataChangeResponse) {}
    rpc ProcessBillingAddress (ProcessBillingAddressRequest) returns (ProcessBillingAddressResponse) {}

    rpc CreateOrUpdateProduct (Product) returns (Product) {}
    rpc ListProducts (ListProductsRequest) returns (ListProductsResponse) {}
    rpc GetProduct (RequestProduct) returns (Product) {}
    rpc DeleteProduct (RequestProduct) returns (EmptyResponse) {}
    rpc GetProductsForOrder (GetProductsForOrderRequest) returns (ListProductsResponse) {}
    rpc GetProductPrices (RequestProduct) returns (ProductPricesResponse) {}
    rpc UpdateProductPrices (UpdateProductPricesRequest) returns (ResponseError) {}

    rpc ChangeProject (billing.Project) returns (ChangeProjectResponse) {}
    rpc GetProject (GetProjectRequest) returns (ChangeProjectResponse) {}
    rpc ListProjects (ListProjectsRequest) returns (ListProjectsResponse) {}
    rpc DeleteProject (GetProjectRequest) returns (ChangeProjectResponse) {}

    rpc CreateToken (TokenRequest) returns (TokenResponse) {}
    rpc CheckProjectRequestSignature (CheckProjectRequestSignatureRequest) returns (CheckProjectRequestSignatureResponse) {}

    rpc GetCountriesList (EmptyRequest) returns (billing.CountriesList) {}
    rpc GetCountry (billing.GetCountryRequest) returns (billing.Country) {}
    rpc UpdateCountry (billing.Country) returns (billing.Country) {}

    rpc GetOrder (GetOrderRequest) returns (billing.Order) {}
    rpc FindAllOrders (ListOrdersRequest) returns (billing.OrderPaginate) {}
    rpc IsOrderCanBePaying (IsOrderCanBePayingRequest) returns (IsOrderCanBePayingResponse) {}

    rpc GetPriceGroup (billing.GetPriceGroupRequest) returns (billing.PriceGroup) {}
    rpc UpdatePriceGroup (billing.PriceGroup) returns (billing.PriceGroup) {}
    rpc GetPriceGroupByCountry (PriceGroupByCountryRequest) returns (billing.PriceGroup) {}
    rpc GetPriceGroupCurrencies (EmptyRequest) returns (PriceGroupCurrenciesResponse) {}
    rpc GetPriceGroupCurrencyByRegion (PriceGroupByRegionRequest) returns (PriceGroupCurrenciesResponse) {}
    rpc GetPriceGroupRecommendedPrice (PriceGroupRecommendedPriceRequest) returns (PriceGroupRecommendedPriceResponse) {}

    rpc SetUserNotifySales (SetUserNotifyRequest) returns (EmptyResponse) {}
    rpc SetUserNotifyNewRegion (SetUserNotifyRequest) returns (EmptyResponse) {}

    rpc CreateOrUpdatePaymentMethod (billing.PaymentMethod) returns (ChangePaymentMethodResponse) {}
    rpc CreateOrUpdatePaymentMethodProductionSettings (ChangePaymentMethodParamsRequest) returns (ChangePaymentMethodParamsResponse) {}
    rpc GetPaymentMethodProductionSettings (GetPaymentMethodSettingsRequest) returns (GetPaymentMethodSettingsResponse) {}
    rpc DeletePaymentMethodProductionSettings (GetPaymentMethodSettingsRequest) returns (ChangePaymentMethodParamsResponse) {}
    rpc CreateOrUpdatePaymentMethodTestSettings (ChangePaymentMethodParamsRequest) returns (ChangePaymentMethodParamsResponse) {}
    rpc GetPaymentMethodTestSettings (GetPaymentMethodSettingsRequest) returns (GetPaymentMethodSettingsResponse) {}
    rpc DeletePaymentMethodTestSettings (GetPaymentMethodSettingsRequest) returns (ChangePaymentMethodParamsResponse) {}

    rpc GetCurrencyList (EmptyRequest) returns (billing.CurrencyList) {}
    rpc GetCurrency (billing.GetCurrencyRequest) returns (billing.Currency) {}

    rpc FindByZipCode (FindByZipCodeRequest) returns (FindByZipCodeResponse) {}

    rpc GetAllPaymentChannelCostSystem (EmptyRequest) returns (PaymentChannelCostSystemListResponse) {}
    rpc GetPaymentChannelCostSystem (billing.PaymentChannelCostSystemRequest) returns (PaymentChannelCostSystemResponse) {}
    rpc SetPaymentChannelCostSystem (billing.PaymentChannelCostSystem) returns (PaymentChannelCostSystemResponse) {}
    rpc DeletePaymentChannelCostSystem (billing.PaymentCostDeleteRequest) returns (ResponseError) {}

    rpc GetAllPaymentChannelCostMerchant (billing.PaymentChannelCostMerchantListRequest) returns (PaymentChannelCostMerchantListResponse) {}
    rpc GetPaymentChannelCostMerchant (billing.PaymentChannelCostMerchantRequest) returns (PaymentChannelCostMerchantResponse) {}
    rpc SetPaymentChannelCostMerchant (billing.PaymentChannelCostMerchant) returns (PaymentChannelCostMerchantResponse) {}
    rpc DeletePaymentChannelCostMerchant (billing.PaymentCostDeleteRequest) returns (ResponseError) {}

    rpc GetAllMoneyBackCostSystem (EmptyRequest) returns (MoneyBackCostSystemListResponse) {}
    rpc GetMoneyBackCostSystem (billing.MoneyBackCostSystemRequest) returns (MoneyBackCostSystemResponse) {}
    rpc SetMoneyBackCostSystem (billing.MoneyBackCostSystem) returns (MoneyBackCostSystemResponse) {}
    rpc DeleteMoneyBackCostSystem (billing.PaymentCostDeleteRequest) returns (ResponseError) {}

    rpc GetAllMoneyBackCostMerchant (billing.MoneyBackCostMerchantListRequest) returns (MoneyBackCostMerchantListResponse) {}
    rpc GetMoneyBackCostMerchant (billing.MoneyBackCostMerchantRequest) returns (MoneyBackCostMerchantResponse) {}
    rpc SetMoneyBackCostMerchant (billing.MoneyBackCostMerchant) returns (MoneyBackCostMerchantResponse) {}
    rpc DeleteMoneyBackCostMerchant (billing.PaymentCostDeleteRequest) returns (ResponseError) {}

    rpc CreateAccountingEntry (CreateAccountingEntryRequest) returns (CreateAccountingEntryRequest) {}

<<<<<<< HEAD
    rpc GetUserProfile(GetUserProfileRequest) returns (GetUserProfileResponse) {}
    rpc CreateOrUpdateUserProfile(UserProfile) returns (GetUserProfileResponse) {}

    rpc CreatePageReview(CreatePageReviewRequest) returns (CheckProjectRequestSignatureResponse) {}
=======
    rpc GetUserProfile (GetUserProfileRequest) returns (GetUserProfileResponse) {}
    rpc CreateOrUpdateUserProfile (UserProfile) returns (GetUserProfileResponse) {}
    rpc SendConfirmEmailToUser (SendConfirmEmailToUserRequest) returns (GetUserProfileResponse) {}
    rpc ConfirmUserEmail (ConfirmUserEmailRequest) returns (CheckProjectRequestSignatureResponse) {}
>>>>>>> f1821346
}

message EmptyRequest {
}
message EmptyResponse {
}

message PaymentCreateRequest {
    map<string, string> data = 1;
    string ip = 3;
    string accept_language = 4;
    string user_agent = 5;
}

message PaymentCreateResponse {
    int32 status = 1;
    ResponseErrorMessage message = 2;
    string redirect_url = 3;
    bool need_redirect = 4;
}

message PaymentFormJsonDataRequest {
    string order_id = 1;
    string scheme = 2;
    string host = 3;
    string locale = 4;
    string ip = 5;
    string user_agent = 6;
    string cookie = 7;
}

message PaymentFormJsonDataProject {
    string name = 1; // project name
    // @inject_tag: json:"url_success,omitempty"
    string url_success = 2; // url to redirect user after successfully completed payment. may be NULL if not set in project settings
    // @inject_tag: json:"url_fail,omitempty"
    string url_fail = 3; // url to redirect user after failed payment. may be NULL if not set in project settings
}

message PaymentFormJsonData {
    string id = 1; // order unique identifier
    // @inject_tag: json:"account,omitempty"
    string account = 2; // user account, may be null
    // @inject_tag: json:"has_vat"
    bool has_vat = 3; // flag to show VAT commission amount in payment form
    // @inject_tag: json:"vat"
    double vat = 4; // amount of vat for payment
    double amount = 5; // payment amount without VAT commission
    double total_amount = 6; // total payment amount with VAT commission
    string currency = 7; // order currency
    PaymentFormJsonDataProject project = 8; // contain data about project
    repeated billing.PaymentFormPaymentMethod payment_methods = 9; // contain data about payment methods
    string inline_form_redirect_url = 10; // url to redirect user to inline form in PSP side
    string token = 11; // access token to websocket private chanel
    // @inject_tag: json:"user_address_data_required"
    bool user_address_data_required = 12;
    // @inject_tag: json:"user_ip_data"
    UserIpData user_ip_data = 13;
    // @inject_tag: json:"items" validate="omitempty,gte=1,dive"
    repeated billing.OrderItem items = 14;
    // @inject_tag: json:"-"
    string cookie = 15;
    // @inject_tag: json:"email"
    string email = 16;
    // @inject_tag: json:"description"
    string description = 17;
    //@inject_tag: json:"country_payments_allowed"
    bool country_payments_allowed = 18;
    //@inject_tag: json:"country_change_allowed"
    bool country_change_allowed = 19;
}

message PaymentFormJsonDataResponse {
    //@inject_tag: json:"status"
    int32 status = 1;
    //@inject_tag: json:"message"
    ResponseErrorMessage message = 2;
    //@inject_tag: json:"item"
    PaymentFormJsonData item = 3;
}

message PaymentNotifyRequest {
    string order_id = 1;
    bytes request = 2;
    string signature = 3;
}

message PaymentNotifyResponse {
    int32 status = 1;
    string error = 2;
}

message ConvertRateRequest {
    int32 from = 1;
    int32 to = 2;
}

message ConvertRateResponse {
    double rate = 1;
}

message OnboardingBanking {
    //@inject_tag: validate:"omitempty,len=3"
    string currency = 1;
    string name = 2;
    string address = 3;
    string account_number = 4;
    string swift = 5;
    string details = 6;
}

message OnboardingRequest {
    // @inject_tag: validate:"omitempty,hexadecimal,len=24"
    string id = 1;
    //@inject_tag: validate:"required"
    billing.MerchantUser user = 2;
    string name = 3;
    string alternative_name = 4;
    string website = 5;
    //@inject_tag: validate:"omitempty,len=2"
    string country = 6;
    string state = 7;
    string zip = 8;
    string city = 9;
    string address = 10;
    string address_additional = 11;
    string registration_number = 12;
    string tax_id = 13;
    // @inject_tag: validate:"required"
    billing.MerchantContact contacts = 14;
    // @inject_tag: validate:"required"
    OnboardingBanking banking = 15;
}

message FindByIdRequest {
    string id = 1;
}

message MerchantListingRequest {
    // @inject_tag: query:"name"
    string name = 1;
    int32 is_signed = 2;
    // @inject_tag: query:"last_payout_date_from" validate:"omitempty,numeric,gt=0"
    int64 last_payout_date_from = 3;
    // @inject_tag: query:"last_payout_date_to" validate:"omitempty,numeric,gt=0"
    int64 last_payout_date_to = 4;
    // @inject_tag: query:"last_payout_amount" validate:"omitempty,numeric"
    double last_payout_amount = 5;
    // @inject_tag: query:"sort[]"
    repeated string sort = 6;
    // @inject_tag: query:"limit" validate:"omitempty,numeric,gt=0"
    int32 limit = 7;
    // @inject_tag: query:"offset" validate:"omitempty,numeric,gte=0"
    int32 offset = 8;
    // @inject_tag: query:"quick_search"
    string quick_search = 9;
    // @inject_tag: query:"status[]"
    repeated int32 statuses = 10;
}

message MerchantListingResponse {
    int32 count = 1;
    repeated billing.Merchant items = 2;
}

message MerchantChangeStatusRequest {
    // @inject_tag: validate:"required,hexadecimal"
    string merchant_id = 1;
    string user_id = 2;
    // @inject_tag: validate:"omitempty,numeric,oneof=0 1 2 3 4"
    int32 status = 3;
    string message = 4;
}

message NotificationRequest {
    // @inject_tag: validate:"required,hexadecimal"
    string merchant_id = 1;
    string user_id = 2;
    // @inject_tag: validate:"required"
    string title = 3;
    // @inject_tag: validate:"required"
    string message = 4;
}

message Notifications {
    int32 count = 1;
    repeated billing.Notification items = 2;
}

message ListingNotificationRequest {
    // @inject_tag: validate:"required,hexadecimal,len=24"
    string merchant_id = 1;
    // @inject_tag: query:"user" validate:"omitempty,hexadecimal,len=24"
    string user_id = 2;
    // @inject_tag: validate:"omitempty,numeric,oneof=1 2"
    int32 is_system = 3;
    // @inject_tag: query:"limit" validate:"omitempty,numeric,gt=0"
    int32 limit = 4;
    // @inject_tag: query:"offset" validate:"omitempty,numeric,gte=0"
    int32 offset = 5;
    // @inject_tag: query:"sort[]"
    repeated string sort = 6;
}

message ListingMerchantPaymentMethod {
    repeated billing.MerchantPaymentMethod payment_methods = 1;
}

message GetMerchantPaymentMethodRequest {
    // @inject_tag: query:"merchant_id", validate:"required,hexadecimal,len=24"
    string merchant_id = 1;
    // @inject_tag: query:"payment_method_id", validate:"required,hexadecimal,len=24"
    string payment_method_id = 2;
}

message GetMerchantPaymentMethodResponse {
    int32 status = 1;
    ResponseErrorMessage message = 2;
    billing.MerchantPaymentMethod item = 3;
}

message ListMerchantPaymentMethodsRequest {
    // @inject_tag: query:"merchant_id", validate:"required,hexadecimal,len=24"
    string merchant_id = 1;
    // @inject_tag: query:"method_name"
    string payment_method_name = 2;
    // @inject_tag: query:"sort[]"
    repeated string sort = 3;
}

message MerchantPaymentMethodRequest {
    // @inject_tag: validate:"required,hexadecimal,len=24"
    string merchant_id = 2;
    // @inject_tag: validate:"required,dive"
    billing.MerchantPaymentMethodIdentification payment_method = 3;
    // @inject_tag: validate:"required,dive"
    billing.MerchantPaymentMethodCommissions commission = 4;
    // @inject_tag: validate:"required,dive"
    billing.MerchantPaymentMethodIntegration integration = 5;
    // @inject_tag: validate:"required"
    bool is_active = 6;
    // @inject_tag: validate:"required,hexadecimal,len=24"
    string user_id = 7;
}

message MerchantPaymentMethodResponse {
    int32 status = 1;
    ResponseErrorMessage message = 2;
    billing.MerchantPaymentMethod item = 3;
}

message GetMerchantResponse {
    int32 status = 1;
    ResponseErrorMessage message = 2;
    billing.Merchant item = 3;
}

message GetNotificationRequest {
    string merchant_id = 1;
    string notification_id = 2;
}

message CreateRefundRequest {
    // @inject_tag: validate:"required,uuid"
    string order_id = 1;
    // @inject_tag: validate:"required,numeric,gt=0"
    double amount = 2;
    string creator_id = 3;
    string reason = 4;
}

message CreateRefundResponse {
    int32 status = 1;
    ResponseErrorMessage message = 2;
    billing.Refund item = 3;
}

message ListRefundsRequest {
    // @inject_tag: validate:"required,uuid"
    string order_id = 1;
    // @inject_tag: query:"limit" validate:"omitempty,numeric,gt=0"
    int32 limit = 7;
    // @inject_tag: query:"offset" validate:"omitempty,numeric,gte=0"
    int32 offset = 8;
}

message ListRefundsResponse {
    int32 count = 1;
    repeated billing.Refund items = 2;
}

message GetRefundRequest {
    // @inject_tag: validate:"required,uuid"
    string order_id = 1;
    // @inject_tag: validate:"required,hexadecimal,len=24"
    string refund_id = 2;
}

message CallbackRequest {
    string handler = 1;
    bytes body = 2;
    string signature = 3;
}

message PaymentFormDataChangedRequest {
    string order_id = 1;
    string lang = 2;
    string account = 3;
}

message PaymentFormUserChangeLangRequest {
    // @inject_tag: validate:"required,uuid"
    string order_id = 1;
    // @inject_tag: validate:"required,len=2"
    string lang = 2;
    string ip = 3;
    string accept_language = 4;
    string user_agent = 5;
}

message PaymentFormUserChangePaymentAccountRequest {
    // @inject_tag: validate:"required,uuid"
    string order_id = 1;
    // @inject_tag: validate:"required,hexadecimal,len=24"
    string method_id = 2;
    // @inject_tag: validate:"required"
    string account = 3;
    string ip = 4;
    string accept_language = 5;
    string user_agent = 6;
}

message UserIpData {
    // @inject_tag: json:"country"
    string country = 1;
    // @inject_tag: json:"city"
    string city = 2;
    // @inject_tag: json:"zip"
    string zip = 3;
}

message PaymentFormDataChangeResponseItem {
    // @inject_tag: json:"user_address_data_required"
    bool user_address_data_required = 1;
    // @inject_tag: json:"user_ip_data"
    UserIpData user_ip_data = 2;
    string brand = 3;
}

message PaymentFormDataChangeResponse {
    int32 status = 1;
    ResponseErrorMessage message = 2;
    PaymentFormDataChangeResponseItem item = 3;
}

message ProcessBillingAddressRequest {
    // @inject_tag: validate:"required,uuid"
    string order_id = 1;
    // @inject_tag: validate:"required,len=2"
    string country = 2;
    // @inject_tag: validate:"omitempty,zip_usa"
    string zip = 4;
}

message ProcessBillingAddressResponseItem {
    // @inject_tag: json:"has_vat"
    bool has_vat = 2;
    // @inject_tag: json:"vat"
    double vat = 3;
    // @inject_tag: json:"amount"
    double amount = 4;
    // @inject_tag: json:"total_amount"
    double total_amount = 5;
}

message ProcessBillingAddressResponse {
    int32 status = 1;
    ResponseErrorMessage message = 2;
    ProcessBillingAddressResponseItem item = 3;
}

message GetMerchantByRequest {
    string merchant_id = 1;
    string user_id = 2;
}

message ChangeMerchantDataRequest {
    // @inject_tag: validate:"required,hexadecimal,len=24"
    string merchant_id = 1;
    // @inject_tag: validate:"omitempty,numeric,oneof=1 2"
    int32 agreement_type = 2;
    bool has_merchant_signature = 3;
    bool has_psp_signature = 4;
    bool agreement_sent_via_mail = 5;
    string mail_tracking_link = 6;
}

message ChangeMerchantDataResponse {
    int32 status = 1;
    ResponseErrorMessage message = 2;
    billing.Merchant item = 3;
}

message ChangeMerchantResponse {
    int32 status = 1;
    ResponseErrorMessage message = 2;
    billing.Merchant item = 3;
}

message ChangeMerchantStatusResponse {
    int32 status = 1;
    ResponseErrorMessage message = 2;
    billing.Merchant item = 3;
}

message CreateNotificationResponse {
    int32 status = 1;
    ResponseErrorMessage message = 2;
    billing.Notification item = 3;
}

message OrderCreateProcessResponse {
    int32 status = 1;
    ResponseErrorMessage message = 2;
    billing.Order item = 3;
}

message SetMerchantS3AgreementRequest {
    // @inject_tag: validate:"required,hexadecimal,len=24"
    string merchant_id = 1;
    // @inject_tag: json:"-"
    string s3_agreement_name = 2;
}

message Product {
    //@inject_tag: validate:"omitempty,hexadecimal,len=24" json:"id" bson:"_id"
    string id = 1;
    //@inject_tag: validate:"required,hexadecimal,len=24" json:"-" bson:"merchant_id"
    string merchant_id = 2;
    //@inject_tag: validate:"required,hexadecimal,len=24" json:"project_id" bson:"project_id"
    string project_id = 3;
    //@inject_tag: validate:"required" json:"object"
    string object = 4;
    //@inject_tag: validate:"required" json:"type"
    string type = 5;
    //@inject_tag: validate:"required" json:"sku" bson:"sku"
    string sku = 6;
    //@inject_tag: validate:"required" json:"name"
    map<string, string> name = 7;
    //@inject_tag: validate:"required,alpha,len=3" json:"default_currency"
    string default_currency = 8;
    //@inject_tag: validate:"required" json:"enabled"
    bool enabled = 9;
    //@inject_tag: validate:"required,min=1,dive" json:"prices"
    repeated ProductPrice prices = 10;
    //@inject_tag: validate:"required" json:"description"
    map<string, string> description = 11;
    //@inject_tag: validate:"omitempty" json:"long_description"
    map<string, string> long_description = 12;
    //@inject_tag: json:"created_at"
    google.protobuf.Timestamp created_at = 13;
    //@inject_tag: json:"updated_at"
    google.protobuf.Timestamp updated_at = 14;
    //@inject_tag: validate:"dive,omitempty,uri" json:"images"
    repeated string images = 15;
    //@inject_tag: validate:"omitempty,url" json:"url"
    string url = 16;
    //@inject_tag: json:"metadata"
    map<string, string> metadata = 17;
    //@inject_tag: json:"-" bson:"deleted"
    bool deleted = 18;
}

message ProductPrice {
    // @inject_tag: validate:"required,numeric,gt=0" json:"amount"
    double amount = 1;
    //@inject_tag: validate:"required,alpha,len=3" json:"currency"
    string currency = 2;
    //@inject_tag: validate:"omitempty,alpha" json:"region"
    string region = 3;
}

message ListProductsRequest {
    //@inject_tag: json:"name"
    string name = 1;
    //@inject_tag: json:"sku"
    string sku = 2;
    // @inject_tag: validate:"required,numeric,gt=0" json:"limit"
    int32 limit = 3;
    // @inject_tag: validate:"omitempty,numeric,gte=0" json:"offset"
    int32 offset = 4;
    //@inject_tag: validate:"required,hexadecimal,len=24" json:"merchant_id" bson:"merchant_id"
    string merchant_id = 5;
    //@inject_tag: validate:"omitempty,hexadecimal,len=24" json:"project_id" bson:"project_id"
    string project_id = 6;
}

message GetProductsForOrderRequest {
    //@inject_tag: validate:"required,hexadecimal,len=24" json:"project_id" bson:"project_id"
    string project_id = 1;
    //@inject_tag: validate:"required,dive,hexadecimal,len=24" json:"ids" bson:"ids"
    repeated string ids = 2;
}

message ListProductsResponse {
    // @inject_tag: json:"limit"
    int32 limit = 1;
    // @inject_tag: json:"offset"
    int32 offset = 2;
    // @inject_tag: json:"total"
    int32 total = 3;
    // @inject_tag: json:"products"
    repeated Product products = 5;
}

message RequestProduct {
    //@inject_tag: validate:"required,hexadecimal,len=24"
    string id = 1;
    //@inject_tag: validate:"hexadecimal,len=24" json:"merchant_id" bson:"merchant_id"
    string merchant_id = 2;
}

message I18NTextSearchable {
    //@inject_tag: validate:"required,alpha,len=2" json:"lang"
    string lang = 1;
    //@inject_tag: validate:"required" json:"value"
    string value = 2;
}

message ChangeProjectResponse {
    int32 status = 1;
    ResponseErrorMessage message = 2;
    billing.Project item = 3;
}

message GetProjectRequest {
    //@inject_tag: validate:"omitempty,hexadecimal,len=24"
    string merchant_id = 1;
    //@inject_tag: validate:"required,hexadecimal,len=24"
    string project_id = 2;
}

message ListProjectsRequest {
    //@inject_tag: query:"merchant_id" validate:"omitempty,hexadecimal,len=24"
    string merchant_id = 1;
    // @inject_tag: query:"limit" validate:"omitempty,numeric,gt=0"
    int32 limit = 2;
    // @inject_tag: query:"offset" validate:"omitempty,numeric,gte=0"
    int32 offset = 3;
    // @inject_tag: query:"quick_search"
    string quick_search = 4;
    // @inject_tag: query:"status[]"
    repeated int32 statuses = 5;
    // @inject_tag: query:"sort[]"
    repeated string sort = 6;
}

message ListProjectsResponse {
    //@inject_tag: json:"count"
    int32 count = 1;
    //@inject_tag: json:"items"
    repeated billing.Project items = 2;
}

message TokenRequest {
    //@inject_tag: validate:"required"
    billing.TokenUser user = 1;
    //@inject_tag: validate:"required"
    billing.TokenSettings settings = 2;
}

message TokenResponse {
    int32 status = 1;
    ResponseErrorMessage message = 2;
    string token = 3;
}

message CheckProjectRequestSignatureRequest {
    string body = 1;
    string project_id = 2;
    string signature = 3;
}

message CheckProjectRequestSignatureResponse {
    int32 status = 1;
    ResponseErrorMessage message = 2;
}

message ListOrdersRequest {
    // @inject_tag: query:"id" validate:"omitempty,uuid"
    string id = 1;
    // @inject_tag: query:"project[]" validate:"omitempty,dive,hexadecimal,len=24"
    repeated string project = 2;
    // @inject_tag: query:"payment_method[]" validate:"omitempty,dive,hexadecimal,len=24"
    repeated string payment_method = 3;
    // @inject_tag: query:"country[]" validate:"omitempty,dive,alpha,len=2"
    repeated string country = 4;
    // @inject_tag: query:"private_status[]" validate:"omitempty,dive,numeric,oneof=0 1 2 3 4 5 6 7 8 9 10 11 12"
    repeated int32 private_status = 5;
    // @inject_tag: query:"account"
    string account = 6;
    // @inject_tag: query:"pm_date_from" validate:"omitempty,numeric,gt=0"
    int64 pm_date_from = 7;
    // @inject_tag: query:"pm_date_to" validate:"omitempty,numeric,gt=0"
    int64 pm_date_to = 8;
    // @inject_tag: query:"project_date_from" validate:"omitempty,numeric,gt=0"
    int64 project_date_from = 9;
    // @inject_tag: query:"project_date_to" validate:"omitempty,numeric,gt=0"
    int64 project_date_to = 10;
    // @inject_tag: query:"quick_search"
    string quick_search = 11;
    // @inject_tag: query:"limit" validate:"omitempty,numeric,gt=0"
    int32 limit = 12;
    // @inject_tag: query:"offset" validate:"omitempty,numeric,gte=0"
    int32 offset = 13;
    // @inject_tag: query:"sort[]"
    repeated string sort = 14;
    // @inject_tag: query:"merchant[]" validate:"omitempty,hexadecimal,len=24"
    repeated string merchant = 15;
    // @inject_tag: query:"-"  json:"-"
    string status_notification_failed_for = 16;
}

message GetOrderRequest {
    // @inject_tag: query:"id" validate:"required,uuid"
    string id = 1;
    // @inject_tag: query:"merchant" validate:"omitempty,hexadecimal,len=24"
    string merchant = 2;
}

message IsOrderCanBePayingRequest {
    string project_id = 1;
    string order_id = 2;
}

message IsOrderCanBePayingResponse {
    int32 status = 1;
    ResponseErrorMessage message = 2;
    billing.Order item = 3;
}

message SetUserNotifyRequest {
    // @inject_tag: validate:"required,uuid"
    string order_uuid = 1;
    // @inject_tag: query:"enable_notification" form:"enable_notification" json:"enable_notification"
    bool enable_notification = 2;
    // @inject_tag: query:"email" form:"email" json:"email" validate:"omitempty,email"
    string email = 3;
}

message NotifyUserSales {
    //@inject_tag: bson:"email"
    string email = 1;
    //@inject_tag: bson:"order_id"
    string order_id = 2;
    //@inject_tag: bson:"user_id"
    string user_id = 3;
    //@inject_tag: bson:"created_at"
    string date = 4;
}

message NotifyUserNewRegion {
    //@inject_tag: bson:"country_iso_code_a2"
    string country_iso_code_a2 = 1;
    //@inject_tag: bson:"email"
    string email = 2;
    //@inject_tag: bson:"order_id"
    string order_id = 3;
    //@inject_tag: bson:"user_id"
    string user_id = 4;
    //@inject_tag: bson:"date"
    string date = 5;
}

message GetPaymentMethodSettingsRequest {
    // @inject_tag: query:"payment_method_id" validate:"required,hexadecimal,len=24"
    string payment_method_id = 1;
    // @inject_tag: query:"currency_a3" validate:"omitempty,alpha,len=3"
    string currency_a3 = 2;
}

message GetPaymentMethodSettingsResponse {
    // @inject_tag: json:"params"
    repeated billing.PaymentMethodParams params = 1;
}

message ChangePaymentMethodRequest {
    // @inject_tag: query:"payment_method_id" validate:"required,hexadecimal,len=24"
    string payment_method_id = 1;
    // @inject_tag: query:"params" validate:"required"
    billing.PaymentMethod params = 2;
}

message ChangePaymentMethodParamsRequest {
    // @inject_tag: query:"payment_method_id" validate:"required,hexadecimal,len=24"
    string payment_method_id = 1;
    // @inject_tag: query:"params" validate:"required"
    billing.PaymentMethodParams params = 2;
}

message ChangePaymentMethodResponse {
    int32 status = 1;
    string message = 2;
}

message ChangePaymentMethodParamsResponse {
    int32 status = 1;
    string message = 2;
}

message FindByZipCodeRequest {
    // @inject_tag: query:"country" validate:"required,len=2"
    string country = 1;
    // @inject_tag: query:"zip" validate:"required,gte=2"
    string zip = 2;
    // @inject_tag: query:"limit" validate:"omitempty,numeric,gt=0"
    int32 limit = 3;
    // @inject_tag: query:"offset" validate:"omitempty,numeric,gte=0"
    int32 offset = 4;
}

message FindByZipCodeResponse {
    int32 count = 1;
    repeated billing.ZipCode items = 2;
}

message ResponseError {
    //@inject_tag: json:"status"
    int32 status = 1;
    //@inject_tag: json:"message"
    ResponseErrorMessage message = 2;
}

message ResponseErrorMessage {
    //@inject_tag: json:"code"
    string code = 1;
    //@inject_tag: json:"message"
    string message = 2;
    //@inject_tag: json:"details;omitempty"
    string details = 3;
}

message CreateAccountingEntryRequest {
    // @inject_tag: validate:"required"
    string type = 1;
    // @inject_tag: validate:"omitempty,hexadecimal,len=24"
    string source = 2;
    // @inject_tag: validate:"required,numeric"
    double amount = 3;
    // @inject_tag: validate:"required,alpha,len=3"
    string currency = 4;
    // @inject_tag: query:"limit" validate:"required,oneof=pending available"
    string status = 5;
    // @inject_tag: validate:"required,numeric,gt=0"
    int64 date = 6;
}

message CreateAccountingEntryResponse {
    billing.AccountingEntry item = 1;
}

message PaymentChannelCostSystemListResponse {
    //@inject_tag: json:"status"
    int32 status = 1;
    //@inject_tag: json:"message"
    ResponseErrorMessage message = 2;
    //@inject_tag: json:"item"
    billing.PaymentChannelCostSystemList item = 3;
}

message PaymentChannelCostSystemResponse {
    //@inject_tag: json:"status"
    int32 status = 1;
    //@inject_tag: json:"message"
    ResponseErrorMessage message = 2;
    //@inject_tag: json:"item"
    billing.PaymentChannelCostSystem item = 3;
}

message PaymentChannelCostMerchantListResponse {
    //@inject_tag: json:"status"
    int32 status = 1;
    //@inject_tag: json:"message"
    ResponseErrorMessage message = 2;
    //@inject_tag: json:"item"
    billing.PaymentChannelCostMerchantList item = 3;
}

message PaymentChannelCostMerchantResponse {
    //@inject_tag: json:"status"
    int32 status = 1;
    //@inject_tag: json:"message"
    ResponseErrorMessage message = 2;
    //@inject_tag: json:"item"
    billing.PaymentChannelCostMerchant item = 3;
}

message MoneyBackCostSystemListResponse {
    //@inject_tag: json:"status"
    int32 status = 1;
    //@inject_tag: json:"message"
    ResponseErrorMessage message = 2;
    //@inject_tag: json:"item"
    billing.MoneyBackCostSystemList item = 3;
}

message MoneyBackCostSystemResponse {
    //@inject_tag: json:"status"
    int32 status = 1;
    //@inject_tag: json:"message"
    ResponseErrorMessage message = 2;
    //@inject_tag: json:"item"
    billing.MoneyBackCostSystem item = 3;
}

message MoneyBackCostMerchantListResponse {
    //@inject_tag: json:"status"
    int32 status = 1;
    //@inject_tag: json:"message"
    ResponseErrorMessage message = 2;
    //@inject_tag: json:"item"
    billing.MoneyBackCostMerchantList item = 3;
}

message MoneyBackCostMerchantResponse {
    //@inject_tag: json:"status"
    int32 status = 1;
    //@inject_tag: json:"message"
    ResponseErrorMessage message = 2;
    //@inject_tag: json:"item"
    billing.MoneyBackCostMerchant item = 3;
}

message PriceGroupByCountryRequest {
    //@inject_tag: validate:"required,alpha,len=2"
    string country = 1;
}

message PriceGroupCurrenciesResponse {
    //@inject_tag: json:"regions"
    repeated PriceGroupRegions region = 1;
}

message PriceGroupRegions {
    //@inject_tag: json:"currency"
    string currency = 1;
    //@inject_tag: json:"regions"
    repeated PriceGroupRegion regions = 2;
}

message PriceGroupRegion {
    //@inject_tag: json:"region"
    string region = 1;
    //@inject_tag: json:"country"
    repeated string country = 2;
}

message PriceGroupByRegionRequest {
    //@inject_tag: validate:"required,alpha"
    string region = 1;
}

message PriceGroupRecommendedPriceRequest {
    // @inject_tag: validate:"required,numeric,gte=0"
    double amount = 1;
}

message PriceGroupRecommendedPriceResponse {
    // @inject_tag: json:"recommended_price"
    repeated billing.PriceGroupRecommendedPrice recommended_price = 1;
}

message ProductPricesResponse {
    // @inject_tag: json:"product_price"
    repeated ProductPrice product_price = 1;
}

message UpdateProductPricesRequest {
    //@inject_tag: validate:"required,hexadecimal,len=24" json:"product_id"
    string product_id = 1;
    //@inject_tag: validate:"required,min=1,dive" json:"prices"
    repeated ProductPrice prices = 2;
}

message RangeInt {
    int32 from = 1;
    int32 to = 2;
}

message UserProfilePersonal {
    //@inject_tag: json:"first_name" bson:"first_name" validate:"required,name,max=30"
    string first_name = 1;
    //@inject_tag: json:"last_name" bson:"last_name" validate:"required,name,max=30"
    string last_name = 2;
    //@inject_tag: json:"position" bson:"position" validate:"required,position"
    string position = 3;
}

message UserProfileHelp {
    //@inject_tag: json:"product_promotion_and_development" bson:"product_promotion_and_development"
    bool product_promotion_and_development = 1;
    //@inject_tag: json:"released_game_promotion" bson:"released_game_promotion"
    bool released_game_promotion = 2;
    //@inject_tag: json:"international_sales" bson:"international_sales"
    bool international_sales = 3;
    //@inject_tag: json:"other" bson:"other"
    bool other = 4;
}

message UserProfileCompanyMonetization {
    //@inject_tag: json:"paid_subscription" bson:"paid_subscription"
    bool paid_subscription = 1;
    //@inject_tag: json:"in_game_advertising" bson:"in_game_advertising"
    bool in_game_advertising = 2;
    //@inject_tag: json:"in_game_purchases" bson:"in_game_purchases"
    bool in_game_purchases = 3;
    //@inject_tag: json:"premium_access" bson:"premium_access"
    bool premium_access = 4;
    //@inject_tag: json:"other" bson:"other"
    bool other = 5;
}

message UserProfileCompanyPlatforms {
    //@inject_tag: json:"pc_mac" bson:"pc_mac"
    bool pc_mac = 1;
    //@inject_tag: json:"game_console" bson:"game_console"
    bool game_console = 2;
    //@inject_tag: json:"mobile_device" bson:"mobile_device"
    bool mobile_device = 3;
    //@inject_tag: json:"web_browser" bson:"web_browser"
    bool web_browser = 4;
    //@inject_tag: json:"other" bson:"other"
    bool other = 5;
}

message UserProfileCompany {
    //@inject_tag: json:"company_name" bson:"company_name" validate:"required,company_name,max=60"
    string company_name = 1;
    //@inject_tag: json:"website" validate:"required,url" bson:"website"
    string website = 2;
    //@inject_tag: json:"annual_income" bson:"annual_income" validate:"required"
    RangeInt annual_income = 3;
    //@inject_tag: json:"number_of_employees" bson:"number_of_employees" validate:"required"
    RangeInt number_of_employees = 4;
    //@inject_tag: json:"kind_of_activity" validate:"omitempty,oneof=develop_and_publish_your_games publish_games_of_other_companies publish_your_games_through_other_publishers other" bson:"kind_of_activity"
    string kind_of_activity = 5;
    //@inject_tag: json:"monetization" bson:"monetization"
    UserProfileCompanyMonetization monetization = 6;
    //@inject_tag: json:"platforms" bson:"platforms"
    UserProfileCompanyPlatforms platforms = 7;
}

message UserProfileEmail {
    //@inject_tag: validate:"required,email"
    string email = 1;
    bool confirmed = 2;
    google.protobuf.Timestamp confirmed_at = 3;
    //@inject_tag: json:"-" bson:"-"
    string confirmation_url = 4;
}

message UserProfile {
    //@inject_tag: json:"id"
    string id = 1;
    //@inject_tag: json:"-" validate:"required,hexadecimal,len=24"
    string user_id = 2;
    //@inject_tag: json:"-"
    UserProfileEmail email = 3;
    //@inject_tag: json:"personal"
    UserProfilePersonal personal = 4;
    //@inject_tag: json:"help"
    UserProfileHelp help = 5;
    //@inject_tag: json:"company"
    UserProfileCompany company = 6;
    //@inject_tag: json:"last_step" bson:"last_step"
    string last_step = 7;
    //@inject_tag: json:"centrifugo_token" bson:"centrifugo_token"
    string centrifugo_token = 8;
    // @inject_tag: json:"created_at"
    google.protobuf.Timestamp created_at = 9;
    // @inject_tag: json:"updated_at"
    google.protobuf.Timestamp updated_at = 10;
}

message GetUserProfileRequest {
    //@inject_tag: validate:"required,hexadecimal,len=24"
    string user_id = 1;
}

message GetUserProfileResponse {
    int32 status = 1;
    ResponseErrorMessage message = 2;
    UserProfile item = 3;
}

<<<<<<< HEAD
message PageReview {
    string id = 1;
    //@inject_tag: json:"user_id" bson:"user_id"
    string user_id = 2;
    string review = 3;
    bool is_read = 4;
    // @inject_tag: json:"created_at"
    google.protobuf.Timestamp created_at = 8;
    // @inject_tag: json:"updated_at"
    google.protobuf.Timestamp updated_at = 9;
}

message CreatePageReviewRequest {
    //@inject_tag: validate:"required,hexadecimal,len=24"
    string user_id = 2;
    //@inject_tag: validate:"required,max=500"
    string review = 3;
=======
message ConfirmUserEmailRequest {
    string Token = 1;
}

message SendConfirmEmailToUserRequest {
    //@inject_tag: validate:"required,hexadecimal,len=24"
    string user_id = 1;
    //@inject_tag: validate:"required,url"
    string url = 2;
>>>>>>> f1821346
}<|MERGE_RESOLUTION|>--- conflicted
+++ resolved
@@ -110,23 +110,16 @@
 
     rpc CreateAccountingEntry (CreateAccountingEntryRequest) returns (CreateAccountingEntryRequest) {}
 
-<<<<<<< HEAD
-    rpc GetUserProfile(GetUserProfileRequest) returns (GetUserProfileResponse) {}
-    rpc CreateOrUpdateUserProfile(UserProfile) returns (GetUserProfileResponse) {}
-
-    rpc CreatePageReview(CreatePageReviewRequest) returns (CheckProjectRequestSignatureResponse) {}
-=======
     rpc GetUserProfile (GetUserProfileRequest) returns (GetUserProfileResponse) {}
     rpc CreateOrUpdateUserProfile (UserProfile) returns (GetUserProfileResponse) {}
     rpc SendConfirmEmailToUser (SendConfirmEmailToUserRequest) returns (GetUserProfileResponse) {}
     rpc ConfirmUserEmail (ConfirmUserEmailRequest) returns (CheckProjectRequestSignatureResponse) {}
->>>>>>> f1821346
-}
-
-message EmptyRequest {
-}
-message EmptyResponse {
-}
+
+    rpc CreatePageReview(CreatePageReviewRequest) returns (CheckProjectRequestSignatureResponse) {}
+}
+
+message EmptyRequest {}
+message EmptyResponse {}
 
 message PaymentCreateRequest {
     map<string, string> data = 1;
@@ -1116,7 +1109,6 @@
     UserProfile item = 3;
 }
 
-<<<<<<< HEAD
 message PageReview {
     string id = 1;
     //@inject_tag: json:"user_id" bson:"user_id"
@@ -1134,7 +1126,8 @@
     string user_id = 2;
     //@inject_tag: validate:"required,max=500"
     string review = 3;
-=======
+}
+
 message ConfirmUserEmailRequest {
     string Token = 1;
 }
@@ -1144,5 +1137,4 @@
     string user_id = 1;
     //@inject_tag: validate:"required,url"
     string url = 2;
->>>>>>> f1821346
 }