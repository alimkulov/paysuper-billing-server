--- conflicted
+++ resolved
@@ -202,10 +202,9 @@
     rpc GetPaymentMinLimitsSystem (EmptyRequest) returns (GetPaymentMinLimitsSystemResponse) {}
     rpc SetPaymentMinLimitSystem (billing.PaymentMinLimitSystem) returns (EmptyResponseWithStatus) {}
 
-<<<<<<< HEAD
     rpc SendWebhookToMerchant(billing.OrderCreateRequest) returns (SendWebhookToMerchantResponse) {}
     rpc NotifyWebhookTestResults(NotifyWebhookTestResultsRequest) returns (EmptyResponseWithStatus) {}
-=======
+
     rpc GetMerchantUsers(GetMerchantUsersRequest) returns (GetMerchantUsersResponse) {}
     rpc GetAdminUsers(EmptyRequest) returns (GetAdminUsersResponse) {}
     rpc InviteUserMerchant(InviteUserMerchantRequest) returns (InviteUserMerchantResponse) {}
@@ -223,7 +222,6 @@
     rpc GetMerchantUserRole(MerchantRoleRequest) returns (UserRoleResponse) {}
     rpc GetAdminUserRole(AdminRoleRequest) returns (UserRoleResponse) {}
     rpc GetCommonUserProfile(CommonUserProfileRequest) returns (CommonUserProfileResponse) {}
->>>>>>> 3c499895
 }
 
 message EmptyRequest {
@@ -2390,11 +2388,19 @@
     billing.OperatingCompany company = 3;
 }
 
-<<<<<<< HEAD
 message SendWebhookToMerchantResponse {
     int32 status = 1;
     ResponseErrorMessage message = 2;
     string order_id = 3;
+}
+
+message OrderReCreateProcessRequest {
+    string order_id = 1;
+}
+
+message GetMerchantUsersRequest {
+    //@inject_tag: json:"merchant_id" validate:"required"
+    string merchant_id = 1;
 }
 
 message NotifyWebhookTestResultsRequest {
@@ -2402,14 +2408,6 @@
     string project_id = 2;
     bool is_passed = 3;
     string test_case = 4;
-=======
-message OrderReCreateProcessRequest {
-    string order_id = 1;
-}
-
-message GetMerchantUsersRequest {
-    //@inject_tag: json:"merchant_id" validate:"required"
-    string merchant_id = 1;
 }
 
 message GetMerchantUsersResponse {
@@ -2578,5 +2576,4 @@
     int32 status = 1;
     ResponseErrorMessage message = 2;
     billing.UserRole user_role = 3;
->>>>>>> 3c499895
 }