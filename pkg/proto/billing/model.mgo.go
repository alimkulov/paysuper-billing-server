package billing

import (
	"errors"
	"github.com/golang/protobuf/ptypes"
	"github.com/paysuper/paysuper-billing-server/pkg"
	"github.com/paysuper/paysuper-recurring-repository/pkg/constant"
	"github.com/paysuper/paysuper-recurring-repository/tools"
	"go.mongodb.org/mongo-driver/bson"
	"go.mongodb.org/mongo-driver/bson/primitive"
	"time"
)

const (
	errorInvalidObjectId = "invalid bson object id"
)

type MgoId struct {
	Id primitive.ObjectID `bson:"_id"`
}

type MgoMultiLang struct {
	Lang  string `bson:"lang"`
	Value string `bson:"value"`
}

type MgoProject struct {
	Id                       primitive.ObjectID `bson:"_id"`
	MerchantId               primitive.ObjectID `bson:"merchant_id"`
	Name                     []*MgoMultiLang    `bson:"name"`
	CallbackCurrency         string             `bson:"callback_currency"`
	CallbackProtocol         string             `bson:"callback_protocol"`
	CreateOrderAllowedUrls   []string           `bson:"create_order_allowed_urls"`
	AllowDynamicNotifyUrls   bool               `bson:"allow_dynamic_notify_urls"`
	AllowDynamicRedirectUrls bool               `bson:"allow_dynamic_redirect_urls"`
	LimitsCurrency           string             `bson:"limits_currency"`
	MinPaymentAmount         float64            `bson:"min_payment_amount"`
	MaxPaymentAmount         float64            `bson:"max_payment_amount"`
	NotifyEmails             []string           `bson:"notify_emails"`
	IsProductsCheckout       bool               `bson:"is_products_checkout"`
	SecretKey                string             `bson:"secret_key"`
	SignatureRequired        bool               `bson:"signature_required"`
	SendNotifyEmail          bool               `bson:"send_notify_email"`
	UrlCheckAccount          string             `bson:"url_check_account"`
	UrlProcessPayment        string             `bson:"url_process_payment"`
	UrlRedirectFail          string             `bson:"url_redirect_fail"`
	UrlRedirectSuccess       string             `bson:"url_redirect_success"`
	Status                   int32              `bson:"status"`
	CreatedAt                time.Time          `bson:"created_at"`
	UpdatedAt                time.Time          `bson:"updated_at"`
	ProductsCount            int64              `bson:"products_count"`
	IdString                 string             `bson:"id_string"`
	UrlChargebackPayment     string             `bson:"url_chargeback_payment"`
	UrlCancelPayment         string             `bson:"url_cancel_payment"`
	UrlFraudPayment          string             `bson:"url_fraud_payment"`
	UrlRefundPayment         string             `bson:"url_refund_payment"`

	Cover            *ImageCollection        `bson:"cover"`
	Localizations    []string                `bson:"localizations"`
	FullDescription  map[string]string       `bson:"full_description"`
	ShortDescription map[string]string       `bson:"short_description"`
	Currencies       []*HasCurrencyItem      `bson:"currencies"`
	VirtualCurrency  *ProjectVirtualCurrency `bson:"virtual_currency"`
	WebHookTesting   *WebHookTesting         `bson:"webhook_testing"`
}

type MgoMerchantLastPayout struct {
	Date   time.Time `bson:"date"`
	Amount float64   `bson:"amount"`
}

type MgoMerchantPaymentMethodIdentification struct {
	Id   primitive.ObjectID `bson:"id"`
	Name string             `bson:"name"`
}

type MgoMerchantPaymentMethod struct {
	PaymentMethod *MgoMerchantPaymentMethodIdentification `bson:"payment_method"`
	Commission    *MerchantPaymentMethodCommissions       `bson:"commission"`
	Integration   *MerchantPaymentMethodIntegration       `bson:"integration"`
	IsActive      bool                                    `bson:"is_active"`
}

type MgoMerchantAgreementSignatureDataSignUrl struct {
	SignUrl   string    `bson:"sign_url"`
	ExpiresAt time.Time `bson:"expires_at"`
}

type MgoMerchantAgreementSignatureData struct {
	DetailsUrl          string                                    `bson:"details_url"`
	FilesUrl            string                                    `bson:"files_url"`
	SignatureRequestId  string                                    `bson:"signature_request_id"`
	MerchantSignatureId string                                    `bson:"merchant_signature_id"`
	PsSignatureId       string                                    `bson:"ps_signature_id"`
	MerchantSignUrl     *MgoMerchantAgreementSignatureDataSignUrl `bson:"merchant_sign_url"`
	PsSignUrl           *MgoMerchantAgreementSignatureDataSignUrl `bson:"ps_sign_url"`
}

type MgoMerchantUser struct {
	Id               string    `bson:"id"`
	Email            string    `bson:"email"`
	FirstName        string    `bson:"first_name"`
	LastName         string    `bson:"last_name"`
	ProfileId        string    `bson:"profile_id"`
	RegistrationDate time.Time `bson:"registration_date"`
}

type MgoMerchant struct {
	Id                                            primitive.ObjectID                   `bson:"_id"`
	User                                          *MgoMerchantUser                     `bson:"user"`
	Company                                       *MerchantCompanyInfo                 `bson:"company"`
	Contacts                                      *MerchantContact                     `bson:"contacts"`
	Banking                                       *MerchantBanking                     `bson:"banking"`
	Status                                        int32                                `bson:"status"`
	CreatedAt                                     time.Time                            `bson:"created_at"`
	UpdatedAt                                     time.Time                            `bson:"updated_at"`
	FirstPaymentAt                                time.Time                            `bson:"first_payment_at"`
	IsVatEnabled                                  bool                                 `bson:"is_vat_enabled"`
	IsCommissionToUserEnabled                     bool                                 `bson:"is_commission_to_user_enabled"`
	HasMerchantSignature                          bool                                 `bson:"has_merchant_signature"`
	HasPspSignature                               bool                                 `bson:"has_psp_signature"`
	LastPayout                                    *MgoMerchantLastPayout               `bson:"last_payout"`
	IsSigned                                      bool                                 `bson:"is_signed"`
	PaymentMethods                                map[string]*MgoMerchantPaymentMethod `bson:"payment_methods"`
	AgreementType                                 int32                                `bson:"agreement_type"`
	AgreementSentViaMail                          bool                                 `bson:"agreement_sent_via_mail"`
	MailTrackingLink                              string                               `bson:"mail_tracking_link"`
	S3AgreementName                               string                               `bson:"s3_agreement_name"`
	PayoutCostAmount                              float64                              `bson:"payout_cost_amount"`
	PayoutCostCurrency                            string                               `bson:"payout_cost_currency"`
	MinPayoutAmount                               float64                              `bson:"min_payout_amount"`
	RollingReserveThreshold                       float64                              `bson:"rolling_reserve_amount"`
	RollingReserveDays                            int32                                `bson:"rolling_reserve_days"`
	RollingReserveChargebackTransactionsThreshold float64                              `bson:"rolling_reserve_chargeback_transactions_threshold"`
	ItemMinCostAmount                             float64                              `bson:"item_min_cost_amount"`
	ItemMinCostCurrency                           string                               `bson:"item_min_cost_currency"`
	Tariff                                        *MerchantTariff                      `bson:"tariff"`
	AgreementSignatureData                        *MgoMerchantAgreementSignatureData   `bson:"agreement_signature_data"`
	Steps                                         *MerchantCompletedSteps              `bson:"steps"`
	AgreementTemplate                             string                               `bson:"agreement_template"`
	ReceivedDate                                  time.Time                            `bson:"received_date"`
	StatusLastUpdatedAt                           time.Time                            `bson:"status_last_updated_at"`
	AgreementNumber                               string                               `bson:"agreement_number"`
	MinimalPayoutLimit                            float32                              `bson:"minimal_payout_limit"`
	ManualPayoutsEnabled                          bool                                 `bson:"manual_payouts_enabled"`
	MccCode                                       string                               `bson:"mcc_code"`
	OperatingCompanyId                            string                               `bson:"operating_company_id"`
	MerchantOperationsType                        string                               `bson:"merchant_operations_type"`
}

type MgoMerchantCommon struct {
	Id      primitive.ObjectID   `bson:"_id"`
	Company *MerchantCompanyInfo `bson:"company"`
	Banking *MerchantBanking     `bson:"banking"`
	Status  int32                `bson:"status"`
}

type MgoCommission struct {
	Id struct {
		PaymentMethodId primitive.ObjectID `bson:"pm_id"`
		ProjectId       primitive.ObjectID `bson:"project_id"`
	} `bson:"_id"`
	PaymentMethodCommission float64   `bson:"pm_commission"`
	PspCommission           float64   `bson:"psp_commission"`
	ToUserCommission        float64   `bson:"total_commission_to_user"`
	StartDate               time.Time `bson:"start_date"`
}

type MgoCommissionBilling struct {
	Id                      primitive.ObjectID `bson:"_id"`
	PaymentMethodId         primitive.ObjectID `bson:"pm_id"`
	ProjectId               primitive.ObjectID `bson:"project_id"`
	PaymentMethodCommission float64            `bson:"pm_commission"`
	PspCommission           float64            `bson:"psp_commission"`
	TotalCommissionToUser   float64            `bson:"total_commission_to_user"`
	StartDate               time.Time          `bson:"start_date"`
	CreatedAt               time.Time          `bson:"created_at"`
	UpdatedAt               time.Time          `bson:"updated_at"`
}

type MgoOrderProject struct {
	Id                      primitive.ObjectID `bson:"_id"`
	MerchantId              primitive.ObjectID `bson:"merchant_id"`
	Name                    []*MgoMultiLang    `bson:"name"`
	UrlSuccess              string             `bson:"url_success"`
	UrlFail                 string             `bson:"url_fail"`
	NotifyEmails            []string           `bson:"notify_emails"`
	SecretKey               string             `bson:"secret_key"`
	SendNotifyEmail         bool               `bson:"send_notify_email"`
	UrlCheckAccount         string             `bson:"url_check_account"`
	UrlProcessPayment       string             `bson:"url_process_payment"`
	CallbackProtocol        string             `bson:"callback_protocol"`
	UrlChargebackPayment    string             `bson:"url_chargeback_payment"`
	UrlCancelPayment        string             `bson:"url_cancel_payment"`
	UrlFraudPayment         string             `bson:"url_fraud_payment"`
	UrlRefundPayment        string             `bson:"url_refund_payment"`
	Status                  int32              `bson:"status"`
	MerchantRoyaltyCurrency string             `bson:"merchant_royalty_currency"`
}

type MgoOrderPaymentMethod struct {
	Id              primitive.ObjectID   `bson:"_id"`
	Name            string               `bson:"name"`
	Handler         string               `bson:"handler"`
	ExternalId      string               `bson:"external_id"`
	Params          *PaymentMethodParams `bson:"params"`
	PaymentSystemId primitive.ObjectID   `bson:"payment_system_id"`
	Group           string               `bson:"group_alias"`
	Saved           bool                 `bson:"saved"`
	Card            *PaymentMethodCard   `bson:"card,omitempty"`
	Wallet          *PaymentMethodWallet `bson:"wallet,omitempty"`
	CryptoCurrency  *PaymentMethodCrypto `bson:"crypto_currency,omitempty"`
	RefundAllowed   bool                 `bson:"refund_allowed"`
}

type MgoOrderNotificationRefund struct {
	Amount        float64 `bson:"amount"`
	Currency      string  `bson:"currency"`
	Reason        string  `bson:"reason"`
	Code          string  `bson:"code"`
	ReceiptNumber string  `bson:"receipt_number"`
	ReceiptUrl    string  `bson:"receipt_url"`
}

type MgoOrder struct {
<<<<<<< HEAD
	Id                         primitive.ObjectID             `bson:"_id"`
	Uuid                       string                         `bson:"uuid"`
	Transaction                string                         `bson:"pm_order_id"`
	Object                     string                         `bson:"object"`
	Status                     string                         `bson:"status"`
	PrivateStatus              int32                          `bson:"private_status"`
	Description                string                         `bson:"description"`
	CreatedAt                  time.Time                      `bson:"created_at"`
	UpdatedAt                  time.Time                      `bson:"updated_at"`
	CanceledAt                 time.Time                      `bson:"canceled_at"`
	Canceled                   bool                           `bson:"canceled"`
	Cancellation               *OrderNotificationCancellation `bson:"cancellation"`
	Refunded                   bool                           `bson:"refunded"`
	RefundedAt                 time.Time                      `bson:"refunded_at"`
	ReceiptEmail               string                         `bson:"receipt_email"`
	ReceiptPhone               string                         `bson:"receipt_phone"`
	ReceiptNumber              string                         `bson:"receipt_number"`
	ReceiptUrl                 string                         `bson:"receipt_url"`
	AgreementVersion           string                         `bson:"agreement_version"`
	AgreementAccepted          bool                           `bson:"agreement_accepted"`
	NotifySale                 bool                           `bson:"notify_sale"`
	NotifySaleEmail            string                         `bson:"notify_sale_email"`
	Issuer                     *OrderIssuer                   `bson:"issuer"`
	TotalPaymentAmount         float64                        `bson:"total_payment_amount"`
	Currency                   string                         `bson:"currency"`
	User                       *OrderUser                     `bson:"user"`
	BillingAddress             *OrderBillingAddress           `bson:"billing_address"`
	Tax                        *OrderTax                      `bson:"tax"`
	PaymentMethod              *MgoOrderPaymentMethod         `bson:"payment_method"`
	Items                      []*MgoOrderItem                `bson:"items"`
	Refund                     *MgoOrderNotificationRefund    `bson:"refund"`
	Metadata                   map[string]string              `bson:"metadata"`
	PrivateMetadata            map[string]string              `bson:"private_metadata"`
	Project                    *MgoOrderProject               `bson:"project"`
	ProjectOrderId             string                         `bson:"project_order_id"`
	ProjectAccount             string                         `bson:"project_account"`
	ProjectLastRequestedAt     time.Time                      `bson:"project_last_requested_at"`
	ProjectParams              map[string]string              `bson:"project_params"`
	PaymentMethodOrderClosedAt time.Time                      `bson:"pm_order_close_date"`
	IsJsonRequest              bool                           `bson:"created_by_json"`
	OrderAmount                float64                        `bson:"private_amount"`
	PaymentMethodPayerAccount  string                         `bson:"pm_account"`
	PaymentMethodTxnParams     map[string]string              `bson:"pm_txn_params"`
	PaymentRequisites          map[string]string              `bson:"payment_requisites"`
	ExpireDateToFormInput      time.Time                      `bson:"expire_date_to_form_input"`
	UserAddressDataRequired    bool                           `bson:"user_address_data_required"`
	Products                   []string                       `bson:"products"`
	IsNotificationsSent        map[string]bool                `bson:"is_notifications_sent"`
	CountryRestriction         *CountryRestriction            `bson:"country_restriction"`
	ParentOrder                *ParentOrder                   `bson:"parent_order"`
	ParentPaymentAt            time.Time                      `bson:"parent_payment_at"`
	Type                       string                         `bson:"type"`
	IsVatDeduction             bool                           `bson:"is_vat_deduction"`
	CountryCode                string                         `bson:"country_code"`
	PlatformId                 string                         `bson:"platform_id"`
	ProductType                string                         `bson:"product_type"`
	Keys                       []string                       `bson:"keys"`
	IsKeyProductNotified       bool                           `bson:"is_key_product_notified"`
	ReceiptId                  string                         `bson:"receipt_id"`
	IsBuyForVirtualCurrency    bool                           `bson:"is_buy_for_virtual_currency"`
	MccCode                    string                         `bson:"mcc_code"`
	OperatingCompanyId         string                         `bson:"operating_company_id"`
	IsHighRisk                 bool                           `bson:"is_high_risk"`
	TestingCase                string                         `bson:"testing_case"`
=======
	Id                          primitive.ObjectID             `bson:"_id"`
	Uuid                        string                         `bson:"uuid"`
	Transaction                 string                         `bson:"pm_order_id"`
	Object                      string                         `bson:"object"`
	Status                      string                         `bson:"status"`
	PrivateStatus               int32                          `bson:"private_status"`
	Description                 string                         `bson:"description"`
	CreatedAt                   time.Time                      `bson:"created_at"`
	UpdatedAt                   time.Time                      `bson:"updated_at"`
	CanceledAt                  time.Time                      `bson:"canceled_at"`
	Canceled                    bool                           `bson:"canceled"`
	Cancellation                *OrderNotificationCancellation `bson:"cancellation"`
	Refunded                    bool                           `bson:"refunded"`
	RefundedAt                  time.Time                      `bson:"refunded_at"`
	ReceiptEmail                string                         `bson:"receipt_email"`
	ReceiptPhone                string                         `bson:"receipt_phone"`
	ReceiptNumber               string                         `bson:"receipt_number"`
	ReceiptUrl                  string                         `bson:"receipt_url"`
	AgreementVersion            string                         `bson:"agreement_version"`
	AgreementAccepted           bool                           `bson:"agreement_accepted"`
	NotifySale                  bool                           `bson:"notify_sale"`
	NotifySaleEmail             string                         `bson:"notify_sale_email"`
	Issuer                      *OrderIssuer                   `bson:"issuer"`
	TotalPaymentAmount          float64                        `bson:"total_payment_amount"`
	Currency                    string                         `bson:"currency"`
	User                        *OrderUser                     `bson:"user"`
	BillingAddress              *OrderBillingAddress           `bson:"billing_address"`
	Tax                         *OrderTax                      `bson:"tax"`
	PaymentMethod               *MgoOrderPaymentMethod         `bson:"payment_method"`
	Items                       []*MgoOrderItem                `bson:"items"`
	Refund                      *MgoOrderNotificationRefund    `bson:"refund"`
	Metadata                    map[string]string              `bson:"metadata"`
	PrivateMetadata             map[string]string              `bson:"private_metadata"`
	Project                     *MgoOrderProject               `bson:"project"`
	ProjectOrderId              string                         `bson:"project_order_id"`
	ProjectAccount              string                         `bson:"project_account"`
	ProjectLastRequestedAt      time.Time                      `bson:"project_last_requested_at"`
	ProjectParams               map[string]string              `bson:"project_params"`
	PaymentMethodOrderClosedAt  time.Time                      `bson:"pm_order_close_date"`
	IsJsonRequest               bool                           `bson:"created_by_json"`
	OrderAmount                 float64                        `bson:"private_amount"`
	PaymentMethodPayerAccount   string                         `bson:"pm_account"`
	PaymentMethodTxnParams      map[string]string              `bson:"pm_txn_params"`
	PaymentRequisites           map[string]string              `bson:"payment_requisites"`
	ExpireDateToFormInput       time.Time                      `bson:"expire_date_to_form_input"`
	UserAddressDataRequired     bool                           `bson:"user_address_data_required"`
	Products                    []string                       `bson:"products"`
	IsNotificationsSent         map[string]bool                `bson:"is_notifications_sent"`
	CountryRestriction          *CountryRestriction            `bson:"country_restriction"`
	ParentOrder                 *ParentOrder                   `bson:"parent_order"`
	ParentPaymentAt             time.Time                      `bson:"parent_payment_at"`
	Type                        string                         `bson:"type"`
	IsVatDeduction              bool                           `bson:"is_vat_deduction"`
	CountryCode                 string                         `bson:"country_code"`
	PlatformId                  string                         `bson:"platform_id"`
	ProductType                 string                         `bson:"product_type"`
	Keys                        []string                       `bson:"keys"`
	IsKeyProductNotified        bool                           `bson:"is_key_product_notified"`
	ReceiptId                   string                         `bson:"receipt_id"`
	IsBuyForVirtualCurrency     bool                           `bson:"is_buy_for_virtual_currency"`
	MccCode                     string                         `bson:"mcc_code"`
	OperatingCompanyId          string                         `bson:"operating_company_id"`
	IsHighRisk                  bool                           `bson:"is_high_risk"`
	ChargeCurrency              string                         `bson:"charge_currency"`
	ChargeAmount                float64                        `bson:"charge_amount"`
	PaymentIpCountry            string                         `bson:"payment_ip_country"`
	IsIpCountryMismatchBin      bool                           `bson:"is_ip_country_mismatch_bin"`
	BillingCountryChangedByUser bool                           `bson:"billing_country_changed_by_user"`
	IsRefundAllowed             bool                           `bson:"is_refund_allowed"`
>>>>>>> 2a4924a2
}

type MgoOrderItem struct {
	Id          primitive.ObjectID `bson:"_id"`
	Object      string             `bson:"object"`
	Sku         string             `bson:"sku"`
	Name        string             `bson:"name"`
	Description string             `bson:"description"`
	Amount      float64            `bson:"amount"`
	Currency    string             `bson:"currency"`
	Images      []string           `bson:"images"`
	Url         string             `bson:"url"`
	Metadata    map[string]string  `bson:"metadata"`
	Code        string             `bson:"code"`
	CreatedAt   time.Time          `bson:"created_at"`
	UpdatedAt   time.Time          `bson:"updated_at"`
	PlatformId  string             `bson:"platform_id"`
}

type MgoPaymentSystem struct {
	Id                 primitive.ObjectID `bson:"_id"`
	Name               string             `bson:"name"`
	Handler            string             `bson:"handler"`
	Country            string             `bson:"country"`
	AccountingCurrency string             `bson:"accounting_currency"`
	AccountingPeriod   string             `bson:"accounting_period"`
	IsActive           bool               `bson:"is_active"`
	CreatedAt          time.Time          `bson:"created_at"`
	UpdatedAt          time.Time          `bson:"updated_at"`
}

type MgoPaymentMethod struct {
	Id                 primitive.ObjectID       `bson:"_id"`
	Name               string                   `bson:"name"`
	Group              string                   `bson:"group_alias"`
	ExternalId         string                   `bson:"external_id"`
	Handler            string                   `bson:"handler"`
	MinPaymentAmount   float64                  `bson:"min_payment_amount"`
	MaxPaymentAmount   float64                  `bson:"max_payment_amount"`
	TestSettings       []*MgoPaymentMethodParam `bson:"test_settings"`
	ProductionSettings []*MgoPaymentMethodParam `bson:"production_settings"`
	IsActive           bool                     `bson:"is_active"`
	CreatedAt          time.Time                `bson:"created_at"`
	UpdatedAt          time.Time                `bson:"updated_at"`
	PaymentSystemId    primitive.ObjectID       `bson:"payment_system_id"`
	Currencies         []string                 `bson:"currencies"`
	Type               string                   `bson:"type"`
	AccountRegexp      string                   `bson:"account_regexp"`
	RefundAllowed      bool                     `bson:"refund_allowed"`
}

type MgoPaymentMethodParam struct {
	TerminalId         string   `bson:"terminal_id"`
	Secret             string   `bson:"secret"`
	SecretCallback     string   `bson:"secret_callback"`
	Currency           string   `bson:"currency"`
	ApiUrl             string   `bson:"api_url"`
	MccCode            string   `bson:"mcc_code"`
	OperatingCompanyId string   `bson:"operating_company_id"`
	Brand              []string `bson:"brand"`
}

type MgoNotification struct {
	Id         primitive.ObjectID          `bson:"_id"`
	Message    string                      `bson:"message"`
	MerchantId primitive.ObjectID          `bson:"merchant_id"`
	UserId     string                      `bson:"user_id"`
	IsSystem   bool                        `bson:"is_system"`
	IsRead     bool                        `bson:"is_read"`
	CreatedAt  time.Time                   `bson:"created_at"`
	UpdatedAt  time.Time                   `bson:"updated_at"`
	Statuses   *SystemNotificationStatuses `bson:"statuses"`
}

type MgoRefundOrder struct {
	Id   primitive.ObjectID `bson:"id"`
	Uuid string             `bson:"uuid"`
}

type MgoRefund struct {
	Id             primitive.ObjectID `bson:"_id"`
	OriginalOrder  *MgoRefundOrder    `bson:"original_order"`
	ExternalId     string             `bson:"external_id"`
	Amount         float64            `bson:"amount"`
	CreatorId      primitive.ObjectID `bson:"creator_id"`
	Currency       string             `bson:"currency"`
	Status         int32              `bson:"status"`
	CreatedAt      time.Time          `bson:"created_at"`
	UpdatedAt      time.Time          `bson:"updated_at"`
	PayerData      *RefundPayerData   `bson:"payer_data"`
	SalesTax       float32            `bson:"sales_tax"`
	IsChargeback   bool               `bson:"is_chargeback"`
	CreatedOrderId primitive.ObjectID `bson:"created_order_id,omitempty"`
	Reason         string             `bson:"reason"`
}

type MgoMerchantPaymentMethodHistory struct {
	Id            primitive.ObjectID        `bson:"_id"`
	MerchantId    primitive.ObjectID        `bson:"merchant_id"`
	PaymentMethod *MgoMerchantPaymentMethod `bson:"payment_method"`
	CreatedAt     time.Time                 `bson:"created_at" json:"created_at"`
	UserId        primitive.ObjectID        `bson:"user_id"`
}

type MgoCustomerIdentity struct {
	MerchantId primitive.ObjectID `bson:"merchant_id"`
	ProjectId  primitive.ObjectID `bson:"project_id"`
	Type       string             `bson:"type"`
	Value      string             `bson:"value"`
	Verified   bool               `bson:"verified"`
	CreatedAt  time.Time          `bson:"created_at"`
}

type MgoCustomerIpHistory struct {
	Ip        []byte    `bson:"ip"`
	CreatedAt time.Time `bson:"created_at"`
}

type MgoCustomerAddressHistory struct {
	Country    string    `bson:"country"`
	City       string    `bson:"city"`
	PostalCode string    `bson:"postal_code"`
	State      string    `bson:"state"`
	CreatedAt  time.Time `bson:"created_at"`
}

type MgoCustomerStringValueHistory struct {
	Value     string    `bson:"value"`
	CreatedAt time.Time `bson:"created_at"`
}

type MgoCustomer struct {
	Id                    primitive.ObjectID               `bson:"_id"`
	TechEmail             string                           `bson:"tech_email"`
	ExternalId            string                           `bson:"external_id"`
	Email                 string                           `bson:"email"`
	EmailVerified         bool                             `bson:"email_verified"`
	Phone                 string                           `bson:"phone"`
	PhoneVerified         bool                             `bson:"phone_verified"`
	Name                  string                           `bson:"name"`
	Ip                    []byte                           `bson:"ip"`
	Locale                string                           `bson:"locale"`
	AcceptLanguage        string                           `bson:"accept_language"`
	UserAgent             string                           `bson:"user_agent"`
	Address               *OrderBillingAddress             `bson:"address"`
	Identity              []*MgoCustomerIdentity           `bson:"identity"`
	IpHistory             []*MgoCustomerIpHistory          `bson:"ip_history"`
	AddressHistory        []*MgoCustomerAddressHistory     `bson:"address_history"`
	LocaleHistory         []*MgoCustomerStringValueHistory `bson:"locale_history"`
	AcceptLanguageHistory []*MgoCustomerStringValueHistory `bson:"accept_language_history"`
	Metadata              map[string]string                `bson:"metadata"`
	CreatedAt             time.Time                        `bson:"created_at"`
	UpdatedAt             time.Time                        `bson:"updated_at"`
	NotifySale            bool                             `bson:"notify_sale"`
	NotifySaleEmail       string                           `bson:"notify_sale_email"`
	NotifyNewRegion       bool                             `bson:"notify_new_region"`
	NotifyNewRegionEmail  string                           `bson:"notify_new_region_email"`
}

type MgoPriceGroup struct {
	Id            primitive.ObjectID `bson:"_id"`
	Currency      string             `bson:"currency"`
	Region        string             `bson:"region"`
	InflationRate float64            `bson:"inflation_rate"`
	Fraction      float64            `bson:"fraction"`
	IsActive      bool               `bson:"is_active"`
	CreatedAt     time.Time          `bson:"created_at"`
	UpdatedAt     time.Time          `bson:"updated_at"`
}

type MgoCountry struct {
	Id                      primitive.ObjectID   `bson:"_id"`
	IsoCodeA2               string               `bson:"iso_code_a2"`
	Region                  string               `bson:"region"`
	Currency                string               `bson:"currency"`
	PaymentsAllowed         bool                 `bson:"payments_allowed"`
	ChangeAllowed           bool                 `bson:"change_allowed"`
	VatEnabled              bool                 `bson:"vat_enabled"`
	VatCurrency             string               `bson:"vat_currency"`
	PriceGroupId            string               `bson:"price_group_id"`
	VatThreshold            *CountryVatThreshold `bson:"vat_threshold"`
	VatPeriodMonth          int32                `bson:"vat_period_month"`
	VatDeadlineDays         int32                `bson:"vat_deadline_days"`
	VatStoreYears           int32                `bson:"vat_store_years"`
	VatCurrencyRatesPolicy  string               `bson:"vat_currency_rates_policy"`
	VatCurrencyRatesSource  string               `bson:"vat_currency_rates_source"`
	PayerTariffRegion       string               `bson:"payer_tariff_region"`
	CreatedAt               time.Time            `bson:"created_at"`
	UpdatedAt               time.Time            `bson:"updated_at"`
	HighRiskPaymentsAllowed bool                 `bson:"high_risk_payments_allowed"`
	HighRiskChangeAllowed   bool                 `bson:"high_risk_change_allowed"`
}

type MgoPayoutCostSystem struct {
	Id                    primitive.ObjectID `bson:"_id"`
	IntrabankCostAmount   float64            `bson:"intrabank_cost_amount"`
	IntrabankCostCurrency string             `bson:"intrabank_cost_currency"`
	InterbankCostAmount   float64            `bson:"interbank_cost_amount"`
	InterbankCostCurrency string             `bson:"interbank_cost_currency"`
	IsActive              bool               `bson:"is_active"`
	CreatedAt             time.Time          `bson:"created_at"`
}

type MgoZipCode struct {
	Zip       string        `bson:"zip"`
	Country   string        `bson:"country"`
	City      string        `bson:"city"`
	State     *ZipCodeState `bson:"state"`
	CreatedAt time.Time     `bson:"created_at"`
}

type MgoPaymentChannelCostSystem struct {
	Id                 primitive.ObjectID `bson:"_id"`
	Name               string             `bson:"name"`
	Region             string             `bson:"region"`
	Country            string             `bson:"country"`
	Percent            float64            `bson:"percent"`
	FixAmount          float64            `bson:"fix_amount"`
	FixAmountCurrency  string             `bson:"fix_amount_currency"`
	CreatedAt          time.Time          `bson:"created_at"`
	UpdatedAt          time.Time          `bson:"updated_at"`
	IsActive           bool               `bson:"is_active"`
	MccCode            string             `bson:"mcc_code"`
	OperatingCompanyId string             `bson:"operating_company_id"`
}

type MgoPaymentChannelCostMerchant struct {
	Id                      primitive.ObjectID `bson:"_id"`
	MerchantId              primitive.ObjectID `bson:"merchant_id"`
	Name                    string             `bson:"name"`
	PayoutCurrency          string             `bson:"payout_currency"`
	MinAmount               float64            `bson:"min_amount"`
	Region                  string             `bson:"region"`
	Country                 string             `bson:"country"`
	MethodPercent           float64            `bson:"method_percent"`
	MethodFixAmount         float64            `bson:"method_fix_amount"`
	MethodFixAmountCurrency string             `bson:"method_fix_amount_currency"`
	PsPercent               float64            `bson:"ps_percent"`
	PsFixedFee              float64            `bson:"ps_fixed_fee"`
	PsFixedFeeCurrency      string             `bson:"ps_fixed_fee_currency"`
	CreatedAt               time.Time          `bson:"created_at"`
	UpdatedAt               time.Time          `bson:"updated_at"`
	IsActive                bool               `bson:"is_active"`
	MccCode                 string             `bson:"mcc_code"`
}

type MgoMoneyBackCostSystem struct {
	Id                 primitive.ObjectID `bson:"_id"`
	Name               string             `bson:"name"`
	PayoutCurrency     string             `bson:"payout_currency"`
	UndoReason         string             `bson:"undo_reason"`
	Region             string             `bson:"region"`
	Country            string             `bson:"country"`
	DaysFrom           int32              `bson:"days_from"`
	PaymentStage       int32              `bson:"payment_stage"`
	Percent            float64            `bson:"percent"`
	FixAmount          float64            `bson:"fix_amount"`
	CreatedAt          time.Time          `bson:"created_at"`
	UpdatedAt          time.Time          `bson:"updated_at"`
	IsActive           bool               `bson:"is_active"`
	MccCode            string             `bson:"mcc_code"`
	OperatingCompanyId string             `bson:"operating_company_id"`
	FixAmountCurrency  string             `bson:"fix_amount_currency"`
}

type MgoMoneyBackCostMerchant struct {
	Id                primitive.ObjectID `bson:"_id"`
	MerchantId        primitive.ObjectID `bson:"merchant_id"`
	Name              string             `bson:"name"`
	PayoutCurrency    string             `bson:"payout_currency"`
	UndoReason        string             `bson:"undo_reason"`
	Region            string             `bson:"region"`
	Country           string             `bson:"country"`
	DaysFrom          int32              `bson:"days_from"`
	PaymentStage      int32              `bson:"payment_stage"`
	Percent           float64            `bson:"percent"`
	FixAmount         float64            `bson:"fix_amount"`
	FixAmountCurrency string             `bson:"fix_amount_currency"`
	IsPaidByMerchant  bool               `bson:"is_paid_by_merchant"`
	CreatedAt         time.Time          `bson:"created_at"`
	UpdatedAt         time.Time          `bson:"updated_at"`
	IsActive          bool               `bson:"is_active"`
	MccCode           string             `bson:"mcc_code"`
}

type MgoPriceTable struct {
	Id       primitive.ObjectID    `bson:"_id"`
	Currency string                `bson:"currency"`
	Ranges   []*MgoPriceTableRange `bson:"range"`
}

type MgoPriceTableRange struct {
	From     float64 `bson:"from"`
	To       float64 `bson:"to"`
	Position int32   `bson:"position"`
}

type MgoAccountingEntrySource struct {
	Id   primitive.ObjectID `bson:"id"`
	Type string             `bson:"type"`
}

type MgoAccountingEntry struct {
	Id                 primitive.ObjectID        `bson:"_id"`
	Object             string                    `bson:"object"`
	Type               string                    `bson:"type"`
	Source             *MgoAccountingEntrySource `bson:"source"`
	MerchantId         primitive.ObjectID        `bson:"merchant_id"`
	Amount             float64                   `bson:"amount"`
	Currency           string                    `bson:"currency"`
	Reason             string                    `bson:"reason"`
	Status             string                    `bson:"status"`
	Country            string                    `bson:"country"`
	OriginalAmount     float64                   `bson:"original_amount"`
	OriginalCurrency   string                    `bson:"original_currency"`
	LocalAmount        float64                   `bson:"local_amount"`
	LocalCurrency      string                    `bson:"local_currency"`
	CreatedAt          time.Time                 `bson:"created_at"`
	AvailableOn        time.Time                 `bson:"available_on"`
	OperatingCompanyId string                    `bson:"operating_company_id"`
}

type MgoRoyaltyReport struct {
	Id                 primitive.ObjectID    `bson:"_id"`
	MerchantId         primitive.ObjectID    `bson:"merchant_id"`
	CreatedAt          time.Time             `bson:"created_at"`
	UpdatedAt          time.Time             `bson:"updated_at"`
	PayoutDate         time.Time             `bson:"payout_date"`
	Status             string                `bson:"status"`
	PeriodFrom         time.Time             `bson:"period_from"`
	PeriodTo           time.Time             `bson:"period_to"`
	AcceptExpireAt     time.Time             `bson:"accept_expire_at"`
	AcceptedAt         time.Time             `bson:"accepted_at"`
	Totals             *RoyaltyReportTotals  `bson:"totals"`
	Currency           string                `bson:"currency"`
	Summary            *RoyaltyReportSummary `bson:"summary"`
	DisputeReason      string                `bson:"dispute_reason"`
	DisputeStartedAt   time.Time             `bson:"dispute_started_at"`
	DisputeClosedAt    time.Time             `bson:"dispute_closed_at"`
	IsAutoAccepted     bool                  `bson:"is_auto_accepted"`
	PayoutDocumentId   string                `bson:"payout_document_id"`
	OperatingCompanyId string                `bson:"operating_company_id"`
}

type MgoRoyaltyReportCorrectionItem struct {
	AccountingEntryId primitive.ObjectID `bson:"accounting_entry_id"`
	Amount            float64            `bson:"amount"`
	Currency          string             `bson:"currency"`
	Reason            string             `bson:"reason"`
	EntryDate         time.Time          `bson:"entry_date"`
}

type MgoRoyaltyReportChanges struct {
	Id              primitive.ObjectID `bson:"_id"`
	RoyaltyReportId primitive.ObjectID `bson:"royalty_report_id"`
	Source          string             `bson:"source"`
	Ip              string             `bson:"ip"`
	Hash            string             `bson:"hash"`
	CreatedAt       time.Time          `bson:"created_at"`
}

type MgoVatReport struct {
	Id                    primitive.ObjectID `bson:"_id"`
	Country               string             `bson:"country"`
	VatRate               float64            `bson:"vat_rate"`
	Currency              string             `bson:"currency"`
	TransactionsCount     int32              `bson:"transactions_count"`
	GrossRevenue          float64            `bson:"gross_revenue"`
	VatAmount             float64            `bson:"vat_amount"`
	FeesAmount            float64            `bson:"fees_amount"`
	DeductionAmount       float64            `bson:"deduction_amount"`
	CorrectionAmount      float64            `bson:"correction_amount"`
	Status                string             `bson:"status"`
	CountryAnnualTurnover float64            `bson:"country_annual_turnover"`
	WorldAnnualTurnover   float64            `bson:"world_annual_turnover"`
	AmountsApproximate    bool               `bson:"amounts_approximate"`
	DateFrom              time.Time          `bson:"date_from"`
	DateTo                time.Time          `bson:"date_to"`
	PayUntilDate          time.Time          `bson:"pay_until_date"`
	CreatedAt             time.Time          `bson:"created_at"`
	UpdatedAt             time.Time          `bson:"updated_at"`
	PaidAt                time.Time          `bson:"paid_at"`
	OperatingCompanyId    string             `bson:"operating_company_id"`
}

type MgoOrderViewPrivate struct {
	Id                                         primitive.ObjectID             `bson:"_id" json:"-"`
	Uuid                                       string                         `bson:"uuid" json:"uuid"`
	TotalPaymentAmount                         float64                        `bson:"total_payment_amount" json:"total_payment_amount"`
	Currency                                   string                         `bson:"currency" json:"currency"`
	Project                                    *MgoOrderProject               `bson:"project" json:"project"`
	CreatedAt                                  time.Time                      `bson:"created_at" json:"created_at"`
	Transaction                                string                         `bson:"pm_order_id" json:"transaction"`
	PaymentMethod                              *MgoOrderPaymentMethod         `bson:"payment_method" json:"payment_method"`
	CountryCode                                string                         `bson:"country_code" json:"country_code"`
	MerchantId                                 primitive.ObjectID             `bson:"merchant_id" json:"merchant_id"`
	Locale                                     string                         `bson:"locale" json:"locale"`
	Status                                     string                         `bson:"status" json:"status"`
	TransactionDate                            time.Time                      `bson:"pm_order_close_date" json:"transaction_date"`
	User                                       *OrderUser                     `bson:"user" json:"user"`
	BillingAddress                             *OrderBillingAddress           `bson:"billing_address" json:"billing_address"`
	Type                                       string                         `bson:"type" json:"type"`
	IsVatDeduction                             bool                           `bson:"is_vat_deduction" json:"is_vat_deduction"`
	PaymentGrossRevenueLocal                   *OrderViewMoney                `bson:"payment_gross_revenue_local" json:"payment_gross_revenue_local"`
	PaymentGrossRevenueOrigin                  *OrderViewMoney                `bson:"payment_gross_revenue_origin" json:"payment_gross_revenue_origin"`
	PaymentGrossRevenue                        *OrderViewMoney                `bson:"payment_gross_revenue" json:"payment_gross_revenue"`
	PaymentTaxFee                              *OrderViewMoney                `bson:"payment_tax_fee" json:"payment_tax_fee"`
	PaymentTaxFeeLocal                         *OrderViewMoney                `bson:"payment_tax_fee_local" json:"payment_tax_fee_local"`
	PaymentTaxFeeOrigin                        *OrderViewMoney                `bson:"payment_tax_fee_origin" json:"payment_tax_fee_origin"`
	PaymentTaxFeeCurrencyExchangeFee           *OrderViewMoney                `bson:"payment_tax_fee_currency_exchange_fee" json:"payment_tax_fee_currency_exchange_fee"`
	PaymentTaxFeeTotal                         *OrderViewMoney                `bson:"payment_tax_fee_total" json:"payment_tax_fee_total"`
	PaymentGrossRevenueFx                      *OrderViewMoney                `bson:"payment_gross_revenue_fx" json:"payment_gross_revenue_fx"`
	PaymentGrossRevenueFxTaxFee                *OrderViewMoney                `bson:"payment_gross_revenue_fx_tax_fee" json:"payment_gross_revenue_fx_tax_fee"`
	PaymentGrossRevenueFxProfit                *OrderViewMoney                `bson:"payment_gross_revenue_fx_profit" json:"payment_gross_revenue_fx_profit"`
	GrossRevenue                               *OrderViewMoney                `bson:"gross_revenue" json:"gross_revenue"`
	TaxFee                                     *OrderViewMoney                `bson:"tax_fee" json:"tax_fee"`
	TaxFeeCurrencyExchangeFee                  *OrderViewMoney                `bson:"tax_fee_currency_exchange_fee" json:"tax_fee_currency_exchange_fee"`
	TaxFeeTotal                                *OrderViewMoney                `bson:"tax_fee_total" json:"tax_fee_total"`
	MethodFeeTotal                             *OrderViewMoney                `bson:"method_fee_total" json:"method_fee_total"`
	MethodFeeTariff                            *OrderViewMoney                `bson:"method_fee_tariff" json:"method_fee_tariff"`
	PaysuperMethodFeeTariffSelfCost            *OrderViewMoney                `bson:"paysuper_method_fee_tariff_self_cost" json:"paysuper_method_fee_tariff_self_cost"`
	PaysuperMethodFeeProfit                    *OrderViewMoney                `bson:"paysuper_method_fee_profit" json:"paysuper_method_fee_profit"`
	MethodFixedFeeTariff                       *OrderViewMoney                `bson:"method_fixed_fee_tariff" json:"method_fixed_fee_tariff"`
	PaysuperMethodFixedFeeTariffFxProfit       *OrderViewMoney                `bson:"paysuper_method_fixed_fee_tariff_fx_profit" json:"paysuper_method_fixed_fee_tariff_fx_profit"`
	PaysuperMethodFixedFeeTariffSelfCost       *OrderViewMoney                `bson:"paysuper_method_fixed_fee_tariff_self_cost" json:"paysuper_method_fixed_fee_tariff_self_cost"`
	PaysuperMethodFixedFeeTariffTotalProfit    *OrderViewMoney                `bson:"paysuper_method_fixed_fee_tariff_total_profit" json:"paysuper_method_fixed_fee_tariff_total_profit"`
	PaysuperFixedFee                           *OrderViewMoney                `bson:"paysuper_fixed_fee" json:"paysuper_fixed_fee"`
	PaysuperFixedFeeFxProfit                   *OrderViewMoney                `bson:"paysuper_fixed_fee_fx_profit" json:"paysuper_fixed_fee_fx_profit"`
	FeesTotal                                  *OrderViewMoney                `bson:"fees_total" json:"fees_total"`
	FeesTotalLocal                             *OrderViewMoney                `bson:"fees_total_local" json:"fees_total_local"`
	NetRevenue                                 *OrderViewMoney                `bson:"net_revenue" json:"net_revenue"`
	PaysuperMethodTotalProfit                  *OrderViewMoney                `bson:"paysuper_method_total_profit" json:"paysuper_method_total_profit"`
	PaysuperTotalProfit                        *OrderViewMoney                `bson:"paysuper_total_profit" json:"paysuper_total_profit"`
	PaymentRefundGrossRevenueLocal             *OrderViewMoney                `bson:"payment_refund_gross_revenue_local" json:"payment_refund_gross_revenue_local"`
	PaymentRefundGrossRevenueOrigin            *OrderViewMoney                `bson:"payment_refund_gross_revenue_origin" json:"payment_refund_gross_revenue_origin"`
	PaymentRefundGrossRevenue                  *OrderViewMoney                `bson:"payment_refund_gross_revenue" json:"payment_refund_gross_revenue"`
	PaymentRefundTaxFee                        *OrderViewMoney                `bson:"payment_refund_tax_fee" json:"payment_refund_tax_fee"`
	PaymentRefundTaxFeeLocal                   *OrderViewMoney                `bson:"payment_refund_tax_fee_local" json:"payment_refund_tax_fee_local"`
	PaymentRefundTaxFeeOrigin                  *OrderViewMoney                `bson:"payment_refund_tax_fee_origin" json:"payment_refund_tax_fee_origin"`
	PaymentRefundFeeTariff                     *OrderViewMoney                `bson:"payment_refund_fee_tariff" json:"payment_refund_fee_tariff"`
	MethodRefundFixedFeeTariff                 *OrderViewMoney                `bson:"method_refund_fixed_fee_tariff" json:"method_refund_fixed_fee_tariff"`
	RefundGrossRevenue                         *OrderViewMoney                `bson:"refund_gross_revenue" json:"refund_gross_revenue"`
	RefundGrossRevenueFx                       *OrderViewMoney                `bson:"refund_gross_revenue_fx" json:"refund_gross_revenue_fx"`
	MethodRefundFeeTariff                      *OrderViewMoney                `bson:"method_refund_fee_tariff" json:"method_refund_fee_tariff"`
	PaysuperMethodRefundFeeTariffProfit        *OrderViewMoney                `bson:"paysuper_method_refund_fee_tariff_profit" json:"paysuper_method_refund_fee_tariff_profit"`
	PaysuperMethodRefundFixedFeeTariffSelfCost *OrderViewMoney                `bson:"paysuper_method_refund_fixed_fee_tariff_self_cost" json:"paysuper_method_refund_fixed_fee_tariff_self_cost"`
	MerchantRefundFixedFeeTariff               *OrderViewMoney                `bson:"merchant_refund_fixed_fee_tariff" json:"merchant_refund_fixed_fee_tariff"`
	PaysuperMethodRefundFixedFeeTariffProfit   *OrderViewMoney                `bson:"paysuper_method_refund_fixed_fee_tariff_profit" json:"paysuper_method_refund_fixed_fee_tariff_profit"`
	RefundTaxFee                               *OrderViewMoney                `bson:"refund_tax_fee" json:"refund_tax_fee"`
	RefundTaxFeeCurrencyExchangeFee            *OrderViewMoney                `bson:"refund_tax_fee_currency_exchange_fee" json:"refund_tax_fee_currency_exchange_fee"`
	PaysuperRefundTaxFeeCurrencyExchangeFee    *OrderViewMoney                `bson:"paysuper_refund_tax_fee_currency_exchange_fee" json:"paysuper_refund_tax_fee_currency_exchange_fee"`
	RefundTaxFeeTotal                          *OrderViewMoney                `bson:"refund_tax_fee_total" json:"refund_tax_fee_total"`
	RefundReverseRevenue                       *OrderViewMoney                `bson:"refund_reverse_revenue" json:"refund_reverse_revenue"`
	RefundFeesTotal                            *OrderViewMoney                `bson:"refund_fees_total" json:"refund_fees_total"`
	RefundFeesTotalLocal                       *OrderViewMoney                `bson:"refund_fees_total_local" json:"refund_fees_total_local"`
	PaysuperRefundTotalProfit                  *OrderViewMoney                `bson:"paysuper_refund_total_profit" json:"paysuper_refund_total_profit"`
	Issuer                                     *OrderIssuer                   `bson:"issuer"`
	Items                                      []*MgoOrderItem                `bson:"items"`
	MerchantPayoutCurrency                     string                         `bson:"merchant_payout_currency"`
	ParentOrder                                *ParentOrder                   `bson:"parent_order"`
	Refund                                     *MgoOrderNotificationRefund    `bson:"refund"`
	Cancellation                               *OrderNotificationCancellation `bson:"cancellation"`
	MccCode                                    string                         `bson:"mcc_code"`
	OperatingCompanyId                         string                         `bson:"operating_company_id"`
	IsHighRisk                                 bool                           `bson:"is_high_risk"`
	RefundAllowed                              bool                           `bson:"refund_allowed"`
}

type MgoOrderViewPublic struct {
	Id                                      primitive.ObjectID             `bson:"_id"`
	Uuid                                    string                         `bson:"uuid"`
	TotalPaymentAmount                      float64                        `bson:"total_payment_amount"`
	Currency                                string                         `bson:"currency"`
	Project                                 *MgoOrderProject               `bson:"project"`
	CreatedAt                               time.Time                      `bson:"created_at"`
	Transaction                             string                         `bson:"pm_order_id"`
	PaymentMethod                           *MgoOrderPaymentMethod         `bson:"payment_method"`
	CountryCode                             string                         `bson:"country_code"`
	MerchantId                              primitive.ObjectID             `bson:"merchant_id"`
	Locale                                  string                         `bson:"locale"`
	Status                                  string                         `bson:"status"`
	TransactionDate                         time.Time                      `bson:"pm_order_close_date"`
	User                                    *OrderUser                     `bson:"user"`
	BillingAddress                          *OrderBillingAddress           `bson:"billing_address"`
	Type                                    string                         `bson:"type"`
	IsVatDeduction                          bool                           `bson:"is_vat_deduction"`
	GrossRevenue                            *OrderViewMoney                `bson:"gross_revenue"`
	TaxFee                                  *OrderViewMoney                `bson:"tax_fee"`
	TaxFeeCurrencyExchangeFee               *OrderViewMoney                `bson:"tax_fee_currency_exchange_fee"`
	TaxFeeTotal                             *OrderViewMoney                `bson:"tax_fee_total"`
	MethodFeeTotal                          *OrderViewMoney                `bson:"method_fee_total"`
	MethodFeeTariff                         *OrderViewMoney                `bson:"method_fee_tariff"`
	MethodFixedFeeTariff                    *OrderViewMoney                `bson:"method_fixed_fee_tariff"`
	PaysuperFixedFee                        *OrderViewMoney                `bson:"paysuper_fixed_fee"`
	FeesTotal                               *OrderViewMoney                `bson:"fees_total"`
	FeesTotalLocal                          *OrderViewMoney                `bson:"fees_total_local"`
	NetRevenue                              *OrderViewMoney                `bson:"net_revenue"`
	RefundGrossRevenue                      *OrderViewMoney                `bson:"refund_gross_revenue"`
	MethodRefundFeeTariff                   *OrderViewMoney                `bson:"method_refund_fee_tariff"`
	MerchantRefundFixedFeeTariff            *OrderViewMoney                `bson:"merchant_refund_fixed_fee_tariff"`
	RefundTaxFee                            *OrderViewMoney                `bson:"refund_tax_fee"`
	RefundTaxFeeCurrencyExchangeFee         *OrderViewMoney                `bson:"refund_tax_fee_currency_exchange_fee"`
	PaysuperRefundTaxFeeCurrencyExchangeFee *OrderViewMoney                `bson:"paysuper_refund_tax_fee_currency_exchange_fee"`
	RefundReverseRevenue                    *OrderViewMoney                `bson:"refund_reverse_revenue"`
	RefundFeesTotal                         *OrderViewMoney                `bson:"refund_fees_total"`
	RefundFeesTotalLocal                    *OrderViewMoney                `bson:"refund_fees_total_local"`
	Issuer                                  *OrderIssuer                   `bson:"issuer"`
	Items                                   []*MgoOrderItem                `bson:"items"`
	MerchantPayoutCurrency                  string                         `bson:"merchant_payout_currency"`
	ParentOrder                             *ParentOrder                   `bson:"parent_order"`
	Refund                                  *MgoOrderNotificationRefund    `bson:"refund"`
	Cancellation                            *OrderNotificationCancellation `bson:"cancellation"`
	OperatingCompanyId                      string                         `bson:"operating_company_id"`
	RefundAllowed                           bool                           `bson:"refund_allowed"`
}

/*type MgoMerchantTariffRates struct {
	Id         primitive.ObjectID                   `bson:"_id"`
	Payment    []*MerchantTariffRatesPayments  `bson:"payment"`
	MoneyBack  []*MerchantTariffRatesMoneyBack `bson:"money_back"`
	Payout     *TariffRatesItem                `bson:"payout"`
	Chargeback *TariffRatesItem                `bson:"chargeback"`
	Region     string                          `bson:"region"`
	CreatedAt  time.Time                       `bson:"created_at"`
	UpdatedAt  time.Time                       `bson:"updated_at"`
}*/

type MgoKey struct {
	Id           primitive.ObjectID  `bson:"_id"`
	Code         string              `bson:"code"`
	KeyProductId primitive.ObjectID  `bson:"key_product_id"`
	PlatformId   string              `bson:"platform_id"`
	OrderId      *primitive.ObjectID `bson:"order_id"`
	CreatedAt    time.Time           `bson:"created_at"`
	ReservedTo   time.Time           `bson:"reserved_to"`
	RedeemedAt   time.Time           `bson:"redeemed_at"`
}

type MgoPayoutDocument struct {
	Id                      primitive.ObjectID   `bson:"_id"`
	MerchantId              primitive.ObjectID   `bson:"merchant_id"`
	SourceId                []string             `bson:"source_id"`
	TotalFees               float64              `bson:"total_fees"`
	Balance                 float64              `bson:"balance"`
	Currency                string               `bson:"currency"`
	PeriodFrom              time.Time            `bson:"period_from"`
	PeriodTo                time.Time            `bson:"period_to"`
	TotalTransactions       int32                `bson:"total_transactions"`
	Description             string               `bson:"description"`
	Destination             *MerchantBanking     `bson:"destination"`
	MerchantAgreementNumber string               `bson:"merchant_agreement_number"`
	Company                 *MerchantCompanyInfo `bson:"company"`
	Status                  string               `bson:"status"`
	Transaction             string               `bson:"transaction"`
	FailureCode             string               `bson:"failure_code"`
	FailureMessage          string               `bson:"failure_message"`
	FailureTransaction      string               `bson:"failure_transaction"`
	CreatedAt               time.Time            `bson:"created_at"`
	UpdatedAt               time.Time            `bson:"updated_at"`
	ArrivalDate             time.Time            `bson:"arrival_date"`
	PaidAt                  time.Time            `bson:"paid_at"`
	OperatingCompanyId      string               `bson:"operating_company_id"`
}

type MgoPayoutDocumentChanges struct {
	Id               primitive.ObjectID `bson:"_id"`
	PayoutDocumentId primitive.ObjectID `bson:"payout_document_id"`
	Source           string             `bson:"source"`
	Ip               string             `bson:"ip"`
	CreatedAt        time.Time          `bson:"created_at"`
}

type MgoMerchantBalance struct {
	Id             primitive.ObjectID `bson:"_id"`
	MerchantId     primitive.ObjectID `bson:"merchant_id"`
	Currency       string             `bson:"currency"`
	Debit          float64            `bson:"debit"`
	Credit         float64            `bson:"credit"`
	RollingReserve float64            `bson:"rolling_reserve"`
	Total          float64            `bson:"total"`
	CreatedAt      time.Time          `bson:"created_at"`
}

type MgoOperatingCompany struct {
	Id                 primitive.ObjectID `bson:"_id"`
	Name               string             `bson:"name"`
	Country            string             `bson:"country"`
	RegistrationNumber string             `bson:"registration_number"`
	RegistrationDate   string             `bson:"registration_date"`
	VatNumber          string             `bson:"vat_number"`
	Email              string             `bson:"email"`
	Address            string             `bson:"address"`
	VatAddress         string             `bson:"vat_address"`
	SignatoryName      string             `bson:"signatory_name"`
	SignatoryPosition  string             `bson:"signatory_position"`
	BankingDetails     string             `bson:"banking_details"`
	PaymentCountries   []string           `bson:"payment_countries"`
	CreatedAt          time.Time          `bson:"created_at"`
	UpdatedAt          time.Time          `bson:"updated_at"`
}

type MgoPaymentMinLimitSystem struct {
	Id        primitive.ObjectID `bson:"_id"`
	Currency  string             `bson:"currency"`
	Amount    float64            `bson:"amount"`
	CreatedAt time.Time          `bson:"created_at"`
	UpdatedAt time.Time          `bson:"updated_at"`
}

type MgoUserRole struct {
	Id         primitive.ObjectID  `bson:"_id"`
	MerchantId *primitive.ObjectID `bson:"merchant_id"`
	Role       string              `bson:"role"`
	Status     string              `bson:"status"`
	UserId     *primitive.ObjectID `bson:"user_id"`
	FirstName  string              `bson:"first_name"`
	LastName   string              `bson:"last_name"`
	Email      string              `bson:"email"`
	CreatedAt  time.Time           `bson:"created_at"`
	UpdatedAt  time.Time           `bson:"updated_at"`
}

func (m *PayoutDocument) MarshalBSON() ([]byte, error) {
	st := &MgoPayoutDocument{
		SourceId:                m.SourceId,
		TotalFees:               m.TotalFees,
		Balance:                 m.Balance,
		Currency:                m.Currency,
		TotalTransactions:       m.TotalTransactions,
		Description:             m.Description,
		MerchantAgreementNumber: m.MerchantAgreementNumber,
		Status:                  m.Status,
		Transaction:             m.Transaction,
		FailureCode:             m.FailureCode,
		FailureMessage:          m.FailureMessage,
		FailureTransaction:      m.FailureTransaction,
		Destination:             m.Destination,
		Company:                 m.Company,
		OperatingCompanyId:      m.OperatingCompanyId,
	}
	if len(m.Id) <= 0 {
		st.Id = primitive.NewObjectID()
	} else {
		oid, err := primitive.ObjectIDFromHex(m.Id)

		if err != nil {
			return nil, errors.New(errorInvalidObjectId)
		}

		st.Id = oid
	}

	merchantOid, err := primitive.ObjectIDFromHex(m.MerchantId)

	if err != nil {
		return nil, errors.New(errorInvalidObjectId)
	}
	st.MerchantId = merchantOid

	if m.CreatedAt != nil {
		t, err := ptypes.Timestamp(m.CreatedAt)

		if err != nil {
			return nil, err
		}

		st.CreatedAt = t
	} else {
		st.CreatedAt = time.Now()
	}

	if m.UpdatedAt != nil {
		t, err := ptypes.Timestamp(m.UpdatedAt)

		if err != nil {
			return nil, err
		}

		st.UpdatedAt = t
	} else {
		st.UpdatedAt = time.Now()
	}

	if m.ArrivalDate != nil {
		t, err := ptypes.Timestamp(m.ArrivalDate)

		if err != nil {
			return nil, err
		}

		st.ArrivalDate = t
	} else {
		st.ArrivalDate = time.Now()
	}

	if m.PeriodFrom != nil {
		t, err := ptypes.Timestamp(m.PeriodFrom)

		if err != nil {
			return nil, err
		}

		st.PeriodFrom = t
	}

	if m.PeriodTo != nil {
		t, err := ptypes.Timestamp(m.PeriodTo)

		if err != nil {
			return nil, err
		}

		st.PeriodTo = t
	}

	if m.PaidAt != nil {
		t, err := ptypes.Timestamp(m.PaidAt)

		if err != nil {
			return nil, err
		}

		st.PaidAt = t
	}

	return bson.Marshal(st)
}

func (m *PayoutDocument) UnmarshalBSON(raw []byte) error {
	decoded := new(MgoPayoutDocument)
	err := bson.Unmarshal(raw, decoded)

	if err != nil {
		return err
	}

	m.Id = decoded.Id.Hex()
	m.MerchantId = decoded.MerchantId.Hex()
	m.SourceId = decoded.SourceId
	m.TotalFees = decoded.TotalFees
	m.Balance = decoded.Balance
	m.Currency = decoded.Currency
	m.TotalTransactions = decoded.TotalTransactions
	m.Description = decoded.Description
	m.MerchantAgreementNumber = decoded.MerchantAgreementNumber
	m.Status = decoded.Status
	m.Transaction = decoded.Transaction
	m.FailureCode = decoded.FailureCode
	m.FailureMessage = decoded.FailureMessage
	m.FailureTransaction = decoded.FailureTransaction
	m.Destination = decoded.Destination
	m.Company = decoded.Company
	m.OperatingCompanyId = decoded.OperatingCompanyId

	m.CreatedAt, err = ptypes.TimestampProto(decoded.CreatedAt)
	if err != nil {
		return err
	}

	m.UpdatedAt, err = ptypes.TimestampProto(decoded.UpdatedAt)
	if err != nil {
		return err
	}

	m.ArrivalDate, err = ptypes.TimestampProto(decoded.ArrivalDate)
	if err != nil {
		return err
	}

	m.PeriodFrom, err = ptypes.TimestampProto(decoded.PeriodFrom)
	if err != nil {
		return err
	}

	m.PeriodTo, err = ptypes.TimestampProto(decoded.PeriodTo)
	if err != nil {
		return err
	}

	m.PaidAt, err = ptypes.TimestampProto(decoded.PaidAt)
	if err != nil {
		return err
	}

	return nil
}

func (m *PayoutDocumentChanges) MarshalBSON() ([]byte, error) {
	st := &MgoPayoutDocumentChanges{
		Source: m.Source,
		Ip:     m.Ip,
	}
	if len(m.Id) <= 0 {
		st.Id = primitive.NewObjectID()
	} else {
		oid, err := primitive.ObjectIDFromHex(m.Id)

		if err != nil {
			return nil, errors.New(errorInvalidObjectId)
		}
		st.Id = oid
	}

	payoutDocumentOid, err := primitive.ObjectIDFromHex(m.PayoutDocumentId)

	if err != nil {
		return nil, errors.New(errorInvalidObjectId)
	}
	st.PayoutDocumentId = payoutDocumentOid

	if m.CreatedAt != nil {
		t, err := ptypes.Timestamp(m.CreatedAt)

		if err != nil {
			return nil, err
		}

		st.CreatedAt = t
	} else {
		st.CreatedAt = time.Now()
	}

	return bson.Marshal(st)
}

func (m *PayoutDocumentChanges) UnmarshalBSON(raw []byte) error {
	decoded := new(MgoPayoutDocumentChanges)
	err := bson.Unmarshal(raw, decoded)

	if err != nil {
		return err
	}

	m.Id = decoded.Id.Hex()
	m.PayoutDocumentId = decoded.PayoutDocumentId.Hex()
	m.Source = decoded.Source
	m.Ip = decoded.Ip

	m.CreatedAt, err = ptypes.TimestampProto(decoded.CreatedAt)
	if err != nil {
		return err
	}

	return nil
}

func (m *MerchantBalance) MarshalBSON() ([]byte, error) {
	st := &MgoMerchantBalance{
		Currency:       m.Currency,
		Debit:          m.Debit,
		Credit:         m.Credit,
		RollingReserve: m.RollingReserve,
		Total:          m.Total,
	}
	if len(m.Id) <= 0 {
		st.Id = primitive.NewObjectID()
	} else {
		oid, err := primitive.ObjectIDFromHex(m.Id)

		if err != nil {
			return nil, errors.New(errorInvalidObjectId)
		}

		st.Id = oid
	}

	merchantOid, err := primitive.ObjectIDFromHex(m.MerchantId)

	if err != nil {
		return nil, errors.New(errorInvalidObjectId)
	}

	st.MerchantId = merchantOid

	if m.CreatedAt != nil {
		t, err := ptypes.Timestamp(m.CreatedAt)

		if err != nil {
			return nil, err
		}

		st.CreatedAt = t
	} else {
		st.CreatedAt = time.Now()
	}

	return bson.Marshal(st)
}

func (m *MerchantBalance) UnmarshalBSON(raw []byte) error {
	decoded := new(MgoMerchantBalance)
	err := bson.Unmarshal(raw, decoded)

	if err != nil {
		return err
	}

	m.Id = decoded.Id.Hex()
	m.MerchantId = decoded.MerchantId.Hex()
	m.Currency = decoded.Currency
	m.Debit = decoded.Debit
	m.Credit = decoded.Credit
	m.RollingReserve = decoded.RollingReserve
	m.Total = decoded.Total

	m.CreatedAt, err = ptypes.TimestampProto(decoded.CreatedAt)
	if err != nil {
		return err
	}

	return nil
}

func (m *Country) MarshalBSON() ([]byte, error) {
	st := &MgoCountry{
		IsoCodeA2:               m.IsoCodeA2,
		Region:                  m.Region,
		Currency:                m.Currency,
		PaymentsAllowed:         m.PaymentsAllowed,
		ChangeAllowed:           m.ChangeAllowed,
		VatEnabled:              m.VatEnabled,
		PriceGroupId:            m.PriceGroupId,
		VatCurrency:             m.VatCurrency,
		VatThreshold:            m.VatThreshold,
		VatPeriodMonth:          m.VatPeriodMonth,
		VatStoreYears:           m.VatStoreYears,
		VatCurrencyRatesPolicy:  m.VatCurrencyRatesPolicy,
		VatCurrencyRatesSource:  m.VatCurrencyRatesSource,
		PayerTariffRegion:       m.PayerTariffRegion,
		HighRiskPaymentsAllowed: m.HighRiskPaymentsAllowed,
		HighRiskChangeAllowed:   m.HighRiskChangeAllowed,
	}
	if len(m.Id) <= 0 {
		st.Id = primitive.NewObjectID()
	} else {
		oid, err := primitive.ObjectIDFromHex(m.Id)

		if err != nil {
			return nil, errors.New(errorInvalidObjectId)
		}

		st.Id = oid
	}

	if m.CreatedAt != nil {
		t, err := ptypes.Timestamp(m.CreatedAt)

		if err != nil {
			return nil, err
		}

		st.CreatedAt = t
	} else {
		st.CreatedAt = time.Now()
	}

	if m.UpdatedAt != nil {
		t, err := ptypes.Timestamp(m.UpdatedAt)

		if err != nil {
			return nil, err
		}

		st.UpdatedAt = t
	} else {
		st.UpdatedAt = time.Now()
	}

	return bson.Marshal(st)
}

func (m *Country) UnmarshalBSON(raw []byte) error {
	decoded := new(MgoCountry)
	err := bson.Unmarshal(raw, decoded)

	if err != nil {
		return err
	}

	m.Id = decoded.Id.Hex()
	m.IsoCodeA2 = decoded.IsoCodeA2
	m.Region = decoded.Region
	m.Currency = decoded.Currency
	m.PaymentsAllowed = decoded.PaymentsAllowed
	m.ChangeAllowed = decoded.ChangeAllowed
	m.VatEnabled = decoded.VatEnabled
	m.PriceGroupId = decoded.PriceGroupId
	m.VatCurrency = decoded.VatCurrency
	m.VatThreshold = decoded.VatThreshold
	m.VatPeriodMonth = decoded.VatPeriodMonth
	m.VatDeadlineDays = decoded.VatDeadlineDays
	m.VatStoreYears = decoded.VatStoreYears
	m.VatCurrencyRatesPolicy = decoded.VatCurrencyRatesPolicy
	m.VatCurrencyRatesSource = decoded.VatCurrencyRatesSource
	m.PayerTariffRegion = decoded.PayerTariffRegion
	m.HighRiskPaymentsAllowed = decoded.HighRiskPaymentsAllowed
	m.HighRiskChangeAllowed = decoded.HighRiskChangeAllowed

	m.CreatedAt, err = ptypes.TimestampProto(decoded.CreatedAt)

	if err != nil {
		return err
	}

	m.UpdatedAt, err = ptypes.TimestampProto(decoded.UpdatedAt)

	if err != nil {
		return err
	}

	return nil
}

func (m *PriceGroup) MarshalBSON() ([]byte, error) {
	st := &MgoPriceGroup{
		Region:        m.Region,
		Currency:      m.Currency,
		InflationRate: m.InflationRate,
		Fraction:      m.Fraction,
		IsActive:      m.IsActive,
	}
	if len(m.Id) <= 0 {
		st.Id = primitive.NewObjectID()
	} else {
		oid, err := primitive.ObjectIDFromHex(m.Id)

		if err != nil {
			return nil, errors.New(errorInvalidObjectId)
		}

		st.Id = oid
	}

	if m.CreatedAt != nil {
		t, err := ptypes.Timestamp(m.CreatedAt)

		if err != nil {
			return nil, err
		}

		st.CreatedAt = t
	} else {
		st.CreatedAt = time.Now()
	}

	if m.UpdatedAt != nil {
		t, err := ptypes.Timestamp(m.UpdatedAt)

		if err != nil {
			return nil, err
		}

		st.UpdatedAt = t
	} else {
		st.UpdatedAt = time.Now()
	}

	return bson.Marshal(st)
}

func (m *PriceGroup) UnmarshalBSON(raw []byte) error {
	decoded := new(MgoPriceGroup)
	err := bson.Unmarshal(raw, decoded)

	if err != nil {
		return err
	}

	m.Id = decoded.Id.Hex()
	m.Region = decoded.Region
	m.Currency = decoded.Currency
	m.InflationRate = decoded.InflationRate
	m.Fraction = decoded.Fraction
	m.IsActive = decoded.IsActive

	m.CreatedAt, err = ptypes.TimestampProto(decoded.CreatedAt)

	if err != nil {
		return err
	}

	m.UpdatedAt, err = ptypes.TimestampProto(decoded.UpdatedAt)

	if err != nil {
		return err
	}

	return nil
}

func (m *Project) MarshalBSON() ([]byte, error) {
	merchantOid, err := primitive.ObjectIDFromHex(m.MerchantId)

	if err != nil {
		return nil, err
	}

	st := &MgoProject{
		MerchantId:               merchantOid,
		CallbackCurrency:         m.CallbackCurrency,
		CallbackProtocol:         m.CallbackProtocol,
		CreateOrderAllowedUrls:   m.CreateOrderAllowedUrls,
		AllowDynamicNotifyUrls:   m.AllowDynamicNotifyUrls,
		AllowDynamicRedirectUrls: m.AllowDynamicRedirectUrls,
		LimitsCurrency:           m.LimitsCurrency,
		MaxPaymentAmount:         m.MaxPaymentAmount,
		MinPaymentAmount:         m.MinPaymentAmount,
		NotifyEmails:             m.NotifyEmails,
		IsProductsCheckout:       m.IsProductsCheckout,
		SecretKey:                m.SecretKey,
		SignatureRequired:        m.SignatureRequired,
		SendNotifyEmail:          m.SendNotifyEmail,
		UrlCheckAccount:          m.UrlCheckAccount,
		UrlProcessPayment:        m.UrlProcessPayment,
		UrlRedirectFail:          m.UrlRedirectFail,
		UrlRedirectSuccess:       m.UrlRedirectSuccess,
		Status:                   m.Status,
		UrlChargebackPayment:     m.UrlChargebackPayment,
		UrlCancelPayment:         m.UrlCancelPayment,
		UrlFraudPayment:          m.UrlFraudPayment,
		UrlRefundPayment:         m.UrlRefundPayment,
		Cover:                    m.Cover,
		Localizations:            m.Localizations,
		FullDescription:          m.FullDescription,
		ShortDescription:         m.ShortDescription,
		Currencies:               m.Currencies,
		VirtualCurrency:          m.VirtualCurrency,
		WebHookTesting:           m.WebhookTesting,
	}

	if len(m.Name) > 0 {
		for k, v := range m.Name {
			st.Name = append(st.Name, &MgoMultiLang{Lang: k, Value: v})
		}
	}

	if len(m.Id) <= 0 {
		st.Id = primitive.NewObjectID()
	} else {
		oid, err := primitive.ObjectIDFromHex(m.Id)

		if err != nil {
			return nil, errors.New(errorInvalidObjectId)
		}

		st.Id = oid
	}

	st.IdString = st.Id.Hex()

	if m.CreatedAt != nil {
		t, err := ptypes.Timestamp(m.CreatedAt)

		if err != nil {
			return nil, err
		}

		st.CreatedAt = t
	} else {
		st.CreatedAt = time.Now()
	}

	if m.UpdatedAt != nil {
		t, err := ptypes.Timestamp(m.UpdatedAt)

		if err != nil {
			return nil, err
		}

		st.UpdatedAt = t
	} else {
		st.UpdatedAt = time.Now()
	}

	return bson.Marshal(st)
}

func (m *Project) UnmarshalBSON(raw []byte) error {
	decoded := new(MgoProject)
	err := bson.Unmarshal(raw, decoded)

	if err != nil {
		return err
	}

	m.Id = decoded.Id.Hex()
	m.MerchantId = decoded.MerchantId.Hex()
	m.CallbackCurrency = decoded.CallbackCurrency
	m.CallbackProtocol = decoded.CallbackProtocol
	m.CreateOrderAllowedUrls = decoded.CreateOrderAllowedUrls
	m.AllowDynamicNotifyUrls = decoded.AllowDynamicNotifyUrls
	m.AllowDynamicRedirectUrls = decoded.AllowDynamicRedirectUrls
	m.LimitsCurrency = decoded.LimitsCurrency
	m.MaxPaymentAmount = decoded.MaxPaymentAmount
	m.MinPaymentAmount = decoded.MinPaymentAmount
	m.NotifyEmails = decoded.NotifyEmails
	m.IsProductsCheckout = decoded.IsProductsCheckout
	m.SecretKey = decoded.SecretKey
	m.SignatureRequired = decoded.SignatureRequired
	m.SendNotifyEmail = decoded.SendNotifyEmail
	m.UrlCheckAccount = decoded.UrlCheckAccount
	m.UrlProcessPayment = decoded.UrlProcessPayment
	m.UrlRedirectFail = decoded.UrlRedirectFail
	m.UrlRedirectSuccess = decoded.UrlRedirectSuccess
	m.Status = decoded.Status
	m.UrlChargebackPayment = decoded.UrlChargebackPayment
	m.UrlCancelPayment = decoded.UrlCancelPayment
	m.UrlFraudPayment = decoded.UrlFraudPayment
	m.UrlRefundPayment = decoded.UrlRefundPayment
	m.Cover = decoded.Cover
	m.Localizations = decoded.Localizations
	m.FullDescription = decoded.FullDescription
	m.ShortDescription = decoded.ShortDescription
	m.Currencies = decoded.Currencies
	m.VirtualCurrency = decoded.VirtualCurrency
	m.WebhookTesting = decoded.WebHookTesting

	nameLen := len(decoded.Name)

	if nameLen > 0 {
		m.Name = make(map[string]string, nameLen)

		for _, v := range decoded.Name {
			m.Name[v.Lang] = v.Value
		}
	}

	if decoded.ProductsCount > 0 {
		m.ProductsCount = decoded.ProductsCount
	}

	m.CreatedAt, err = ptypes.TimestampProto(decoded.CreatedAt)

	if err != nil {
		return err
	}

	m.UpdatedAt, err = ptypes.TimestampProto(decoded.UpdatedAt)

	if err != nil {
		return err
	}

	return nil
}

func (m *Commission) MarshalBSON() ([]byte, error) {
	paymentMethodOid, err := primitive.ObjectIDFromHex(m.PaymentMethodId)

	if err != nil {
		return nil, err
	}

	projectOid, err := primitive.ObjectIDFromHex(m.ProjectId)

	if err != nil {
		return nil, err
	}

	st := &MgoCommissionBilling{
		PaymentMethodId:         paymentMethodOid,
		ProjectId:               projectOid,
		PaymentMethodCommission: m.PaymentMethodCommission,
		PspCommission:           m.PspCommission,
		TotalCommissionToUser:   m.TotalCommissionToUser,
	}

	t, err := ptypes.Timestamp(m.StartDate)

	if err != nil {
		return nil, err
	}

	st.StartDate = t

	if len(m.Id) <= 0 {
		st.Id = primitive.NewObjectID()
	} else {
		oid, err := primitive.ObjectIDFromHex(m.Id)

		if err != nil {
			return nil, errors.New(errorInvalidObjectId)
		}

		st.Id = oid
	}

	if m.CreatedAt != nil {
		t, err := ptypes.Timestamp(m.CreatedAt)

		if err != nil {
			return nil, err
		}

		st.CreatedAt = t
	} else {
		st.CreatedAt = time.Now()
	}

	if m.UpdatedAt != nil {
		t, err := ptypes.Timestamp(m.UpdatedAt)

		if err != nil {
			return nil, err
		}

		st.UpdatedAt = t
	} else {
		st.UpdatedAt = time.Now()
	}

	return bson.Marshal(st)
}

func (m *Commission) UnmarshalBSON(raw []byte) error {
	decoded := new(MgoCommissionBilling)
	err := bson.Unmarshal(raw, decoded)

	if err != nil {
		return err
	}

	m.Id = decoded.Id.Hex()
	m.PaymentMethodId = decoded.PaymentMethodId.Hex()
	m.ProjectId = decoded.ProjectId.Hex()
	m.PaymentMethodCommission = decoded.PaymentMethodCommission
	m.PspCommission = decoded.PspCommission
	m.TotalCommissionToUser = decoded.TotalCommissionToUser

	m.StartDate, err = ptypes.TimestampProto(decoded.StartDate)

	if err != nil {
		return err
	}

	m.CreatedAt, err = ptypes.TimestampProto(decoded.CreatedAt)

	if err != nil {
		return err
	}

	m.UpdatedAt, err = ptypes.TimestampProto(decoded.UpdatedAt)

	return err
}

func (m *Order) MarshalBSON() ([]byte, error) {
	projectOid, err := primitive.ObjectIDFromHex(m.Project.Id)

	if err != nil {
		return nil, err
	}

	merchantOid, err := primitive.ObjectIDFromHex(m.Project.MerchantId)

	if err != nil {
		return nil, err
	}

	st := &MgoOrder{
		Uuid:               m.Uuid,
		Transaction:        m.Transaction,
		Object:             "order",
		Status:             m.GetPublicStatus(),
		PrivateStatus:      m.PrivateStatus,
		Description:        m.Description,
		Canceled:           m.PrivateStatus == constant.OrderStatusPaymentSystemCanceled,
		Cancellation:       m.Cancellation,
		Refunded:           m.PrivateStatus == constant.OrderStatusRefund,
		ReceiptEmail:       m.GetReceiptUserEmail(),
		ReceiptPhone:       m.GetReceiptUserPhone(),
		ReceiptNumber:      m.ReceiptNumber,
		ReceiptUrl:         m.ReceiptUrl,
		AgreementVersion:   m.AgreementVersion,
		AgreementAccepted:  m.AgreementAccepted,
		NotifySale:         m.NotifySale,
		NotifySaleEmail:    m.NotifySaleEmail,
		Issuer:             m.Issuer,
		TotalPaymentAmount: m.TotalPaymentAmount,
		Currency:           m.Currency,
		User:               m.User,
		BillingAddress:     m.BillingAddress,
		Tax:                m.Tax,
		Items:              []*MgoOrderItem{},
		Metadata:           m.Metadata,
		PrivateMetadata:    m.PrivateMetadata,
		Project: &MgoOrderProject{
			Id:                      projectOid,
			MerchantId:              merchantOid,
			UrlSuccess:              m.Project.UrlSuccess,
			UrlFail:                 m.Project.UrlFail,
			NotifyEmails:            m.Project.NotifyEmails,
			SendNotifyEmail:         m.Project.SendNotifyEmail,
			SecretKey:               m.Project.SecretKey,
			UrlCheckAccount:         m.Project.UrlCheckAccount,
			UrlProcessPayment:       m.Project.UrlProcessPayment,
			CallbackProtocol:        m.Project.CallbackProtocol,
			UrlChargebackPayment:    m.Project.UrlChargebackPayment,
			UrlCancelPayment:        m.Project.UrlCancelPayment,
			UrlRefundPayment:        m.Project.UrlRefundPayment,
			UrlFraudPayment:         m.Project.UrlFraudPayment,
			Status:                  m.Project.Status,
			MerchantRoyaltyCurrency: m.Project.MerchantRoyaltyCurrency,
		},
<<<<<<< HEAD
		ProjectOrderId:            m.ProjectOrderId,
		ProjectAccount:            m.ProjectAccount,
		ProjectParams:             m.ProjectParams,
		IsJsonRequest:             m.IsJsonRequest,
		OrderAmount:               m.OrderAmount,
		PaymentMethodPayerAccount: m.PaymentMethodPayerAccount,
		PaymentMethodTxnParams:    m.PaymentMethodTxnParams,
		PaymentRequisites:         m.PaymentRequisites,
		UserAddressDataRequired:   m.UserAddressDataRequired,
		Products:                  m.Products,
		IsNotificationsSent:       m.IsNotificationsSent,
		CountryRestriction:        m.CountryRestriction,
		ParentOrder:               m.ParentOrder,
		Type:                      m.Type,
		IsVatDeduction:            m.IsVatDeduction,
		CountryCode:               m.GetCountry(),
		ProductType:               m.ProductType,
		PlatformId:                m.PlatformId,
		Keys:                      m.Keys,
		IsKeyProductNotified:      m.IsKeyProductNotified,
		ReceiptId:                 m.ReceiptId,
		IsBuyForVirtualCurrency:   m.IsBuyForVirtualCurrency,
		MccCode:                   m.MccCode,
		OperatingCompanyId:        m.OperatingCompanyId,
		IsHighRisk:                m.IsHighRisk,
		TestingCase: m.TestingCase,
=======
		ProjectOrderId:              m.ProjectOrderId,
		ProjectAccount:              m.ProjectAccount,
		ProjectParams:               m.ProjectParams,
		IsJsonRequest:               m.IsJsonRequest,
		OrderAmount:                 m.OrderAmount,
		PaymentMethodPayerAccount:   m.PaymentMethodPayerAccount,
		PaymentMethodTxnParams:      m.PaymentMethodTxnParams,
		PaymentRequisites:           m.PaymentRequisites,
		UserAddressDataRequired:     m.UserAddressDataRequired,
		Products:                    m.Products,
		IsNotificationsSent:         m.IsNotificationsSent,
		CountryRestriction:          m.CountryRestriction,
		ParentOrder:                 m.ParentOrder,
		Type:                        m.Type,
		IsVatDeduction:              m.IsVatDeduction,
		CountryCode:                 m.GetCountry(),
		ProductType:                 m.ProductType,
		PlatformId:                  m.PlatformId,
		Keys:                        m.Keys,
		IsKeyProductNotified:        m.IsKeyProductNotified,
		ReceiptId:                   m.ReceiptId,
		IsBuyForVirtualCurrency:     m.IsBuyForVirtualCurrency,
		MccCode:                     m.MccCode,
		OperatingCompanyId:          m.OperatingCompanyId,
		IsHighRisk:                  m.IsHighRisk,
		ChargeCurrency:              m.ChargeCurrency,
		ChargeAmount:                m.ChargeAmount,
		PaymentIpCountry:            m.PaymentIpCountry,
		IsIpCountryMismatchBin:      m.IsIpCountryMismatchBin,
		BillingCountryChangedByUser: m.BillingCountryChangedByUser,
		IsRefundAllowed:             m.IsRefundAllowed,
>>>>>>> 2a4924a2
	}

	if m.Refund != nil {
		st.Refund = &MgoOrderNotificationRefund{
			Amount:        m.Refund.Amount,
			Currency:      m.Refund.Currency,
			Reason:        m.Refund.Reason,
			Code:          m.Refund.Code,
			ReceiptNumber: m.Refund.ReceiptNumber,
			ReceiptUrl:    m.Refund.ReceiptUrl,
		}
	}

	for _, v := range m.Items {
		item := &MgoOrderItem{
			Object:      v.Object,
			Sku:         v.Sku,
			Name:        v.Name,
			Description: v.Description,
			Amount:      v.Amount,
			Currency:    v.Currency,
			Images:      v.Images,
			Url:         v.Url,
			Metadata:    v.Metadata,
			Code:        v.Code,
			PlatformId:  v.PlatformId,
		}

		if len(v.Id) <= 0 {
			item.Id = primitive.NewObjectID()
		} else {
			itemOid, err := primitive.ObjectIDFromHex(v.Id)

			if err != nil {
				return nil, errors.New(errorInvalidObjectId)
			}
			item.Id = itemOid
		}

		item.CreatedAt, _ = ptypes.Timestamp(v.CreatedAt)
		item.CreatedAt, _ = ptypes.Timestamp(v.UpdatedAt)
		st.Items = append(st.Items, item)
	}

	if m.PaymentMethod != nil {
		paymentMethodOid, err := primitive.ObjectIDFromHex(m.PaymentMethod.Id)

		if err != nil {
			return nil, err
		}

		paymentSystemOid, err := primitive.ObjectIDFromHex(m.PaymentMethod.PaymentSystemId)

		if err != nil {
			return nil, err
		}

		st.PaymentMethod = &MgoOrderPaymentMethod{
			Id:              paymentMethodOid,
			Name:            m.PaymentMethod.Name,
			ExternalId:      m.PaymentMethod.ExternalId,
			Params:          m.PaymentMethod.Params,
			PaymentSystemId: paymentSystemOid,
			Group:           m.PaymentMethod.Group,
			Saved:           m.PaymentMethod.Saved,
			Handler:         m.PaymentMethod.Handler,
			RefundAllowed:   m.PaymentMethod.RefundAllowed,
		}

		if m.PaymentMethod.Card != nil {
			st.PaymentMethod.Card = m.PaymentMethod.Card
		}
		if m.PaymentMethod.Wallet != nil {
			st.PaymentMethod.Wallet = m.PaymentMethod.Wallet
		}
		if m.PaymentMethod.CryptoCurrency != nil {
			st.PaymentMethod.CryptoCurrency = m.PaymentMethod.CryptoCurrency
		}
	}

	if len(m.Id) <= 0 {
		st.Id = primitive.NewObjectID()
	} else {
		oid, err := primitive.ObjectIDFromHex(m.Id)

		if err != nil {
			return nil, errors.New(errorInvalidObjectId)
		}

		st.Id = oid
	}

	if m.CreatedAt != nil {
		t, err := ptypes.Timestamp(m.CreatedAt)

		if err != nil {
			return nil, err
		}

		st.CreatedAt = t
	} else {
		st.CreatedAt = time.Now()
	}

	if m.UpdatedAt != nil {
		t, err := ptypes.Timestamp(m.UpdatedAt)

		if err != nil {
			return nil, err
		}

		st.UpdatedAt = t
	} else {
		st.UpdatedAt = time.Now()
	}

	if m.ProjectLastRequestedAt != nil {
		t, err := ptypes.Timestamp(m.ProjectLastRequestedAt)

		if err != nil {
			return nil, err
		}

		st.ProjectLastRequestedAt = t
	}

	if m.PaymentMethodOrderClosedAt != nil {
		t, err := ptypes.Timestamp(m.PaymentMethodOrderClosedAt)

		if err != nil {
			return nil, err
		}

		st.PaymentMethodOrderClosedAt = t
	}

	if m.ExpireDateToFormInput != nil {
		t, err := ptypes.Timestamp(m.ExpireDateToFormInput)

		if err != nil {
			return nil, err
		}

		st.ExpireDateToFormInput = t
	} else {
		st.ExpireDateToFormInput = time.Now()
	}

	if m.Project != nil && len(m.Project.Name) > 0 {
		for k, v := range m.Project.Name {
			st.Project.Name = append(st.Project.Name, &MgoMultiLang{Lang: k, Value: v})
		}
	}

	if m.CanceledAt != nil {
		t, err := ptypes.Timestamp(m.CanceledAt)

		if err != nil {
			return nil, err
		}

		st.CanceledAt = t
	}

	if m.RefundedAt != nil {
		t, err := ptypes.Timestamp(m.RefundedAt)

		if err != nil {
			return nil, err
		}

		st.RefundedAt = t
	}

	if m.ParentPaymentAt != nil {
		t, err := ptypes.Timestamp(m.ParentPaymentAt)

		if err != nil {
			return nil, err
		}

		st.ParentPaymentAt = t
	}

	return bson.Marshal(st)
}

func (m *Order) UnmarshalBSON(raw []byte) error {
	decoded := new(MgoOrder)
	err := bson.Unmarshal(raw, decoded)

	if err != nil {
		return err
	}

	m.Id = decoded.Id.Hex()
	m.Uuid = decoded.Uuid
	m.Transaction = decoded.Transaction
	m.Object = decoded.Object
	m.Status = decoded.Status
	m.PrivateStatus = decoded.PrivateStatus
	m.Description = decoded.Description
	m.Canceled = decoded.Canceled
	m.Cancellation = decoded.Cancellation
	m.Refunded = decoded.Refunded
	m.ReceiptEmail = decoded.ReceiptEmail
	m.ReceiptPhone = decoded.ReceiptPhone
	m.ReceiptNumber = decoded.ReceiptNumber
	m.ReceiptUrl = decoded.ReceiptUrl
	m.AgreementVersion = decoded.AgreementVersion
	m.AgreementAccepted = decoded.AgreementAccepted
	m.NotifySale = decoded.NotifySale
	m.NotifySaleEmail = decoded.NotifySaleEmail
	m.Issuer = decoded.Issuer
	m.TotalPaymentAmount = decoded.TotalPaymentAmount
	m.Currency = decoded.Currency
	m.User = decoded.User
	m.BillingAddress = decoded.BillingAddress
	m.Tax = decoded.Tax
	m.PaymentMethod = getPaymentMethodOrder(decoded.PaymentMethod)
	m.Items = []*OrderItem{}
	m.PlatformId = decoded.PlatformId
	m.ProductType = decoded.ProductType
	m.Keys = decoded.Keys
	m.IsKeyProductNotified = decoded.IsKeyProductNotified
	m.ReceiptId = decoded.ReceiptId
	m.IsBuyForVirtualCurrency = decoded.IsBuyForVirtualCurrency
	m.MccCode = decoded.MccCode
	m.OperatingCompanyId = decoded.OperatingCompanyId
	m.IsHighRisk = decoded.IsHighRisk
<<<<<<< HEAD
	m.TestingCase = decoded.TestingCase
=======
	m.ChargeCurrency = decoded.ChargeCurrency
	m.ChargeAmount = decoded.ChargeAmount
	m.PaymentIpCountry = decoded.PaymentIpCountry
	m.IsIpCountryMismatchBin = decoded.IsIpCountryMismatchBin
	m.BillingCountryChangedByUser = decoded.BillingCountryChangedByUser
	m.IsRefundAllowed = decoded.IsRefundAllowed
>>>>>>> 2a4924a2

	if decoded.Refund != nil {
		m.Refund = &OrderNotificationRefund{
			Amount:        decoded.Refund.Amount,
			Currency:      decoded.Refund.Currency,
			Reason:        decoded.Refund.Reason,
			Code:          decoded.Refund.Code,
			ReceiptNumber: decoded.Refund.ReceiptNumber,
			ReceiptUrl:    decoded.Refund.ReceiptUrl,
		}
	}
	m.Metadata = decoded.Metadata
	m.PrivateMetadata = decoded.PrivateMetadata
	m.Project = getOrderProject(decoded.Project)

	for _, v := range decoded.Items {
		item := &OrderItem{
			Id:          v.Id.Hex(),
			Object:      v.Object,
			Sku:         v.Sku,
			Name:        v.Name,
			Description: v.Description,
			Amount:      v.Amount,
			Currency:    v.Currency,
			Images:      v.Images,
			Url:         v.Url,
			Metadata:    v.Metadata,
			Code:        v.Code,
			PlatformId:  v.PlatformId,
		}
		item.CreatedAt, _ = ptypes.TimestampProto(v.CreatedAt)
		item.UpdatedAt, _ = ptypes.TimestampProto(v.UpdatedAt)
		m.Items = append(m.Items, item)
	}

	if decoded.Project != nil {
		nameLen := len(decoded.Project.Name)
		if nameLen > 0 {
			m.Project.Name = make(map[string]string, nameLen)

			for _, v := range decoded.Project.Name {
				m.Project.Name[v.Lang] = v.Value
			}
		}
	}

	m.ProjectOrderId = decoded.ProjectOrderId
	m.ProjectAccount = decoded.ProjectAccount
	m.ProjectParams = decoded.ProjectParams
	m.IsJsonRequest = decoded.IsJsonRequest
	m.OrderAmount = decoded.OrderAmount
	m.PaymentMethodPayerAccount = decoded.PaymentMethodPayerAccount
	m.PaymentMethodTxnParams = decoded.PaymentMethodTxnParams
	m.PaymentRequisites = decoded.PaymentRequisites
	m.UserAddressDataRequired = decoded.UserAddressDataRequired
	m.Products = decoded.Products
	m.IsNotificationsSent = decoded.IsNotificationsSent
	m.CountryRestriction = decoded.CountryRestriction
	m.ParentOrder = decoded.ParentOrder
	m.Type = decoded.Type
	m.IsVatDeduction = decoded.IsVatDeduction
	m.CountryCode = decoded.CountryCode

	m.PaymentMethodOrderClosedAt, err = ptypes.TimestampProto(decoded.PaymentMethodOrderClosedAt)
	if err != nil {
		return err
	}

	m.ParentPaymentAt, err = ptypes.TimestampProto(decoded.ParentPaymentAt)

	if err != nil {
		return err
	}

	m.ProjectLastRequestedAt, err = ptypes.TimestampProto(decoded.ProjectLastRequestedAt)
	if err != nil {
		return err
	}

	m.CreatedAt, err = ptypes.TimestampProto(decoded.CreatedAt)
	if err != nil {
		return err
	}

	m.UpdatedAt, err = ptypes.TimestampProto(decoded.UpdatedAt)
	if err != nil {
		return err
	}
	m.CanceledAt, err = ptypes.TimestampProto(decoded.CanceledAt)
	if err != nil {
		return err
	}

	m.RefundedAt, err = ptypes.TimestampProto(decoded.RefundedAt)
	if err != nil {
		return err
	}

	m.ExpireDateToFormInput, err = ptypes.TimestampProto(decoded.ExpireDateToFormInput)
	if err != nil {
		return err
	}

	return nil
}

func (m *PaymentMethod) MarshalBSON() ([]byte, error) {
	st := &MgoPaymentMethod{
		Name:             m.Name,
		Group:            m.Group,
		ExternalId:       m.ExternalId,
		MinPaymentAmount: m.MinPaymentAmount,
		MaxPaymentAmount: m.MaxPaymentAmount,
		Type:             m.Type,
		AccountRegexp:    m.AccountRegexp,
		IsActive:         m.IsActive,
		RefundAllowed:    m.RefundAllowed,
	}

	if len(m.Id) <= 0 {
		st.Id = primitive.NewObjectID()
	} else {
		oid, err := primitive.ObjectIDFromHex(m.Id)

		if err != nil {
			return nil, errors.New(errorInvalidObjectId)
		}

		st.Id = oid
	}

	if m.TestSettings != nil {
		check := make(map[string]bool)

		for _, value := range m.TestSettings {

			key := pkg.GetPaymentMethodKey(value.Currency, value.MccCode, value.OperatingCompanyId, "")

			if check[key] == true {
				continue
			}

			check[key] = true

			st.TestSettings = append(st.TestSettings, &MgoPaymentMethodParam{
				Currency:           value.Currency,
				TerminalId:         value.TerminalId,
				Secret:             value.Secret,
				SecretCallback:     value.SecretCallback,
				ApiUrl:             value.ApiUrl,
				MccCode:            value.MccCode,
				OperatingCompanyId: value.OperatingCompanyId,
				Brand:              value.Brand,
			})
		}
	}

	if m.ProductionSettings != nil {
		check := make(map[string]bool)

		for _, value := range m.ProductionSettings {

			key := pkg.GetPaymentMethodKey(value.Currency, value.MccCode, value.OperatingCompanyId, "")

			if check[key] == true {
				continue
			}

			check[key] = true

			st.ProductionSettings = append(st.ProductionSettings, &MgoPaymentMethodParam{
				Currency:           value.Currency,
				TerminalId:         value.TerminalId,
				Secret:             value.Secret,
				SecretCallback:     value.SecretCallback,
				ApiUrl:             value.ApiUrl,
				MccCode:            value.MccCode,
				OperatingCompanyId: value.OperatingCompanyId,
				Brand:              value.Brand,
			})
		}
	}

	if m.CreatedAt != nil {
		t, err := ptypes.Timestamp(m.CreatedAt)

		if err != nil {
			return nil, err
		}

		st.CreatedAt = t
	} else {
		st.CreatedAt = time.Now()
	}

	if m.UpdatedAt != nil {
		t, err := ptypes.Timestamp(m.UpdatedAt)

		if err != nil {
			return nil, err
		}

		st.UpdatedAt = t
	} else {
		st.UpdatedAt = time.Now()
	}

	if m.PaymentSystemId != "" {
		oid, err := primitive.ObjectIDFromHex(m.PaymentSystemId)

		if err != nil {
			return nil, errors.New(errorInvalidObjectId)
		}

		st.PaymentSystemId = oid
	}

	return bson.Marshal(st)
}

func (m *PaymentMethod) UnmarshalBSON(raw []byte) error {
	decoded := new(MgoPaymentMethod)
	err := bson.Unmarshal(raw, decoded)

	if err != nil {
		return err
	}

	m.Id = decoded.Id.Hex()
	m.Name = decoded.Name
	m.Group = decoded.Group
	m.ExternalId = decoded.ExternalId
	m.MinPaymentAmount = decoded.MinPaymentAmount
	m.MaxPaymentAmount = decoded.MaxPaymentAmount
	m.Type = decoded.Type
	m.AccountRegexp = decoded.AccountRegexp
	m.IsActive = decoded.IsActive
	m.RefundAllowed = decoded.RefundAllowed
	m.PaymentSystemId = decoded.PaymentSystemId.Hex()

	if decoded.TestSettings != nil {
		pmp := make(map[string]*PaymentMethodParams, len(decoded.TestSettings))
		for _, value := range decoded.TestSettings {

			params := &PaymentMethodParams{
				Currency:           value.Currency,
				TerminalId:         value.TerminalId,
				Secret:             value.Secret,
				SecretCallback:     value.SecretCallback,
				ApiUrl:             value.ApiUrl,
				MccCode:            value.MccCode,
				OperatingCompanyId: value.OperatingCompanyId,
				Brand:              value.Brand,
			}

			key := pkg.GetPaymentMethodKey(value.Currency, value.MccCode, value.OperatingCompanyId, "")
			pmp[key] = params

			for _, brand := range value.Brand {
				key := pkg.GetPaymentMethodKey(value.Currency, value.MccCode, value.OperatingCompanyId, brand)
				pmp[key] = params
			}

		}
		m.TestSettings = pmp
	}

	if decoded.ProductionSettings != nil {
		pmp := make(map[string]*PaymentMethodParams, len(decoded.ProductionSettings))
		for _, value := range decoded.ProductionSettings {

			params := &PaymentMethodParams{
				Currency:           value.Currency,
				TerminalId:         value.TerminalId,
				Secret:             value.Secret,
				SecretCallback:     value.SecretCallback,
				ApiUrl:             value.ApiUrl,
				MccCode:            value.MccCode,
				OperatingCompanyId: value.OperatingCompanyId,
				Brand:              value.Brand,
			}

			key := pkg.GetPaymentMethodKey(value.Currency, value.MccCode, value.OperatingCompanyId, "")
			pmp[key] = params

			for _, brand := range value.Brand {
				key := pkg.GetPaymentMethodKey(value.Currency, value.MccCode, value.OperatingCompanyId, brand)
				pmp[key] = params
			}
		}
		m.ProductionSettings = pmp
	}

	m.CreatedAt, err = ptypes.TimestampProto(decoded.CreatedAt)

	if err != nil {
		return err
	}

	m.UpdatedAt, err = ptypes.TimestampProto(decoded.UpdatedAt)

	if err != nil {
		return err
	}

	return nil
}

func (m *PaymentSystem) MarshalBSON() ([]byte, error) {
	st := &MgoPaymentSystem{
		Name:               m.Name,
		Country:            m.Country,
		AccountingCurrency: m.AccountingCurrency,
		AccountingPeriod:   m.AccountingPeriod,
		IsActive:           m.IsActive,
		Handler:            m.Handler,
	}

	if len(m.Id) <= 0 {
		st.Id = primitive.NewObjectID()
	} else {
		oid, err := primitive.ObjectIDFromHex(m.Id)

		if err != nil {
			return nil, errors.New(errorInvalidObjectId)
		}

		st.Id = oid
	}

	if m.CreatedAt != nil {
		t, err := ptypes.Timestamp(m.CreatedAt)

		if err != nil {
			return nil, err
		}

		st.CreatedAt = t
	} else {
		st.CreatedAt = time.Now()
	}

	if m.UpdatedAt != nil {
		t, err := ptypes.Timestamp(m.UpdatedAt)

		if err != nil {
			return nil, err
		}

		st.UpdatedAt = t
	} else {
		st.UpdatedAt = time.Now()
	}

	return bson.Marshal(st)
}

func (m *PaymentSystem) UnmarshalBSON(raw []byte) error {
	decoded := new(MgoPaymentSystem)
	err := bson.Unmarshal(raw, decoded)

	if err != nil {
		return err
	}

	m.Id = decoded.Id.Hex()
	m.Name = decoded.Name
	m.Country = decoded.Country
	m.AccountingCurrency = decoded.AccountingCurrency
	m.AccountingPeriod = decoded.AccountingPeriod
	m.IsActive = decoded.IsActive
	m.Handler = decoded.Handler

	m.CreatedAt, err = ptypes.TimestampProto(decoded.CreatedAt)

	if err != nil {
		return err
	}

	m.UpdatedAt, err = ptypes.TimestampProto(decoded.UpdatedAt)

	if err != nil {
		return err
	}

	return nil
}

func (m *Merchant) MarshalBSON() ([]byte, error) {
	st := &MgoMerchant{
		Company:                   m.Company,
		Contacts:                  m.Contacts,
		Banking:                   m.Banking,
		Status:                    m.Status,
		IsVatEnabled:              m.IsVatEnabled,
		IsCommissionToUserEnabled: m.IsCommissionToUserEnabled,
		HasMerchantSignature:      m.HasMerchantSignature,
		HasPspSignature:           m.HasPspSignature,
		IsSigned:                  m.IsSigned,
		AgreementType:             m.AgreementType,
		AgreementSentViaMail:      m.AgreementSentViaMail,
		MailTrackingLink:          m.MailTrackingLink,
		S3AgreementName:           m.S3AgreementName,
		PayoutCostAmount:          m.PayoutCostAmount,
		PayoutCostCurrency:        m.PayoutCostCurrency,
		MinPayoutAmount:           m.MinPayoutAmount,
		RollingReserveThreshold:   m.RollingReserveThreshold,
		RollingReserveDays:        m.RollingReserveDays,
		RollingReserveChargebackTransactionsThreshold: m.RollingReserveChargebackTransactionsThreshold,
		ItemMinCostAmount:      m.ItemMinCostAmount,
		ItemMinCostCurrency:    m.ItemMinCostCurrency,
		Tariff:                 m.Tariff,
		Steps:                  m.Steps,
		AgreementTemplate:      m.AgreementTemplate,
		AgreementNumber:        m.AgreementNumber,
		MinimalPayoutLimit:     m.MinimalPayoutLimit,
		ManualPayoutsEnabled:   m.ManualPayoutsEnabled,
		MccCode:                m.MccCode,
		OperatingCompanyId:     m.OperatingCompanyId,
		MerchantOperationsType: m.MerchantOperationsType,
	}

	if len(m.Id) <= 0 {
		st.Id = primitive.NewObjectID()
	} else {
		oid, err := primitive.ObjectIDFromHex(m.Id)

		if err != nil {
			return nil, errors.New(errorInvalidObjectId)
		}

		st.Id = oid
	}

	if m.User != nil {
		st.User = &MgoMerchantUser{
			Id:        m.User.Id,
			Email:     m.User.Email,
			FirstName: m.User.FirstName,
			LastName:  m.User.LastName,
			ProfileId: m.User.ProfileId,
		}

		if m.User.RegistrationDate != nil {
			t, err := ptypes.Timestamp(m.User.RegistrationDate)

			if err != nil {
				return nil, err
			}

			st.User.RegistrationDate = t
		}
	}

	if m.ReceivedDate != nil {
		t, err := ptypes.Timestamp(m.ReceivedDate)

		if err != nil {
			return nil, err
		}

		st.ReceivedDate = t
	}

	if m.StatusLastUpdatedAt != nil {
		t, err := ptypes.Timestamp(m.StatusLastUpdatedAt)

		if err != nil {
			return nil, err
		}

		st.StatusLastUpdatedAt = t
	}

	if m.FirstPaymentAt != nil {
		t, err := ptypes.Timestamp(m.FirstPaymentAt)

		if err != nil {
			return nil, err
		}

		st.FirstPaymentAt = t
	}

	if m.CreatedAt != nil {
		t, err := ptypes.Timestamp(m.CreatedAt)

		if err != nil {
			return nil, err
		}

		st.CreatedAt = t
	} else {
		st.CreatedAt = time.Now()
	}

	if m.UpdatedAt != nil {
		t, err := ptypes.Timestamp(m.UpdatedAt)

		if err != nil {
			return nil, err
		}

		st.UpdatedAt = t
	} else {
		st.UpdatedAt = time.Now()
	}

	if m.LastPayout != nil {
		st.LastPayout = &MgoMerchantLastPayout{
			Amount: m.LastPayout.Amount,
		}

		t, err := ptypes.Timestamp(m.LastPayout.Date)

		if err != nil {
			return nil, err
		}

		st.LastPayout.Date = t
	}

	if len(m.PaymentMethods) > 0 {
		st.PaymentMethods = make(map[string]*MgoMerchantPaymentMethod, len(m.PaymentMethods))

		for k, v := range m.PaymentMethods {
			oid, err := primitive.ObjectIDFromHex(v.PaymentMethod.Id)

			if err != nil {
				return nil, err
			}

			st.PaymentMethods[k] = &MgoMerchantPaymentMethod{
				PaymentMethod: &MgoMerchantPaymentMethodIdentification{
					Id:   oid,
					Name: v.PaymentMethod.Name,
				},
				Commission:  v.Commission,
				Integration: v.Integration,
				IsActive:    v.IsActive,
			}
		}
	}

	if m.AgreementSignatureData != nil {
		st.AgreementSignatureData = &MgoMerchantAgreementSignatureData{
			DetailsUrl:          m.AgreementSignatureData.DetailsUrl,
			FilesUrl:            m.AgreementSignatureData.FilesUrl,
			SignatureRequestId:  m.AgreementSignatureData.SignatureRequestId,
			MerchantSignatureId: m.AgreementSignatureData.MerchantSignatureId,
			PsSignatureId:       m.AgreementSignatureData.PsSignatureId,
		}

		if m.AgreementSignatureData.MerchantSignUrl != nil {
			st.AgreementSignatureData.MerchantSignUrl = &MgoMerchantAgreementSignatureDataSignUrl{
				SignUrl: m.AgreementSignatureData.MerchantSignUrl.SignUrl,
			}

			t, err := ptypes.Timestamp(m.AgreementSignatureData.MerchantSignUrl.ExpiresAt)

			if err != nil {
				return nil, err
			}

			st.AgreementSignatureData.MerchantSignUrl.ExpiresAt = t
		}

		if m.AgreementSignatureData.PsSignUrl != nil {
			st.AgreementSignatureData.PsSignUrl = &MgoMerchantAgreementSignatureDataSignUrl{
				SignUrl: m.AgreementSignatureData.PsSignUrl.SignUrl,
			}

			t, err := ptypes.Timestamp(m.AgreementSignatureData.PsSignUrl.ExpiresAt)

			if err != nil {
				return nil, err
			}

			st.AgreementSignatureData.PsSignUrl.ExpiresAt = t
		}
	}

	return bson.Marshal(st)
}

func (m *Merchant) UnmarshalBSON(raw []byte) error {
	decoded := new(MgoMerchant)
	err := bson.Unmarshal(raw, decoded)

	if err != nil {
		return err
	}

	m.Id = decoded.Id.Hex()
	m.Company = decoded.Company
	m.Contacts = decoded.Contacts
	m.Banking = decoded.Banking
	m.Status = decoded.Status
	m.IsVatEnabled = decoded.IsVatEnabled
	m.IsCommissionToUserEnabled = decoded.IsCommissionToUserEnabled
	m.HasMerchantSignature = decoded.HasMerchantSignature
	m.HasPspSignature = decoded.HasPspSignature
	m.IsSigned = decoded.IsSigned
	m.AgreementType = decoded.AgreementType
	m.AgreementSentViaMail = decoded.AgreementSentViaMail
	m.MailTrackingLink = decoded.MailTrackingLink
	m.S3AgreementName = decoded.S3AgreementName
	m.PayoutCostAmount = decoded.PayoutCostAmount
	m.PayoutCostCurrency = decoded.PayoutCostCurrency
	m.MinPayoutAmount = decoded.MinPayoutAmount
	m.RollingReserveThreshold = decoded.RollingReserveThreshold
	m.RollingReserveDays = decoded.RollingReserveDays
	m.RollingReserveChargebackTransactionsThreshold = decoded.RollingReserveChargebackTransactionsThreshold
	m.ItemMinCostAmount = decoded.ItemMinCostAmount
	m.ItemMinCostCurrency = decoded.ItemMinCostCurrency
	m.Tariff = decoded.Tariff
	m.Steps = decoded.Steps
	m.AgreementTemplate = decoded.AgreementTemplate
	m.AgreementNumber = decoded.AgreementNumber
	m.MinimalPayoutLimit = decoded.MinimalPayoutLimit
	m.ManualPayoutsEnabled = decoded.ManualPayoutsEnabled
	m.MccCode = decoded.MccCode
	m.OperatingCompanyId = decoded.OperatingCompanyId
	m.MerchantOperationsType = decoded.MerchantOperationsType

	if decoded.User != nil {
		m.User = &MerchantUser{
			Id:        decoded.User.Id,
			Email:     decoded.User.Email,
			FirstName: decoded.User.FirstName,
			LastName:  decoded.User.LastName,
			ProfileId: decoded.User.ProfileId,
		}

		if !decoded.User.RegistrationDate.IsZero() {
			m.User.RegistrationDate, err = ptypes.TimestampProto(decoded.User.RegistrationDate)

			if err != nil {
				return err
			}
		}
	}

	if !decoded.ReceivedDate.IsZero() {
		m.ReceivedDate, err = ptypes.TimestampProto(decoded.ReceivedDate)

		if err != nil {
			return err
		}
	}

	if !decoded.StatusLastUpdatedAt.IsZero() {
		m.StatusLastUpdatedAt, err = ptypes.TimestampProto(decoded.StatusLastUpdatedAt)

		if err != nil {
			return err
		}
	}

	m.FirstPaymentAt, err = ptypes.TimestampProto(decoded.FirstPaymentAt)

	if err != nil {
		return err
	}

	m.CreatedAt, err = ptypes.TimestampProto(decoded.CreatedAt)

	if err != nil {
		return err
	}

	m.UpdatedAt, err = ptypes.TimestampProto(decoded.UpdatedAt)

	if err != nil {
		return err
	}

	if decoded.LastPayout != nil {
		m.LastPayout = &MerchantLastPayout{
			Amount: decoded.LastPayout.Amount,
		}

		m.LastPayout.Date, err = ptypes.TimestampProto(decoded.LastPayout.Date)

		if err != nil {
			return err
		}
	}

	if len(decoded.PaymentMethods) > 0 {
		m.PaymentMethods = make(map[string]*MerchantPaymentMethod, len(decoded.PaymentMethods))

		for k, v := range decoded.PaymentMethods {
			m.PaymentMethods[k] = &MerchantPaymentMethod{
				PaymentMethod: &MerchantPaymentMethodIdentification{},
				Commission:    v.Commission,
				Integration:   v.Integration,
				IsActive:      v.IsActive,
			}

			if v.PaymentMethod != nil {
				m.PaymentMethods[k].PaymentMethod.Id = v.PaymentMethod.Id.Hex()
				m.PaymentMethods[k].PaymentMethod.Name = v.PaymentMethod.Name
			}
		}
	}

	if decoded.AgreementSignatureData != nil {
		m.AgreementSignatureData = &MerchantAgreementSignatureData{
			DetailsUrl:          decoded.AgreementSignatureData.DetailsUrl,
			FilesUrl:            decoded.AgreementSignatureData.FilesUrl,
			SignatureRequestId:  decoded.AgreementSignatureData.SignatureRequestId,
			MerchantSignatureId: decoded.AgreementSignatureData.MerchantSignatureId,
			PsSignatureId:       decoded.AgreementSignatureData.PsSignatureId,
		}

		if decoded.AgreementSignatureData.MerchantSignUrl != nil {
			m.AgreementSignatureData.MerchantSignUrl = &MerchantAgreementSignatureDataSignUrl{
				SignUrl: decoded.AgreementSignatureData.MerchantSignUrl.SignUrl,
			}

			t, err := ptypes.TimestampProto(decoded.AgreementSignatureData.MerchantSignUrl.ExpiresAt)

			if err != nil {
				return err
			}

			m.AgreementSignatureData.MerchantSignUrl.ExpiresAt = t
		}

		if decoded.AgreementSignatureData.PsSignUrl != nil {
			m.AgreementSignatureData.PsSignUrl = &MerchantAgreementSignatureDataSignUrl{
				SignUrl: decoded.AgreementSignatureData.PsSignUrl.SignUrl,
			}

			t, err := ptypes.TimestampProto(decoded.AgreementSignatureData.PsSignUrl.ExpiresAt)

			if err != nil {
				return err
			}

			m.AgreementSignatureData.PsSignUrl.ExpiresAt = t
		}
	}

	return nil
}

func (m *MerchantCommon) UnmarshalBSON(raw []byte) error {
	decoded := new(MgoMerchantCommon)
	err := bson.Unmarshal(raw, decoded)

	if err != nil {
		return err
	}

	m.Id = decoded.Id.Hex()
	m.Status = decoded.Status

	if decoded.Company != nil {
		m.Name = decoded.Company.Name
	}

	if decoded.Banking != nil {
		m.Currency = decoded.Banking.Currency
	}

	return nil
}

func (m *Notification) MarshalBSON() ([]byte, error) {
	oid, err := primitive.ObjectIDFromHex(m.MerchantId)

	if err != nil {
		return nil, err
	}

	st := &MgoNotification{
		Message:    m.Message,
		IsSystem:   m.IsSystem,
		IsRead:     m.IsRead,
		MerchantId: oid,
		UserId:     m.UserId,
		Statuses:   m.Statuses,
	}

	if len(m.Id) <= 0 {
		st.Id = primitive.NewObjectID()
	} else {
		oid, err = primitive.ObjectIDFromHex(m.Id)

		if err != nil {
			return nil, errors.New(errorInvalidObjectId)
		}

		st.Id = oid
	}

	if m.CreatedAt != nil {
		t, err := ptypes.Timestamp(m.CreatedAt)

		if err != nil {
			return nil, err
		}

		st.CreatedAt = t
	} else {
		st.CreatedAt = time.Now()
		m.CreatedAt, _ = ptypes.TimestampProto(st.CreatedAt)
	}

	if m.UpdatedAt != nil {
		t, err := ptypes.Timestamp(m.UpdatedAt)

		if err != nil {
			return nil, err
		}

		st.UpdatedAt = t
	} else {
		st.UpdatedAt = time.Now()
		m.UpdatedAt, _ = ptypes.TimestampProto(st.UpdatedAt)
	}

	return bson.Marshal(st)
}

func (m *Notification) UnmarshalBSON(raw []byte) error {
	decoded := new(MgoNotification)
	err := bson.Unmarshal(raw, decoded)

	if err != nil {
		return err
	}

	m.Id = decoded.Id.Hex()
	m.Message = decoded.Message
	m.IsSystem = decoded.IsSystem
	m.IsRead = decoded.IsRead
	m.MerchantId = decoded.MerchantId.Hex()
	m.UserId = decoded.UserId
	m.Statuses = decoded.Statuses

	m.CreatedAt, err = ptypes.TimestampProto(decoded.CreatedAt)

	if err != nil {
		return err
	}

	m.UpdatedAt, err = ptypes.TimestampProto(decoded.UpdatedAt)

	if err != nil {
		return err
	}

	return nil
}

func (m *Refund) MarshalBSON() ([]byte, error) {
	oid, err := primitive.ObjectIDFromHex(m.OriginalOrder.Id)

	if err != nil {
		return nil, err
	}

	creatorOid, err := primitive.ObjectIDFromHex(m.CreatorId)

	if err != nil {
		return nil, err
	}

	st := &MgoRefund{
		OriginalOrder: &MgoRefundOrder{
			Id:   oid,
			Uuid: m.OriginalOrder.Uuid,
		},
		ExternalId:   m.ExternalId,
		Amount:       m.Amount,
		CreatorId:    creatorOid,
		Currency:     m.Currency,
		Status:       m.Status,
		PayerData:    m.PayerData,
		SalesTax:     m.SalesTax,
		IsChargeback: m.IsChargeback,
		Reason:       m.Reason,
	}

	if len(m.Id) <= 0 {
		st.Id = primitive.NewObjectID()
	} else {
		oid, err := primitive.ObjectIDFromHex(m.Id)

		if err != nil {
			return nil, errors.New(errorInvalidObjectId)
		}

		st.Id = oid
	}

	if m.CreatedOrderId != "" {
		oid, err := primitive.ObjectIDFromHex(m.CreatedOrderId)

		if err != nil {
			return nil, errors.New(errorInvalidObjectId)
		}

		st.CreatedOrderId = oid
	}

	if m.CreatedAt != nil {
		t, err := ptypes.Timestamp(m.CreatedAt)

		if err != nil {
			return nil, err
		}

		st.CreatedAt = t
	} else {
		st.CreatedAt = time.Now()
	}

	if m.UpdatedAt != nil {
		t, err := ptypes.Timestamp(m.UpdatedAt)

		if err != nil {
			return nil, err
		}

		st.UpdatedAt = t
	} else {
		st.UpdatedAt = time.Now()
	}

	return bson.Marshal(st)
}

func (m *Refund) UnmarshalBSON(raw []byte) error {
	decoded := new(MgoRefund)
	err := bson.Unmarshal(raw, decoded)

	if err != nil {
		return err
	}

	m.Id = decoded.Id.Hex()
	m.OriginalOrder = &RefundOrder{
		Id:   decoded.OriginalOrder.Id.Hex(),
		Uuid: decoded.OriginalOrder.Uuid,
	}
	m.ExternalId = decoded.ExternalId
	m.Amount = decoded.Amount
	m.CreatorId = decoded.CreatorId.Hex()
	m.Currency = decoded.Currency
	m.Status = decoded.Status
	m.PayerData = decoded.PayerData
	m.SalesTax = decoded.SalesTax
	m.IsChargeback = decoded.IsChargeback
	m.Reason = decoded.Reason

	if !decoded.CreatedOrderId.IsZero() {
		m.CreatedOrderId = decoded.CreatedOrderId.Hex()
	}

	m.CreatedAt, err = ptypes.TimestampProto(decoded.CreatedAt)

	if err != nil {
		return err
	}

	m.UpdatedAt, err = ptypes.TimestampProto(decoded.UpdatedAt)

	if err != nil {
		return err
	}

	return nil
}

func (m *PaymentFormPaymentMethod) IsBankCard() bool {
	return m.Group == constant.PaymentSystemGroupAliasBankCard
}

func (m *PaymentMethod) IsBankCard() bool {
	return m.Group == constant.PaymentSystemGroupAliasBankCard
}

func (m *PaymentMethodOrder) IsBankCard() bool {
	return m.Group == constant.PaymentSystemGroupAliasBankCard
}

func (m *PaymentMethodOrder) IsCryptoCurrency() bool {
	return m.Group == constant.PaymentSystemGroupAliasBitcoin
}

func (m *MerchantPaymentMethodHistory) UnmarshalBSON(raw []byte) error {
	decoded := new(MgoMerchantPaymentMethodHistory)
	err := bson.Unmarshal(raw, decoded)

	if err != nil {
		return err
	}

	m.Id = decoded.Id.Hex()
	m.MerchantId = decoded.MerchantId.Hex()
	m.UserId = decoded.UserId.Hex()
	m.CreatedAt, err = ptypes.TimestampProto(decoded.CreatedAt)
	if err != nil {
		return err
	}

	m.PaymentMethod = &MerchantPaymentMethod{
		PaymentMethod: &MerchantPaymentMethodIdentification{
			Id:   primitive.ObjectID(decoded.PaymentMethod.PaymentMethod.Id).Hex(),
			Name: decoded.PaymentMethod.PaymentMethod.Name,
		},
		Commission:  decoded.PaymentMethod.Commission,
		Integration: decoded.PaymentMethod.Integration,
		IsActive:    decoded.PaymentMethod.IsActive,
	}

	return nil
}

func (p *MerchantPaymentMethodHistory) MarshalBSON() ([]byte, error) {
	st := &MgoMerchantPaymentMethodHistory{}

	if len(p.Id) <= 0 {
		st.Id = primitive.NewObjectID()
	} else {
		oid, err := primitive.ObjectIDFromHex(p.Id)

		if err != nil {
			return nil, errors.New(errorInvalidObjectId)
		}

		st.Id = oid
	}

	if len(p.MerchantId) <= 0 {
		return nil, errors.New(errorInvalidObjectId)
	} else {
		oid, err := primitive.ObjectIDFromHex(p.MerchantId)

		if err != nil {
			return nil, errors.New(errorInvalidObjectId)
		}

		st.MerchantId = oid
	}

	if len(p.UserId) <= 0 {
		return nil, errors.New(errorInvalidObjectId)
	} else {
		oid, err := primitive.ObjectIDFromHex(p.UserId)

		if err != nil {
			return nil, errors.New(errorInvalidObjectId)
		}

		st.UserId = oid
	}

	if p.CreatedAt != nil {
		t, err := ptypes.Timestamp(p.CreatedAt)

		if err != nil {
			return nil, err
		}

		st.CreatedAt = t
	} else {
		st.CreatedAt = time.Now()
	}

	oid, err := primitive.ObjectIDFromHex(p.PaymentMethod.PaymentMethod.Id)

	if err != nil {
		return nil, err
	}

	st.PaymentMethod = &MgoMerchantPaymentMethod{
		PaymentMethod: &MgoMerchantPaymentMethodIdentification{
			Id:   oid,
			Name: p.PaymentMethod.PaymentMethod.Name,
		},
		Commission:  p.PaymentMethod.Commission,
		Integration: p.PaymentMethod.Integration,
		IsActive:    p.PaymentMethod.IsActive,
	}

	return bson.Marshal(st)
}

func (m *Customer) MarshalBSON() ([]byte, error) {
	oid, err := primitive.ObjectIDFromHex(m.Id)

	if err != nil {
		return nil, err
	}

	st := &MgoCustomer{
		Id:                    oid,
		TechEmail:             m.TechEmail,
		ExternalId:            m.ExternalId,
		Email:                 m.Email,
		EmailVerified:         m.EmailVerified,
		Phone:                 m.Phone,
		PhoneVerified:         m.PhoneVerified,
		Name:                  m.Name,
		Ip:                    m.Ip,
		Locale:                m.Locale,
		AcceptLanguage:        m.AcceptLanguage,
		UserAgent:             m.UserAgent,
		Address:               m.Address,
		Metadata:              m.Metadata,
		Identity:              []*MgoCustomerIdentity{},
		IpHistory:             []*MgoCustomerIpHistory{},
		AddressHistory:        []*MgoCustomerAddressHistory{},
		LocaleHistory:         []*MgoCustomerStringValueHistory{},
		AcceptLanguageHistory: []*MgoCustomerStringValueHistory{},
		NotifySale:            m.NotifySale,
		NotifySaleEmail:       m.NotifySaleEmail,
		NotifyNewRegion:       m.NotifyNewRegion,
		NotifyNewRegionEmail:  m.NotifyNewRegionEmail,
	}

	for _, v := range m.Identity {
		merchantOid, err := primitive.ObjectIDFromHex(v.MerchantId)

		if err != nil {
			return nil, err
		}

		projectOid, err := primitive.ObjectIDFromHex(v.ProjectId)

		if err != nil {
			return nil, err
		}

		mgoIdentity := &MgoCustomerIdentity{
			MerchantId: merchantOid,
			ProjectId:  projectOid,
			Type:       v.Type,
			Value:      v.Value,
			Verified:   v.Verified,
		}

		mgoIdentity.CreatedAt, _ = ptypes.Timestamp(v.CreatedAt)
		st.Identity = append(st.Identity, mgoIdentity)
	}

	for _, v := range m.IpHistory {
		mgoIdentity := &MgoCustomerIpHistory{Ip: v.Ip}
		mgoIdentity.CreatedAt, _ = ptypes.Timestamp(v.CreatedAt)
		st.IpHistory = append(st.IpHistory, mgoIdentity)
	}

	for _, v := range m.AddressHistory {
		mgoIdentity := &MgoCustomerAddressHistory{
			Country:    v.Country,
			City:       v.City,
			PostalCode: v.PostalCode,
			State:      v.State,
		}
		mgoIdentity.CreatedAt, _ = ptypes.Timestamp(v.CreatedAt)
		st.AddressHistory = append(st.AddressHistory, mgoIdentity)
	}

	for _, v := range m.LocaleHistory {
		mgoIdentity := &MgoCustomerStringValueHistory{Value: v.Value}
		mgoIdentity.CreatedAt, _ = ptypes.Timestamp(v.CreatedAt)
		st.LocaleHistory = append(st.LocaleHistory, mgoIdentity)
	}

	for _, v := range m.AcceptLanguageHistory {
		mgoIdentity := &MgoCustomerStringValueHistory{Value: v.Value}
		mgoIdentity.CreatedAt, _ = ptypes.Timestamp(v.CreatedAt)
		st.AcceptLanguageHistory = append(st.AcceptLanguageHistory, mgoIdentity)
	}

	if m.CreatedAt != nil {
		t, err := ptypes.Timestamp(m.CreatedAt)

		if err != nil {
			return nil, err
		}

		st.CreatedAt = t
	} else {
		st.CreatedAt = time.Now()
	}

	if m.UpdatedAt != nil {
		t, err := ptypes.Timestamp(m.UpdatedAt)

		if err != nil {
			return nil, err
		}

		st.UpdatedAt = t
	} else {
		st.UpdatedAt = time.Now()
	}

	return bson.Marshal(st)
}

func (m *Customer) UnmarshalBSON(raw []byte) error {
	decoded := new(MgoCustomer)
	err := bson.Unmarshal(raw, decoded)

	if err != nil {
		return err
	}

	m.Id = decoded.Id.Hex()
	m.TechEmail = decoded.TechEmail
	m.ExternalId = decoded.ExternalId
	m.Email = decoded.Email
	m.EmailVerified = decoded.EmailVerified
	m.Phone = decoded.Phone
	m.PhoneVerified = decoded.PhoneVerified
	m.Name = decoded.Name
	m.Ip = decoded.Ip
	m.Locale = decoded.Locale
	m.AcceptLanguage = decoded.AcceptLanguage
	m.UserAgent = decoded.UserAgent
	m.Address = decoded.Address
	m.Identity = []*CustomerIdentity{}
	m.IpHistory = []*CustomerIpHistory{}
	m.AddressHistory = []*CustomerAddressHistory{}
	m.LocaleHistory = []*CustomerStringValueHistory{}
	m.AcceptLanguageHistory = []*CustomerStringValueHistory{}
	m.Metadata = decoded.Metadata
	m.NotifySale = decoded.NotifySale
	m.NotifySaleEmail = decoded.NotifySaleEmail
	m.NotifyNewRegion = decoded.NotifyNewRegion
	m.NotifyNewRegionEmail = decoded.NotifyNewRegionEmail

	for _, v := range decoded.Identity {
		identity := &CustomerIdentity{
			MerchantId: v.MerchantId.Hex(),
			ProjectId:  v.ProjectId.Hex(),
			Type:       v.Type,
			Value:      v.Value,
			Verified:   v.Verified,
		}

		identity.CreatedAt, _ = ptypes.TimestampProto(v.CreatedAt)
		m.Identity = append(m.Identity, identity)
	}

	for _, v := range decoded.IpHistory {
		identity := &CustomerIpHistory{Ip: v.Ip}
		identity.CreatedAt, _ = ptypes.TimestampProto(v.CreatedAt)
		m.IpHistory = append(m.IpHistory, identity)
	}

	for _, v := range decoded.AddressHistory {
		identity := &CustomerAddressHistory{
			Country:    v.Country,
			City:       v.City,
			PostalCode: v.PostalCode,
			State:      v.State,
		}
		identity.CreatedAt, _ = ptypes.TimestampProto(v.CreatedAt)
		m.AddressHistory = append(m.AddressHistory, identity)
	}

	for _, v := range decoded.LocaleHistory {
		identity := &CustomerStringValueHistory{Value: v.Value}
		identity.CreatedAt, _ = ptypes.TimestampProto(v.CreatedAt)
		m.LocaleHistory = append(m.LocaleHistory, identity)
	}

	for _, v := range decoded.AcceptLanguageHistory {
		identity := &CustomerStringValueHistory{Value: v.Value}
		identity.CreatedAt, _ = ptypes.TimestampProto(v.CreatedAt)
		m.AcceptLanguageHistory = append(m.AcceptLanguageHistory, identity)
	}

	m.CreatedAt, err = ptypes.TimestampProto(decoded.CreatedAt)

	if err != nil {
		return err
	}

	m.UpdatedAt, err = ptypes.TimestampProto(decoded.UpdatedAt)

	if err != nil {
		return err
	}

	return nil
}

func (m *PaymentChannelCostSystem) MarshalBSON() ([]byte, error) {
	st := &MgoPaymentChannelCostSystem{
		Name:               m.Name,
		Region:             m.Region,
		Country:            m.Country,
		Percent:            m.Percent,
		FixAmount:          m.FixAmount,
		FixAmountCurrency:  m.FixAmountCurrency,
		IsActive:           m.IsActive,
		MccCode:            m.MccCode,
		OperatingCompanyId: m.OperatingCompanyId,
	}
	if len(m.Id) <= 0 {
		st.Id = primitive.NewObjectID()
	} else {
		oid, err := primitive.ObjectIDFromHex(m.Id)

		if err != nil {
			return nil, errors.New(errorInvalidObjectId)
		}
		st.Id = oid
	}

	if m.CreatedAt != nil {
		t, err := ptypes.Timestamp(m.CreatedAt)
		if err != nil {
			return nil, err
		}
		st.CreatedAt = t
	} else {
		st.CreatedAt = time.Now()
	}

	if m.UpdatedAt != nil {
		t, err := ptypes.Timestamp(m.UpdatedAt)
		if err != nil {
			return nil, err
		}
		st.UpdatedAt = t
	} else {
		st.UpdatedAt = time.Now()
	}
	return bson.Marshal(st)
}

func (m *PaymentChannelCostSystem) UnmarshalBSON(raw []byte) error {
	decoded := new(MgoPaymentChannelCostSystem)
	err := bson.Unmarshal(raw, decoded)

	if err != nil {
		return err
	}

	m.Id = decoded.Id.Hex()
	m.Name = decoded.Name
	m.Region = decoded.Region
	m.Country = decoded.Country
	m.Percent = decoded.Percent
	m.FixAmount = decoded.FixAmount
	m.FixAmountCurrency = decoded.FixAmountCurrency
	m.IsActive = decoded.IsActive
	m.MccCode = decoded.MccCode
	m.OperatingCompanyId = decoded.OperatingCompanyId

	m.CreatedAt, err = ptypes.TimestampProto(decoded.CreatedAt)
	if err != nil {
		return err
	}

	m.UpdatedAt, err = ptypes.TimestampProto(decoded.UpdatedAt)
	if err != nil {
		return err
	}

	return nil
}

func (m *PaymentChannelCostMerchant) MarshalBSON() ([]byte, error) {
	oid, err := primitive.ObjectIDFromHex(m.MerchantId)

	if err != nil {
		return nil, err
	}

	st := &MgoPaymentChannelCostMerchant{
		MerchantId:              oid,
		Name:                    m.Name,
		PayoutCurrency:          m.PayoutCurrency,
		MinAmount:               m.MinAmount,
		Region:                  m.Region,
		Country:                 m.Country,
		MethodPercent:           m.MethodPercent,
		MethodFixAmount:         m.MethodFixAmount,
		MethodFixAmountCurrency: m.MethodFixAmountCurrency,
		PsPercent:               m.PsPercent,
		PsFixedFee:              m.PsFixedFee,
		PsFixedFeeCurrency:      m.PsFixedFeeCurrency,
		IsActive:                m.IsActive,
		MccCode:                 m.MccCode,
	}

	if len(m.Id) <= 0 {
		st.Id = primitive.NewObjectID()
	} else {
		oid, err = primitive.ObjectIDFromHex(m.Id)

		if err != nil {
			return nil, errors.New(errorInvalidObjectId)
		}
		st.Id = oid
	}

	if m.CreatedAt != nil {
		t, err := ptypes.Timestamp(m.CreatedAt)
		if err != nil {
			return nil, err
		}
		st.CreatedAt = t
	} else {
		st.CreatedAt = time.Now()
	}

	if m.UpdatedAt != nil {
		t, err := ptypes.Timestamp(m.UpdatedAt)
		if err != nil {
			return nil, err
		}
		st.UpdatedAt = t
	} else {
		st.UpdatedAt = time.Now()
	}
	return bson.Marshal(st)
}

func (m *PaymentChannelCostMerchant) UnmarshalBSON(raw []byte) error {
	decoded := new(MgoPaymentChannelCostMerchant)
	err := bson.Unmarshal(raw, decoded)

	if err != nil {
		return err
	}

	m.Id = decoded.Id.Hex()
	m.MerchantId = decoded.MerchantId.Hex()
	m.Name = decoded.Name
	m.PayoutCurrency = decoded.PayoutCurrency
	m.MinAmount = decoded.MinAmount
	m.Region = decoded.Region
	m.Country = decoded.Country
	m.MethodPercent = decoded.MethodPercent
	m.MethodFixAmount = decoded.MethodFixAmount
	m.MethodFixAmountCurrency = decoded.MethodFixAmountCurrency
	m.PsPercent = decoded.PsPercent
	m.PsFixedFee = decoded.PsFixedFee
	m.PsFixedFeeCurrency = decoded.PsFixedFeeCurrency
	m.IsActive = decoded.IsActive
	m.MccCode = decoded.MccCode

	m.CreatedAt, err = ptypes.TimestampProto(decoded.CreatedAt)
	if err != nil {
		return err
	}

	m.UpdatedAt, err = ptypes.TimestampProto(decoded.UpdatedAt)
	if err != nil {
		return err
	}

	return nil
}

func (m *MoneyBackCostSystem) MarshalBSON() ([]byte, error) {
	st := &MgoMoneyBackCostSystem{
		Name:               m.Name,
		PayoutCurrency:     m.PayoutCurrency,
		UndoReason:         m.UndoReason,
		Region:             m.Region,
		Country:            m.Country,
		DaysFrom:           m.DaysFrom,
		PaymentStage:       m.PaymentStage,
		Percent:            m.Percent,
		FixAmount:          m.FixAmount,
		IsActive:           m.IsActive,
		MccCode:            m.MccCode,
		OperatingCompanyId: m.OperatingCompanyId,
		FixAmountCurrency:  m.FixAmountCurrency,
	}
	if len(m.Id) <= 0 {
		st.Id = primitive.NewObjectID()
	} else {
		oid, err := primitive.ObjectIDFromHex(m.Id)

		if err != nil {
			return nil, errors.New(errorInvalidObjectId)
		}
		st.Id = oid
	}

	if m.CreatedAt != nil {
		t, err := ptypes.Timestamp(m.CreatedAt)
		if err != nil {
			return nil, err
		}
		st.CreatedAt = t
	} else {
		st.CreatedAt = time.Now()
	}

	if m.UpdatedAt != nil {
		t, err := ptypes.Timestamp(m.UpdatedAt)
		if err != nil {
			return nil, err
		}
		st.UpdatedAt = t
	} else {
		st.UpdatedAt = time.Now()
	}
	return bson.Marshal(st)
}

func (m *MoneyBackCostSystem) UnmarshalBSON(raw []byte) error {
	decoded := new(MgoMoneyBackCostSystem)
	err := bson.Unmarshal(raw, decoded)
	if err != nil {
		return err
	}

	m.Id = decoded.Id.Hex()
	m.Name = decoded.Name
	m.PayoutCurrency = decoded.PayoutCurrency
	m.UndoReason = decoded.UndoReason
	m.Region = decoded.Region
	m.Country = decoded.Country
	m.DaysFrom = decoded.DaysFrom
	m.PaymentStage = decoded.PaymentStage
	m.Percent = decoded.Percent
	m.FixAmount = decoded.FixAmount
	m.IsActive = decoded.IsActive
	m.MccCode = decoded.MccCode
	m.OperatingCompanyId = decoded.OperatingCompanyId
	m.FixAmountCurrency = decoded.FixAmountCurrency

	m.CreatedAt, err = ptypes.TimestampProto(decoded.CreatedAt)
	if err != nil {
		return err
	}

	m.UpdatedAt, err = ptypes.TimestampProto(decoded.UpdatedAt)
	if err != nil {
		return err
	}

	return nil
}

func (m *MoneyBackCostMerchant) MarshalBSON() ([]byte, error) {
	oid, err := primitive.ObjectIDFromHex(m.MerchantId)

	if err != nil {
		return nil, err
	}

	st := &MgoMoneyBackCostMerchant{
		MerchantId:        oid,
		Name:              m.Name,
		PayoutCurrency:    m.PayoutCurrency,
		UndoReason:        m.UndoReason,
		Region:            m.Region,
		Country:           m.Country,
		DaysFrom:          m.DaysFrom,
		PaymentStage:      m.PaymentStage,
		Percent:           m.Percent,
		FixAmount:         m.FixAmount,
		FixAmountCurrency: m.FixAmountCurrency,
		IsPaidByMerchant:  m.IsPaidByMerchant,
		IsActive:          m.IsActive,
		MccCode:           m.MccCode,
	}
	if len(m.Id) <= 0 {
		st.Id = primitive.NewObjectID()
	} else {
		oid, err := primitive.ObjectIDFromHex(m.Id)

		if err != nil {
			return nil, errors.New(errorInvalidObjectId)
		}
		st.Id = oid
	}

	if m.CreatedAt != nil {
		t, err := ptypes.Timestamp(m.CreatedAt)
		if err != nil {
			return nil, err
		}
		st.CreatedAt = t
	} else {
		st.CreatedAt = time.Now()
	}

	if m.UpdatedAt != nil {
		t, err := ptypes.Timestamp(m.UpdatedAt)
		if err != nil {
			return nil, err
		}
		st.UpdatedAt = t
	} else {
		st.UpdatedAt = time.Now()
	}
	return bson.Marshal(st)
}

func (m *MoneyBackCostMerchant) UnmarshalBSON(raw []byte) error {
	decoded := new(MgoMoneyBackCostMerchant)
	err := bson.Unmarshal(raw, decoded)
	if err != nil {
		return err
	}

	m.Id = decoded.Id.Hex()
	m.MerchantId = decoded.MerchantId.Hex()
	m.Name = decoded.Name
	m.PayoutCurrency = decoded.PayoutCurrency
	m.UndoReason = decoded.UndoReason
	m.Region = decoded.Region
	m.Country = decoded.Country
	m.DaysFrom = decoded.DaysFrom
	m.PaymentStage = decoded.PaymentStage
	m.Percent = decoded.Percent
	m.FixAmount = decoded.FixAmount
	m.FixAmountCurrency = decoded.FixAmountCurrency
	m.IsPaidByMerchant = decoded.IsPaidByMerchant
	m.IsActive = decoded.IsActive
	m.MccCode = decoded.MccCode

	m.CreatedAt, err = ptypes.TimestampProto(decoded.CreatedAt)
	if err != nil {
		return err
	}

	m.UpdatedAt, err = ptypes.TimestampProto(decoded.UpdatedAt)
	if err != nil {
		return err
	}

	return nil
}

func (m *ZipCode) MarshalBSON() ([]byte, error) {
	st := &MgoZipCode{
		Zip:     m.Zip,
		Country: m.Country,
		City:    m.City,
		State:   m.State,
	}

	t, err := ptypes.Timestamp(m.CreatedAt)

	if err != nil {
		return nil, err
	}

	st.CreatedAt = t

	return bson.Marshal(st)
}

func (m *ZipCode) UnmarshalBSON(raw []byte) error {
	decoded := new(MgoZipCode)
	err := bson.Unmarshal(raw, decoded)

	if err != nil {
		return err
	}

	m.Zip = decoded.Zip
	m.Country = decoded.Country
	m.City = decoded.City
	m.State = decoded.State

	m.CreatedAt, err = ptypes.TimestampProto(decoded.CreatedAt)

	if err != nil {
		return err
	}

	return nil
}

func (m *PayoutCostSystem) MarshalBSON() ([]byte, error) {
	st := &MgoPayoutCostSystem{
		IntrabankCostAmount:   m.IntrabankCostAmount,
		IntrabankCostCurrency: m.IntrabankCostCurrency,
		InterbankCostAmount:   m.InterbankCostAmount,
		InterbankCostCurrency: m.InterbankCostCurrency,
		IsActive:              m.IsActive,
	}

	if len(m.Id) <= 0 {
		st.Id = primitive.NewObjectID()
	} else {
		oid, err := primitive.ObjectIDFromHex(m.Id)

		if err != nil {
			return nil, errors.New(errorInvalidObjectId)
		}
		st.Id = oid
	}

	t, err := ptypes.Timestamp(m.CreatedAt)

	if err != nil {
		return nil, err
	}

	st.CreatedAt = t

	return bson.Marshal(st)
}

func (m *PayoutCostSystem) UnmarshalBSON(raw []byte) error {
	decoded := new(MgoPayoutCostSystem)
	err := bson.Unmarshal(raw, decoded)

	if err != nil {
		return err
	}
	m.Id = decoded.Id.Hex()
	m.IntrabankCostAmount = decoded.IntrabankCostAmount
	m.IntrabankCostCurrency = decoded.IntrabankCostCurrency
	m.InterbankCostAmount = decoded.InterbankCostAmount
	m.InterbankCostCurrency = decoded.InterbankCostCurrency
	m.IsActive = decoded.IsActive

	m.CreatedAt, err = ptypes.TimestampProto(decoded.CreatedAt)
	if err != nil {
		return err
	}

	return nil
}

func (m *PriceTable) MarshalBSON() ([]byte, error) {
	oid, err := primitive.ObjectIDFromHex(m.Id)

	if err != nil {
		return nil, err
	}

	st := &MgoPriceTable{
		Id:       oid,
		Currency: m.Currency,
	}

	if len(m.Ranges) > 0 {
		for _, v := range m.Ranges {
			st.Ranges = append(st.Ranges, &MgoPriceTableRange{From: v.From, To: v.To, Position: v.Position})
		}
	}

	return bson.Marshal(st)
}

func (m *PriceTable) UnmarshalBSON(raw []byte) error {
	decoded := new(MgoPriceTable)
	err := bson.Unmarshal(raw, decoded)

	if err != nil {
		return err
	}

	m.Id = decoded.Id.Hex()
	m.Currency = decoded.Currency

	rangesLen := len(decoded.Ranges)

	if rangesLen > 0 {
		m.Ranges = make([]*PriceTableRange, rangesLen)

		for i, v := range decoded.Ranges {
			m.Ranges[i] = &PriceTableRange{
				From:     v.From,
				To:       v.To,
				Position: v.Position,
			}
		}
	}

	return nil
}

func (m *VatReport) MarshalBSON() ([]byte, error) {
	st := &MgoVatReport{
		Country:               m.Country,
		VatRate:               m.VatRate,
		Currency:              m.Currency,
		TransactionsCount:     m.TransactionsCount,
		GrossRevenue:          m.GrossRevenue,
		VatAmount:             m.VatAmount,
		FeesAmount:            m.FeesAmount,
		DeductionAmount:       m.DeductionAmount,
		CorrectionAmount:      m.CorrectionAmount,
		CountryAnnualTurnover: m.CountryAnnualTurnover,
		WorldAnnualTurnover:   m.WorldAnnualTurnover,
		AmountsApproximate:    m.AmountsApproximate,
		Status:                m.Status,
		OperatingCompanyId:    m.OperatingCompanyId,
	}

	if len(m.Id) <= 0 {
		st.Id = primitive.NewObjectID()
	} else {
		oid, err := primitive.ObjectIDFromHex(m.Id)

		if err != nil {
			return nil, errors.New(errorInvalidObjectId)
		}
		st.Id = oid
	}

	var err error

	st.DateFrom, err = ptypes.Timestamp(m.DateFrom)
	if err != nil {
		return nil, err
	}

	st.DateTo, err = ptypes.Timestamp(m.DateTo)
	if err != nil {
		return nil, err
	}

	st.PayUntilDate, err = ptypes.Timestamp(m.PayUntilDate)
	if err != nil {
		return nil, err
	}

	st.CreatedAt, err = ptypes.Timestamp(m.CreatedAt)
	if err != nil {
		return nil, err
	}

	st.UpdatedAt, err = ptypes.Timestamp(m.UpdatedAt)
	if err != nil {
		return nil, err
	}

	if m.PaidAt != nil {
		st.PaidAt, err = ptypes.Timestamp(m.PaidAt)
		if err != nil {
			return nil, err
		}
	}

	return bson.Marshal(st)
}

func (m *VatReport) UnmarshalBSON(raw []byte) error {
	decoded := new(MgoVatReport)
	err := bson.Unmarshal(raw, decoded)

	if err != nil {
		return err
	}
	m.Id = decoded.Id.Hex()
	m.Country = decoded.Country
	m.VatRate = decoded.VatRate
	m.Currency = decoded.Currency
	m.TransactionsCount = decoded.TransactionsCount
	m.GrossRevenue = decoded.GrossRevenue
	m.VatAmount = decoded.VatAmount
	m.FeesAmount = decoded.FeesAmount
	m.DeductionAmount = decoded.DeductionAmount
	m.CorrectionAmount = decoded.CorrectionAmount
	m.CountryAnnualTurnover = decoded.CountryAnnualTurnover
	m.WorldAnnualTurnover = decoded.WorldAnnualTurnover
	m.AmountsApproximate = decoded.AmountsApproximate
	m.Status = decoded.Status
	m.OperatingCompanyId = decoded.OperatingCompanyId

	m.DateFrom, err = ptypes.TimestampProto(decoded.DateFrom)
	if err != nil {
		return err
	}

	m.DateTo, err = ptypes.TimestampProto(decoded.DateTo)
	if err != nil {
		return err
	}

	m.PayUntilDate, err = ptypes.TimestampProto(decoded.PayUntilDate)
	if err != nil {
		return err
	}

	m.CreatedAt, err = ptypes.TimestampProto(decoded.CreatedAt)
	if err != nil {
		return err
	}

	m.UpdatedAt, err = ptypes.TimestampProto(decoded.UpdatedAt)
	if err != nil {
		return err
	}

	m.PaidAt, err = ptypes.TimestampProto(decoded.PaidAt)
	if err != nil {
		return err
	}

	return nil
}

func (m *AccountingEntry) MarshalBSON() ([]byte, error) {
	oid, err := primitive.ObjectIDFromHex(m.Id)

	if err != nil {
		return nil, err
	}

	sourceOid, err := primitive.ObjectIDFromHex(m.Source.Id)

	if err != nil {
		return nil, err
	}

	merchantOid, err := primitive.ObjectIDFromHex(m.MerchantId)

	if err != nil {
		return nil, err
	}

	st := &MgoAccountingEntry{
		Id:     oid,
		Object: m.Object,
		Type:   m.Type,
		Source: &MgoAccountingEntrySource{
			Id:   sourceOid,
			Type: m.Source.Type,
		},
		MerchantId:         merchantOid,
		Amount:             m.Amount,
		Currency:           m.Currency,
		OriginalAmount:     m.OriginalAmount,
		OriginalCurrency:   m.OriginalCurrency,
		LocalAmount:        m.LocalAmount,
		LocalCurrency:      m.LocalCurrency,
		Country:            m.Country,
		Reason:             m.Reason,
		Status:             m.Status,
		OperatingCompanyId: m.OperatingCompanyId,
	}

	if m.CreatedAt != nil {
		t, err := ptypes.Timestamp(m.CreatedAt)

		if err != nil {
			return nil, err
		}

		st.CreatedAt = t
	} else {
		st.CreatedAt = time.Now()
	}

	if m.AvailableOn != nil {
		t, err := ptypes.Timestamp(m.AvailableOn)

		if err != nil {
			return nil, err
		}

		st.AvailableOn = t
	}

	return bson.Marshal(st)
}

func (m *AccountingEntry) UnmarshalBSON(raw []byte) error {
	decoded := new(MgoAccountingEntry)
	err := bson.Unmarshal(raw, decoded)

	if err != nil {
		return err
	}

	m.Id = decoded.Id.Hex()
	m.Object = decoded.Object
	m.Type = decoded.Type
	m.Source = &AccountingEntrySource{
		Id:   decoded.Source.Id.Hex(),
		Type: decoded.Source.Type,
	}
	m.MerchantId = decoded.MerchantId.Hex()
	m.Amount = decoded.Amount
	m.Currency = decoded.Currency
	m.OriginalAmount = decoded.OriginalAmount
	m.OriginalCurrency = decoded.OriginalCurrency
	m.LocalAmount = decoded.LocalAmount
	m.LocalCurrency = decoded.LocalCurrency
	m.Country = decoded.Country
	m.Reason = decoded.Reason
	m.Status = decoded.Status
	m.OperatingCompanyId = decoded.OperatingCompanyId

	m.CreatedAt, err = ptypes.TimestampProto(decoded.CreatedAt)

	if err != nil {
		return err
	}

	m.AvailableOn, err = ptypes.TimestampProto(decoded.AvailableOn)

	if err != nil {
		return err
	}

	return nil
}

func (m *RoyaltyReport) MarshalBSON() ([]byte, error) {
	oid, err := primitive.ObjectIDFromHex(m.Id)

	if err != nil {
		return nil, err
	}

	merchantOid, err := primitive.ObjectIDFromHex(m.MerchantId)

	if err != nil {
		return nil, err
	}

	st := &MgoRoyaltyReport{
		Id:                 oid,
		MerchantId:         merchantOid,
		Status:             m.Status,
		Totals:             m.Totals,
		Currency:           m.Currency,
		Summary:            m.Summary,
		DisputeReason:      m.DisputeReason,
		IsAutoAccepted:     m.IsAutoAccepted,
		PayoutDocumentId:   m.PayoutDocumentId,
		OperatingCompanyId: m.OperatingCompanyId,
	}

	if m.PayoutDate != nil {
		t, err := ptypes.Timestamp(m.PayoutDate)

		if err != nil {
			return nil, err
		}

		st.PayoutDate = t
	}

	t, err := ptypes.Timestamp(m.PeriodFrom)

	if err != nil {
		return nil, err
	}

	st.PeriodFrom = t
	t, err = ptypes.Timestamp(m.PeriodTo)

	if err != nil {
		return nil, err
	}

	st.PeriodTo = t
	t, err = ptypes.Timestamp(m.AcceptExpireAt)

	if err != nil {
		return nil, err
	}

	st.AcceptExpireAt = t

	if m.AcceptedAt != nil {
		t, err = ptypes.Timestamp(m.AcceptedAt)

		if err != nil {
			return nil, err
		}

		st.AcceptedAt = t
	}

	if m.CreatedAt != nil {
		t, err := ptypes.Timestamp(m.CreatedAt)

		if err != nil {
			return nil, err
		}

		st.CreatedAt = t
	} else {
		st.CreatedAt = time.Now()
	}

	if m.UpdatedAt != nil {
		t, err := ptypes.Timestamp(m.UpdatedAt)

		if err != nil {
			return nil, err
		}

		st.UpdatedAt = t
	} else {
		st.UpdatedAt = time.Now()
	}

	if m.DisputeStartedAt != nil {
		t, err := ptypes.Timestamp(m.DisputeStartedAt)

		if err != nil {
			return nil, err
		}

		st.DisputeStartedAt = t
	}

	if m.DisputeClosedAt != nil {
		t, err := ptypes.Timestamp(m.DisputeClosedAt)

		if err != nil {
			return nil, err
		}

		st.DisputeClosedAt = t
	}

	return bson.Marshal(st)
}

func (m *RoyaltyReport) UnmarshalBSON(raw []byte) error {
	decoded := new(MgoRoyaltyReport)
	err := bson.Unmarshal(raw, decoded)

	if err != nil {
		return err
	}

	m.Id = decoded.Id.Hex()
	m.MerchantId = decoded.MerchantId.Hex()
	m.Status = decoded.Status
	m.Totals = decoded.Totals
	m.Currency = decoded.Currency
	m.Summary = decoded.Summary
	m.DisputeReason = decoded.DisputeReason
	m.IsAutoAccepted = decoded.IsAutoAccepted
	m.PayoutDocumentId = decoded.PayoutDocumentId
	m.OperatingCompanyId = decoded.OperatingCompanyId

	m.PayoutDate, err = ptypes.TimestampProto(decoded.PayoutDate)
	if err != nil {
		return err
	}

	m.PeriodFrom, err = ptypes.TimestampProto(decoded.PeriodFrom)
	if err != nil {
		return err
	}

	m.PeriodTo, err = ptypes.TimestampProto(decoded.PeriodTo)
	if err != nil {
		return err
	}

	m.AcceptExpireAt, err = ptypes.TimestampProto(decoded.AcceptExpireAt)
	if err != nil {
		return err
	}

	m.AcceptedAt, err = ptypes.TimestampProto(decoded.AcceptedAt)
	if err != nil {
		return err
	}

	m.CreatedAt, err = ptypes.TimestampProto(decoded.CreatedAt)
	if err != nil {
		return err
	}

	m.UpdatedAt, err = ptypes.TimestampProto(decoded.UpdatedAt)
	if err != nil {
		return err
	}

	m.DisputeStartedAt, err = ptypes.TimestampProto(decoded.DisputeStartedAt)
	if err != nil {
		return err
	}

	m.DisputeClosedAt, err = ptypes.TimestampProto(decoded.DisputeClosedAt)
	if err != nil {
		return err
	}

	return nil
}

func (m *RoyaltyReportChanges) MarshalBSON() ([]byte, error) {
	oid, err := primitive.ObjectIDFromHex(m.Id)

	if err != nil {
		return nil, err
	}

	royaltyReportOid, err := primitive.ObjectIDFromHex(m.RoyaltyReportId)

	if err != nil {
		return nil, err
	}

	st := &MgoRoyaltyReportChanges{
		Id:              oid,
		RoyaltyReportId: royaltyReportOid,
		Source:          m.Source,
		Ip:              m.Ip,
		Hash:            m.Hash,
	}

	if m.CreatedAt != nil {
		t, err := ptypes.Timestamp(m.CreatedAt)

		if err != nil {
			return nil, err
		}

		st.CreatedAt = t
	} else {
		st.CreatedAt = time.Now()
	}

	return bson.Marshal(st)
}

func (m *RoyaltyReportChanges) UnmarshalBSON(raw []byte) error {
	decoded := new(MgoRoyaltyReportChanges)
	err := bson.Unmarshal(raw, decoded)

	if err != nil {
		return err
	}

	m.Id = decoded.Id.Hex()
	m.RoyaltyReportId = decoded.RoyaltyReportId.Hex()
	m.Source = decoded.Source
	m.Ip = decoded.Ip
	m.Hash = decoded.Hash

	m.CreatedAt, err = ptypes.TimestampProto(decoded.CreatedAt)

	if err != nil {
		return err
	}

	return nil
}

func (m *RoyaltyReportCorrectionItem) MarshalBSON() ([]byte, error) {
	oid, err := primitive.ObjectIDFromHex(m.AccountingEntryId)

	if err != nil {
		return nil, err
	}

	st := &MgoRoyaltyReportCorrectionItem{
		AccountingEntryId: oid,
		Amount:            m.Amount,
		Currency:          m.Currency,
		Reason:            m.Reason,
	}

	t, err := ptypes.Timestamp(m.EntryDate)

	if err != nil {
		return nil, err
	}

	st.EntryDate = t

	return bson.Marshal(st)
}

func (m *RoyaltyReportCorrectionItem) UnmarshalBSON(raw []byte) error {
	decoded := new(MgoRoyaltyReportCorrectionItem)
	err := bson.Unmarshal(raw, decoded)

	if err != nil {
		return err
	}

	m.AccountingEntryId = decoded.AccountingEntryId.Hex()
	m.Amount = decoded.Amount
	m.Currency = decoded.Currency
	m.Reason = decoded.Reason

	m.EntryDate, err = ptypes.TimestampProto(decoded.EntryDate)
	if err != nil {
		return err
	}

	return nil
}

func (m *OrderViewPrivate) UnmarshalBSON(raw []byte) error {
	decoded := new(MgoOrderViewPrivate)
	err := bson.Unmarshal(raw, decoded)

	if err != nil {
		return err
	}

	m.Id = decoded.Id.Hex()
	m.Uuid = decoded.Uuid
	m.TotalPaymentAmount = decoded.TotalPaymentAmount
	m.Currency = decoded.Currency
	m.Project = getOrderProject(decoded.Project)
	m.Transaction = decoded.Transaction
	m.PaymentMethod = getPaymentMethodOrder(decoded.PaymentMethod)
	m.CountryCode = decoded.CountryCode
	m.MerchantId = decoded.MerchantId.Hex()
	m.Locale = decoded.Locale
	m.Status = decoded.Status
	m.User = decoded.User
	m.BillingAddress = decoded.BillingAddress
	m.Type = decoded.Type
	m.Issuer = decoded.Issuer
	m.MerchantPayoutCurrency = decoded.MerchantPayoutCurrency
	m.IsVatDeduction = decoded.IsVatDeduction
	m.ParentOrder = decoded.ParentOrder
	m.Cancellation = decoded.Cancellation

	if decoded.Refund != nil {
		m.Refund = &OrderNotificationRefund{
			Amount:        decoded.Refund.Amount,
			Currency:      decoded.Refund.Currency,
			Reason:        decoded.Refund.Reason,
			Code:          decoded.Refund.Code,
			ReceiptNumber: decoded.Refund.ReceiptNumber,
			ReceiptUrl:    decoded.Refund.ReceiptUrl,
		}
	}

	m.PaymentGrossRevenueLocal = getOrderViewMoney(decoded.PaymentGrossRevenueLocal)
	m.PaymentGrossRevenueOrigin = getOrderViewMoney(decoded.PaymentGrossRevenueOrigin)
	m.PaymentGrossRevenue = getOrderViewMoney(decoded.PaymentGrossRevenue)
	m.PaymentTaxFee = getOrderViewMoney(decoded.PaymentTaxFee)
	m.PaymentTaxFeeLocal = getOrderViewMoney(decoded.PaymentTaxFeeLocal)
	m.PaymentTaxFeeOrigin = getOrderViewMoney(decoded.PaymentTaxFeeOrigin)
	m.PaymentTaxFeeCurrencyExchangeFee = getOrderViewMoney(decoded.PaymentTaxFeeCurrencyExchangeFee)
	m.PaymentTaxFeeTotal = getOrderViewMoney(decoded.PaymentTaxFeeTotal)
	m.PaymentGrossRevenueFx = getOrderViewMoney(decoded.PaymentGrossRevenueFx)
	m.PaymentGrossRevenueFxTaxFee = getOrderViewMoney(decoded.PaymentGrossRevenueFxTaxFee)
	m.PaymentGrossRevenueFxProfit = getOrderViewMoney(decoded.PaymentGrossRevenueFxProfit)
	m.GrossRevenue = getOrderViewMoney(decoded.GrossRevenue)
	m.TaxFee = getOrderViewMoney(decoded.TaxFee)
	m.TaxFeeCurrencyExchangeFee = getOrderViewMoney(decoded.TaxFeeCurrencyExchangeFee)
	m.TaxFeeTotal = getOrderViewMoney(decoded.TaxFeeTotal)
	m.MethodFeeTotal = getOrderViewMoney(decoded.MethodFeeTotal)
	m.MethodFeeTariff = getOrderViewMoney(decoded.MethodFeeTariff)
	m.PaysuperMethodFeeTariffSelfCost = getOrderViewMoney(decoded.PaysuperMethodFeeTariffSelfCost)
	m.PaysuperMethodFeeProfit = getOrderViewMoney(decoded.PaysuperMethodFeeProfit)
	m.MethodFixedFeeTariff = getOrderViewMoney(decoded.MethodFixedFeeTariff)
	m.PaysuperMethodFixedFeeTariffFxProfit = getOrderViewMoney(decoded.PaysuperMethodFixedFeeTariffFxProfit)
	m.PaysuperMethodFixedFeeTariffSelfCost = getOrderViewMoney(decoded.PaysuperMethodFixedFeeTariffSelfCost)
	m.PaysuperMethodFixedFeeTariffTotalProfit = getOrderViewMoney(decoded.PaysuperMethodFixedFeeTariffTotalProfit)
	m.PaysuperFixedFee = getOrderViewMoney(decoded.PaysuperFixedFee)
	m.PaysuperFixedFeeFxProfit = getOrderViewMoney(decoded.PaysuperFixedFeeFxProfit)
	m.FeesTotal = getOrderViewMoney(decoded.FeesTotal)
	m.FeesTotalLocal = getOrderViewMoney(decoded.FeesTotalLocal)
	m.NetRevenue = getOrderViewMoney(decoded.NetRevenue)
	m.PaysuperMethodTotalProfit = getOrderViewMoney(decoded.PaysuperMethodTotalProfit)
	m.PaysuperTotalProfit = getOrderViewMoney(decoded.PaysuperTotalProfit)
	m.PaymentRefundGrossRevenueLocal = getOrderViewMoney(decoded.PaymentRefundGrossRevenueLocal)
	m.PaymentRefundGrossRevenueOrigin = getOrderViewMoney(decoded.PaymentRefundGrossRevenueOrigin)
	m.PaymentRefundGrossRevenue = getOrderViewMoney(decoded.PaymentRefundGrossRevenue)
	m.PaymentRefundTaxFee = getOrderViewMoney(decoded.PaymentRefundTaxFee)
	m.PaymentRefundTaxFeeLocal = getOrderViewMoney(decoded.PaymentRefundTaxFeeLocal)
	m.PaymentRefundTaxFeeOrigin = getOrderViewMoney(decoded.PaymentRefundTaxFeeOrigin)
	m.PaymentRefundFeeTariff = getOrderViewMoney(decoded.PaymentRefundFeeTariff)
	m.MethodRefundFixedFeeTariff = getOrderViewMoney(decoded.MethodRefundFixedFeeTariff)
	m.RefundGrossRevenue = getOrderViewMoney(decoded.RefundGrossRevenue)
	m.RefundGrossRevenueFx = getOrderViewMoney(decoded.RefundGrossRevenueFx)
	m.MethodRefundFeeTariff = getOrderViewMoney(decoded.MethodRefundFeeTariff)
	m.PaysuperMethodRefundFeeTariffProfit = getOrderViewMoney(decoded.PaysuperMethodRefundFeeTariffProfit)
	m.PaysuperMethodRefundFixedFeeTariffSelfCost = getOrderViewMoney(decoded.PaysuperMethodRefundFixedFeeTariffSelfCost)
	m.MerchantRefundFixedFeeTariff = getOrderViewMoney(decoded.MerchantRefundFixedFeeTariff)
	m.PaysuperMethodRefundFixedFeeTariffProfit = getOrderViewMoney(decoded.PaysuperMethodRefundFixedFeeTariffProfit)
	m.RefundTaxFee = getOrderViewMoney(decoded.RefundTaxFee)
	m.RefundTaxFeeCurrencyExchangeFee = getOrderViewMoney(decoded.RefundTaxFeeCurrencyExchangeFee)
	m.PaysuperRefundTaxFeeCurrencyExchangeFee = getOrderViewMoney(decoded.PaysuperRefundTaxFeeCurrencyExchangeFee)
	m.RefundTaxFeeTotal = getOrderViewMoney(decoded.RefundTaxFeeTotal)
	m.RefundReverseRevenue = getOrderViewMoney(decoded.RefundReverseRevenue)
	m.RefundFeesTotal = getOrderViewMoney(decoded.RefundFeesTotal)
	m.RefundFeesTotalLocal = getOrderViewMoney(decoded.RefundFeesTotalLocal)
	m.PaysuperRefundTotalProfit = getOrderViewMoney(decoded.PaysuperRefundTotalProfit)
	m.Items = getOrderViewItems(decoded.Items)
	m.MccCode = decoded.MccCode
	m.OperatingCompanyId = decoded.OperatingCompanyId
	m.IsHighRisk = decoded.IsHighRisk
	m.RefundAllowed = decoded.RefundAllowed

	m.CreatedAt, err = ptypes.TimestampProto(decoded.CreatedAt)
	if err != nil {
		return err
	}

	m.TransactionDate, err = ptypes.TimestampProto(decoded.TransactionDate)
	if err != nil {
		return err
	}

	return nil
}

func (m *OrderViewPublic) UnmarshalBSON(raw []byte) error {
	decoded := new(MgoOrderViewPublic)
	err := bson.Unmarshal(raw, decoded)

	if err != nil {
		return err
	}

	m.Id = decoded.Id.Hex()
	m.Uuid = decoded.Uuid
	m.TotalPaymentAmount = decoded.TotalPaymentAmount
	m.Currency = decoded.Currency
	m.Project = getOrderProject(decoded.Project)
	m.Transaction = decoded.Transaction
	m.PaymentMethod = getPaymentMethodOrder(decoded.PaymentMethod)
	m.CountryCode = decoded.CountryCode
	m.MerchantId = decoded.MerchantId.Hex()
	m.Locale = decoded.Locale
	m.Status = decoded.Status
	m.User = decoded.User
	m.BillingAddress = decoded.BillingAddress
	m.Type = decoded.Type
	m.Issuer = decoded.Issuer
	m.MerchantPayoutCurrency = decoded.MerchantPayoutCurrency
	m.IsVatDeduction = decoded.IsVatDeduction
	m.ParentOrder = decoded.ParentOrder
	m.Cancellation = decoded.Cancellation

	if decoded.Refund != nil {
		m.Refund = &OrderNotificationRefund{
			Amount:        decoded.Refund.Amount,
			Currency:      decoded.Refund.Currency,
			Reason:        decoded.Refund.Reason,
			Code:          decoded.Refund.Code,
			ReceiptNumber: decoded.Refund.ReceiptNumber,
			ReceiptUrl:    decoded.Refund.ReceiptUrl,
		}
	}

	m.GrossRevenue = getOrderViewMoney(decoded.GrossRevenue)
	m.TaxFee = getOrderViewMoney(decoded.TaxFee)
	m.TaxFeeCurrencyExchangeFee = getOrderViewMoney(decoded.TaxFeeCurrencyExchangeFee)
	m.TaxFeeTotal = getOrderViewMoney(decoded.TaxFeeTotal)
	m.MethodFeeTotal = getOrderViewMoney(decoded.MethodFeeTotal)
	m.MethodFeeTariff = getOrderViewMoney(decoded.MethodFeeTariff)
	m.MethodFixedFeeTariff = getOrderViewMoney(decoded.MethodFixedFeeTariff)
	m.PaysuperFixedFee = getOrderViewMoney(decoded.PaysuperFixedFee)
	m.FeesTotal = getOrderViewMoney(decoded.FeesTotal)
	m.FeesTotalLocal = getOrderViewMoney(decoded.FeesTotalLocal)
	m.NetRevenue = getOrderViewMoney(decoded.NetRevenue)
	m.RefundGrossRevenue = getOrderViewMoney(decoded.RefundGrossRevenue)
	m.MethodRefundFeeTariff = getOrderViewMoney(decoded.MethodRefundFeeTariff)
	m.MerchantRefundFixedFeeTariff = getOrderViewMoney(decoded.MerchantRefundFixedFeeTariff)
	m.RefundTaxFee = getOrderViewMoney(decoded.RefundTaxFee)
	m.RefundTaxFeeCurrencyExchangeFee = getOrderViewMoney(decoded.RefundTaxFeeCurrencyExchangeFee)
	m.PaysuperRefundTaxFeeCurrencyExchangeFee = getOrderViewMoney(decoded.PaysuperRefundTaxFeeCurrencyExchangeFee)
	m.RefundReverseRevenue = getOrderViewMoney(decoded.RefundReverseRevenue)
	m.RefundFeesTotal = getOrderViewMoney(decoded.RefundFeesTotal)
	m.RefundFeesTotalLocal = getOrderViewMoney(decoded.RefundFeesTotalLocal)
	m.Items = getOrderViewItems(decoded.Items)
	m.OperatingCompanyId = decoded.OperatingCompanyId
	m.RefundAllowed = decoded.RefundAllowed

	m.CreatedAt, err = ptypes.TimestampProto(decoded.CreatedAt)
	if err != nil {
		return err
	}

	m.TransactionDate, err = ptypes.TimestampProto(decoded.TransactionDate)
	if err != nil {
		return err
	}

	return nil
}

func getPaymentMethodOrder(in *MgoOrderPaymentMethod) *PaymentMethodOrder {
	if in == nil {
		return nil
	}

	result := &PaymentMethodOrder{
		Id:              in.Id.Hex(),
		Name:            in.Name,
		ExternalId:      in.ExternalId,
		Params:          in.Params,
		PaymentSystemId: in.PaymentSystemId.Hex(),
		Group:           in.Group,
		Saved:           in.Saved,
		RefundAllowed:   in.RefundAllowed,
	}

	if in.Card != nil {
		result.Card = in.Card
	}
	if in.Wallet != nil {
		result.Wallet = in.Wallet
	}
	if in.CryptoCurrency != nil {
		result.CryptoCurrency = in.CryptoCurrency
	}

	return result
}

func getOrderProject(in *MgoOrderProject) *ProjectOrder {
	project := &ProjectOrder{
		Id:                      in.Id.Hex(),
		MerchantId:              in.MerchantId.Hex(),
		UrlSuccess:              in.UrlSuccess,
		UrlFail:                 in.UrlFail,
		NotifyEmails:            in.NotifyEmails,
		SendNotifyEmail:         in.SendNotifyEmail,
		SecretKey:               in.SecretKey,
		UrlCheckAccount:         in.UrlCheckAccount,
		UrlProcessPayment:       in.UrlProcessPayment,
		UrlChargebackPayment:    in.UrlChargebackPayment,
		UrlCancelPayment:        in.UrlCancelPayment,
		UrlRefundPayment:        in.UrlRefundPayment,
		UrlFraudPayment:         in.UrlFraudPayment,
		CallbackProtocol:        in.CallbackProtocol,
		Status:                  in.Status,
		MerchantRoyaltyCurrency: in.MerchantRoyaltyCurrency,
	}

	if len(in.Name) > 0 {
		project.Name = make(map[string]string)

		for _, v := range in.Name {
			project.Name[v.Lang] = v.Value
		}
	}

	return project
}

func getOrderViewMoney(in *OrderViewMoney) *OrderViewMoney {
	if in == nil {
		return &OrderViewMoney{}
	}

	return &OrderViewMoney{
		Amount:   tools.ToPrecise(in.Amount),
		Currency: in.Currency,
	}
}

func getOrderViewItems(in []*MgoOrderItem) []*OrderItem {
	var items []*OrderItem

	if len(in) <= 0 {
		return items
	}

	for _, v := range in {
		item := &OrderItem{
			Id:          v.Id.Hex(),
			Object:      v.Object,
			Sku:         v.Sku,
			Name:        v.Name,
			Description: v.Description,
			Amount:      v.Amount,
			Currency:    v.Currency,
			Images:      v.Images,
			Url:         v.Url,
			Metadata:    v.Metadata,
			Code:        v.Code,
			PlatformId:  v.PlatformId,
		}

		item.CreatedAt, _ = ptypes.TimestampProto(v.CreatedAt)
		item.CreatedAt, _ = ptypes.TimestampProto(v.UpdatedAt)

		items = append(items, item)
	}

	return items
}

func (m *Id) MarshalBSON() ([]byte, error) {
	st := &MgoId{}
	oid, err := primitive.ObjectIDFromHex(m.Id)

	if err != nil {
		return nil, errors.New(errorInvalidObjectId)
	}
	st.Id = oid
	return bson.Marshal(st)
}

func (m *Id) UnmarshalBSON(raw []byte) error {
	decoded := new(MgoId)
	err := bson.Unmarshal(raw, decoded)

	if err != nil {
		return err
	}

	m.Id = decoded.Id.Hex()
	return nil
}

/*func (m *MerchantTariffRates) SetBSON(raw bson.Raw) error {
	decoded := new(MgoMerchantTariffRates)
	err := raw.Unmarshal(decoded)

	if err != nil {
		return err
	}

	m.Payment = decoded.Payment
	m.MoneyBack = decoded.MoneyBack
	m.Payout = decoded.Payout
	m.Chargeback = decoded.Chargeback
	m.Region = decoded.Region

	return nil
}*/

func (k *Key) UnmarshalBSON(raw []byte) error {
	decoded := new(MgoKey)
	err := bson.Unmarshal(raw, decoded)

	if err != nil {
		return err
	}

	k.Id = decoded.Id.Hex()
	k.Code = decoded.Code
	k.KeyProductId = decoded.KeyProductId.Hex()
	k.PlatformId = decoded.PlatformId

	if decoded.OrderId != nil {
		k.OrderId = decoded.OrderId.Hex()
	}

	if k.CreatedAt, err = ptypes.TimestampProto(decoded.CreatedAt); err != nil {
		return err
	}

	if k.RedeemedAt, err = ptypes.TimestampProto(decoded.RedeemedAt); err != nil {
		return err
	}

	if k.ReservedTo, err = ptypes.TimestampProto(decoded.ReservedTo); err != nil {
		return err
	}

	return nil
}

func (m *Key) MarshalBSON() ([]byte, error) {
	oid, err := primitive.ObjectIDFromHex(m.Id)

	if err != nil {
		return nil, err
	}

	keyProductOid, err := primitive.ObjectIDFromHex(m.KeyProductId)

	if err != nil {
		return nil, err
	}

	st := &MgoKey{
		Id:           oid,
		PlatformId:   m.PlatformId,
		KeyProductId: keyProductOid,
		Code:         m.Code,
	}

	if m.OrderId != "" {
		oid, err := primitive.ObjectIDFromHex(m.OrderId)

		if err != nil {
			return nil, err
		}

		orderId := oid
		st.OrderId = &orderId
	}

	if m.RedeemedAt != nil {
		if st.RedeemedAt, err = ptypes.Timestamp(m.RedeemedAt); err != nil {
			return nil, err
		}
	} else {
		st.RedeemedAt = time.Time{}
	}

	if m.ReservedTo != nil {
		if st.ReservedTo, err = ptypes.Timestamp(m.ReservedTo); err != nil {
			return nil, err
		}
	} else {
		st.ReservedTo = time.Time{}
	}

	if m.CreatedAt != nil {
		if st.CreatedAt, err = ptypes.Timestamp(m.CreatedAt); err != nil {
			return nil, err
		}
	} else {
		st.CreatedAt = time.Now()
	}

	return bson.Marshal(st)
}

func (m *OperatingCompany) MarshalBSON() ([]byte, error) {
	st := &MgoOperatingCompany{
		Name:               m.Name,
		Country:            m.Country,
		RegistrationNumber: m.RegistrationNumber,
		RegistrationDate:   m.RegistrationDate,
		VatNumber:          m.VatNumber,
		Email:              m.Email,
		Address:            m.Address,
		VatAddress:         m.VatAddress,
		SignatoryName:      m.SignatoryName,
		SignatoryPosition:  m.SignatoryPosition,
		BankingDetails:     m.BankingDetails,
		PaymentCountries:   m.PaymentCountries,
	}
	if len(m.Id) <= 0 {
		st.Id = primitive.NewObjectID()
	} else {
		oid, err := primitive.ObjectIDFromHex(m.Id)

		if err != nil {
			return nil, errors.New(errorInvalidObjectId)
		}

		st.Id = oid
	}

	var err error

	if m.CreatedAt != nil {
		if st.CreatedAt, err = ptypes.Timestamp(m.CreatedAt); err != nil {
			return nil, err
		}
	} else {
		st.CreatedAt = time.Now()
	}

	if m.UpdatedAt != nil {
		if st.UpdatedAt, err = ptypes.Timestamp(m.UpdatedAt); err != nil {
			return nil, err
		}
	} else {
		st.UpdatedAt = time.Now()
	}

	return bson.Marshal(st)
}

func (m *OperatingCompany) UnmarshalBSON(raw []byte) error {
	decoded := new(MgoOperatingCompany)
	err := bson.Unmarshal(raw, decoded)

	if err != nil {
		return err
	}

	m.Id = decoded.Id.Hex()
	m.Name = decoded.Name
	m.Country = decoded.Country
	m.RegistrationNumber = decoded.RegistrationNumber
	m.RegistrationDate = decoded.RegistrationDate
	m.VatNumber = decoded.VatNumber
	m.Email = decoded.Email
	m.Address = decoded.Address
	m.VatAddress = decoded.VatAddress
	m.SignatoryName = decoded.SignatoryName
	m.SignatoryPosition = decoded.SignatoryPosition
	m.BankingDetails = decoded.BankingDetails
	m.PaymentCountries = decoded.PaymentCountries

	m.CreatedAt, err = ptypes.TimestampProto(decoded.CreatedAt)
	if err != nil {
		return err
	}

	m.UpdatedAt, err = ptypes.TimestampProto(decoded.UpdatedAt)
	if err != nil {
		return err
	}

	return nil
}

func (m *PaymentMinLimitSystem) MarshalBSON() ([]byte, error) {
	st := &MgoPaymentMinLimitSystem{
		Currency: m.Currency,
		Amount:   m.Amount,
	}

	if len(m.Id) <= 0 {
		st.Id = primitive.NewObjectID()
	} else {
		oid, err := primitive.ObjectIDFromHex(m.Id)

		if err != nil {
			return nil, errors.New(errorInvalidObjectId)
		}

		st.Id = oid
	}

	var err error

	if m.CreatedAt != nil {
		if st.CreatedAt, err = ptypes.Timestamp(m.CreatedAt); err != nil {
			return nil, err
		}
	} else {
		st.CreatedAt = time.Now()
	}

	if m.UpdatedAt != nil {
		if st.UpdatedAt, err = ptypes.Timestamp(m.UpdatedAt); err != nil {
			return nil, err
		}
	} else {
		st.UpdatedAt = time.Now()
	}

	return bson.Marshal(st)
}

func (m *PaymentMinLimitSystem) UnmarshalBSON(raw []byte) error {
	decoded := new(MgoPaymentMinLimitSystem)
	err := bson.Unmarshal(raw, decoded)

	if err != nil {
		return err
	}

	m.Id = decoded.Id.Hex()
	m.Currency = decoded.Currency
	m.Amount = decoded.Amount

	m.CreatedAt, err = ptypes.TimestampProto(decoded.CreatedAt)
	if err != nil {
		return err
	}

	m.UpdatedAt, err = ptypes.TimestampProto(decoded.UpdatedAt)
	if err != nil {
		return err
	}

	return nil
}

func (m *UserRole) MarshalBSON() ([]byte, error) {
	oid, err := primitive.ObjectIDFromHex(m.Id)

	if err != nil {
		return nil, err
	}

	st := &MgoUserRole{
		Id:        oid,
		Role:      m.Role,
		Status:    m.Status,
		Email:     m.Email,
		FirstName: m.FirstName,
		LastName:  m.LastName,
	}

	oid, err = primitive.ObjectIDFromHex(m.MerchantId)

	if err == nil {
		hex := oid
		st.MerchantId = &hex
	}

	oid, err = primitive.ObjectIDFromHex(m.UserId)

	if err == nil {
		hex := oid
		st.UserId = &hex
	}

	if m.CreatedAt != nil {
		if st.CreatedAt, err = ptypes.Timestamp(m.CreatedAt); err != nil {
			return nil, err
		}
	} else {
		st.CreatedAt = time.Now()
	}

	if m.UpdatedAt != nil {
		if st.UpdatedAt, err = ptypes.Timestamp(m.UpdatedAt); err != nil {
			return nil, err
		}
	} else {
		st.UpdatedAt = time.Now()
	}

	return bson.Marshal(st)
}

func (k *UserRole) UnmarshalBSON(raw []byte) error {
	decoded := new(MgoUserRole)
	err := bson.Unmarshal(raw, decoded)

	if err != nil {
		return err
	}

	k.Id = decoded.Id.Hex()
	k.Role = decoded.Role
	k.Status = decoded.Status
	k.Email = decoded.Email
	k.FirstName = decoded.FirstName
	k.LastName = decoded.LastName

	if decoded.MerchantId != nil {
		k.MerchantId = decoded.MerchantId.Hex()
	}

	if decoded.UserId != nil {
		k.UserId = decoded.UserId.Hex()
	}

	if k.CreatedAt, err = ptypes.TimestampProto(decoded.CreatedAt); err != nil {
		return err
	}

	if k.UpdatedAt, err = ptypes.TimestampProto(decoded.UpdatedAt); err != nil {
		return err
	}

	return nil
}

type CountryAndRegionItem struct {
	Country string `bson:"iso_code_a2"`
	Region  string `bson:"region"`
}

type CountryAndRegionItems struct {
	Items []*CountryAndRegionItem `json:"items"`
}<|MERGE_RESOLUTION|>--- conflicted
+++ resolved
@@ -223,72 +223,6 @@
 }
 
 type MgoOrder struct {
-<<<<<<< HEAD
-	Id                         primitive.ObjectID             `bson:"_id"`
-	Uuid                       string                         `bson:"uuid"`
-	Transaction                string                         `bson:"pm_order_id"`
-	Object                     string                         `bson:"object"`
-	Status                     string                         `bson:"status"`
-	PrivateStatus              int32                          `bson:"private_status"`
-	Description                string                         `bson:"description"`
-	CreatedAt                  time.Time                      `bson:"created_at"`
-	UpdatedAt                  time.Time                      `bson:"updated_at"`
-	CanceledAt                 time.Time                      `bson:"canceled_at"`
-	Canceled                   bool                           `bson:"canceled"`
-	Cancellation               *OrderNotificationCancellation `bson:"cancellation"`
-	Refunded                   bool                           `bson:"refunded"`
-	RefundedAt                 time.Time                      `bson:"refunded_at"`
-	ReceiptEmail               string                         `bson:"receipt_email"`
-	ReceiptPhone               string                         `bson:"receipt_phone"`
-	ReceiptNumber              string                         `bson:"receipt_number"`
-	ReceiptUrl                 string                         `bson:"receipt_url"`
-	AgreementVersion           string                         `bson:"agreement_version"`
-	AgreementAccepted          bool                           `bson:"agreement_accepted"`
-	NotifySale                 bool                           `bson:"notify_sale"`
-	NotifySaleEmail            string                         `bson:"notify_sale_email"`
-	Issuer                     *OrderIssuer                   `bson:"issuer"`
-	TotalPaymentAmount         float64                        `bson:"total_payment_amount"`
-	Currency                   string                         `bson:"currency"`
-	User                       *OrderUser                     `bson:"user"`
-	BillingAddress             *OrderBillingAddress           `bson:"billing_address"`
-	Tax                        *OrderTax                      `bson:"tax"`
-	PaymentMethod              *MgoOrderPaymentMethod         `bson:"payment_method"`
-	Items                      []*MgoOrderItem                `bson:"items"`
-	Refund                     *MgoOrderNotificationRefund    `bson:"refund"`
-	Metadata                   map[string]string              `bson:"metadata"`
-	PrivateMetadata            map[string]string              `bson:"private_metadata"`
-	Project                    *MgoOrderProject               `bson:"project"`
-	ProjectOrderId             string                         `bson:"project_order_id"`
-	ProjectAccount             string                         `bson:"project_account"`
-	ProjectLastRequestedAt     time.Time                      `bson:"project_last_requested_at"`
-	ProjectParams              map[string]string              `bson:"project_params"`
-	PaymentMethodOrderClosedAt time.Time                      `bson:"pm_order_close_date"`
-	IsJsonRequest              bool                           `bson:"created_by_json"`
-	OrderAmount                float64                        `bson:"private_amount"`
-	PaymentMethodPayerAccount  string                         `bson:"pm_account"`
-	PaymentMethodTxnParams     map[string]string              `bson:"pm_txn_params"`
-	PaymentRequisites          map[string]string              `bson:"payment_requisites"`
-	ExpireDateToFormInput      time.Time                      `bson:"expire_date_to_form_input"`
-	UserAddressDataRequired    bool                           `bson:"user_address_data_required"`
-	Products                   []string                       `bson:"products"`
-	IsNotificationsSent        map[string]bool                `bson:"is_notifications_sent"`
-	CountryRestriction         *CountryRestriction            `bson:"country_restriction"`
-	ParentOrder                *ParentOrder                   `bson:"parent_order"`
-	ParentPaymentAt            time.Time                      `bson:"parent_payment_at"`
-	Type                       string                         `bson:"type"`
-	IsVatDeduction             bool                           `bson:"is_vat_deduction"`
-	CountryCode                string                         `bson:"country_code"`
-	PlatformId                 string                         `bson:"platform_id"`
-	ProductType                string                         `bson:"product_type"`
-	Keys                       []string                       `bson:"keys"`
-	IsKeyProductNotified       bool                           `bson:"is_key_product_notified"`
-	ReceiptId                  string                         `bson:"receipt_id"`
-	IsBuyForVirtualCurrency    bool                           `bson:"is_buy_for_virtual_currency"`
-	MccCode                    string                         `bson:"mcc_code"`
-	OperatingCompanyId         string                         `bson:"operating_company_id"`
-	IsHighRisk                 bool                           `bson:"is_high_risk"`
-	TestingCase                string                         `bson:"testing_case"`
-=======
 	Id                          primitive.ObjectID             `bson:"_id"`
 	Uuid                        string                         `bson:"uuid"`
 	Transaction                 string                         `bson:"pm_order_id"`
@@ -358,7 +292,7 @@
 	IsIpCountryMismatchBin      bool                           `bson:"is_ip_country_mismatch_bin"`
 	BillingCountryChangedByUser bool                           `bson:"billing_country_changed_by_user"`
 	IsRefundAllowed             bool                           `bson:"is_refund_allowed"`
->>>>>>> 2a4924a2
+	TestingCase                string                         `bson:"testing_case"`
 }
 
 type MgoOrderItem struct {
@@ -1763,34 +1697,6 @@
 			Status:                  m.Project.Status,
 			MerchantRoyaltyCurrency: m.Project.MerchantRoyaltyCurrency,
 		},
-<<<<<<< HEAD
-		ProjectOrderId:            m.ProjectOrderId,
-		ProjectAccount:            m.ProjectAccount,
-		ProjectParams:             m.ProjectParams,
-		IsJsonRequest:             m.IsJsonRequest,
-		OrderAmount:               m.OrderAmount,
-		PaymentMethodPayerAccount: m.PaymentMethodPayerAccount,
-		PaymentMethodTxnParams:    m.PaymentMethodTxnParams,
-		PaymentRequisites:         m.PaymentRequisites,
-		UserAddressDataRequired:   m.UserAddressDataRequired,
-		Products:                  m.Products,
-		IsNotificationsSent:       m.IsNotificationsSent,
-		CountryRestriction:        m.CountryRestriction,
-		ParentOrder:               m.ParentOrder,
-		Type:                      m.Type,
-		IsVatDeduction:            m.IsVatDeduction,
-		CountryCode:               m.GetCountry(),
-		ProductType:               m.ProductType,
-		PlatformId:                m.PlatformId,
-		Keys:                      m.Keys,
-		IsKeyProductNotified:      m.IsKeyProductNotified,
-		ReceiptId:                 m.ReceiptId,
-		IsBuyForVirtualCurrency:   m.IsBuyForVirtualCurrency,
-		MccCode:                   m.MccCode,
-		OperatingCompanyId:        m.OperatingCompanyId,
-		IsHighRisk:                m.IsHighRisk,
-		TestingCase: m.TestingCase,
-=======
 		ProjectOrderId:              m.ProjectOrderId,
 		ProjectAccount:              m.ProjectAccount,
 		ProjectParams:               m.ProjectParams,
@@ -1822,7 +1728,7 @@
 		IsIpCountryMismatchBin:      m.IsIpCountryMismatchBin,
 		BillingCountryChangedByUser: m.BillingCountryChangedByUser,
 		IsRefundAllowed:             m.IsRefundAllowed,
->>>>>>> 2a4924a2
+		TestingCase: m.TestingCase,
 	}
 
 	if m.Refund != nil {
@@ -2053,16 +1959,13 @@
 	m.MccCode = decoded.MccCode
 	m.OperatingCompanyId = decoded.OperatingCompanyId
 	m.IsHighRisk = decoded.IsHighRisk
-<<<<<<< HEAD
-	m.TestingCase = decoded.TestingCase
-=======
 	m.ChargeCurrency = decoded.ChargeCurrency
 	m.ChargeAmount = decoded.ChargeAmount
 	m.PaymentIpCountry = decoded.PaymentIpCountry
 	m.IsIpCountryMismatchBin = decoded.IsIpCountryMismatchBin
 	m.BillingCountryChangedByUser = decoded.BillingCountryChangedByUser
 	m.IsRefundAllowed = decoded.IsRefundAllowed
->>>>>>> 2a4924a2
+	m.TestingCase = decoded.TestingCase
 
 	if decoded.Refund != nil {
 		m.Refund = &OrderNotificationRefund{
