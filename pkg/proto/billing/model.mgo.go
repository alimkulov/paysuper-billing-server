--- conflicted
+++ resolved
@@ -273,13 +273,10 @@
 	Keys                       []string                       `bson:"keys"`
 	IsKeyProductNotified       bool                           `bson:"is_key_product_notified"`
 	ReceiptId                  string                         `bson:"receipt_id"`
-<<<<<<< HEAD
+	IsBuyForVirtualCurrency    bool                           `bson:"is_buy_for_virtual_currency"`
 	MccCode                    string                         `bson:"mcc_code"`
 	OperatingCompanyId         string                         `bson:"operating_company_id"`
 	IsHighRisk                 bool                           `bson:"is_high_risk"`
-=======
-	IsBuyForVirtualCurrency    bool                           `bson:"is_buy_for_virtual_currency"`
->>>>>>> 92f61f3d
 }
 
 type MgoOrderItem struct {
@@ -661,130 +658,6 @@
 }
 
 type MgoOrderViewPrivate struct {
-<<<<<<< HEAD
-	Id                                         bson.ObjectId          `bson:"_id" json:"-"`
-	Uuid                                       string                 `bson:"uuid" json:"uuid"`
-	TotalPaymentAmount                         float64                `bson:"total_payment_amount" json:"total_payment_amount"`
-	Currency                                   string                 `bson:"currency" json:"currency"`
-	Project                                    *MgoOrderProject       `bson:"project" json:"project"`
-	CreatedAt                                  time.Time              `bson:"created_at" json:"created_at"`
-	Transaction                                string                 `bson:"pm_order_id" json:"transaction"`
-	PaymentMethod                              *MgoOrderPaymentMethod `bson:"payment_method" json:"payment_method"`
-	CountryCode                                string                 `bson:"country_code" json:"country_code"`
-	MerchantId                                 bson.ObjectId          `bson:"merchant_id" json:"merchant_id"`
-	Locale                                     string                 `bson:"locale" json:"locale"`
-	Status                                     string                 `bson:"status" json:"status"`
-	TransactionDate                            time.Time              `bson:"pm_order_close_date" json:"transaction_date"`
-	User                                       *OrderUser             `bson:"user" json:"user"`
-	BillingAddress                             *OrderBillingAddress   `bson:"billing_address" json:"billing_address"`
-	Type                                       string                 `bson:"type" json:"type"`
-	IsVatDeduction                             bool                   `bson:"is_vat_deduction" json:"is_vat_deduction"`
-	PaymentGrossRevenueLocal                   *OrderViewMoney        `bson:"payment_gross_revenue_local" json:"payment_gross_revenue_local"`
-	PaymentGrossRevenueOrigin                  *OrderViewMoney        `bson:"payment_gross_revenue_origin" json:"payment_gross_revenue_origin"`
-	PaymentGrossRevenue                        *OrderViewMoney        `bson:"payment_gross_revenue" json:"payment_gross_revenue"`
-	PaymentTaxFee                              *OrderViewMoney        `bson:"payment_tax_fee" json:"payment_tax_fee"`
-	PaymentTaxFeeLocal                         *OrderViewMoney        `bson:"payment_tax_fee_local" json:"payment_tax_fee_local"`
-	PaymentTaxFeeOrigin                        *OrderViewMoney        `bson:"payment_tax_fee_origin" json:"payment_tax_fee_origin"`
-	PaymentTaxFeeCurrencyExchangeFee           *OrderViewMoney        `bson:"payment_tax_fee_currency_exchange_fee" json:"payment_tax_fee_currency_exchange_fee"`
-	PaymentTaxFeeTotal                         *OrderViewMoney        `bson:"payment_tax_fee_total" json:"payment_tax_fee_total"`
-	PaymentGrossRevenueFx                      *OrderViewMoney        `bson:"payment_gross_revenue_fx" json:"payment_gross_revenue_fx"`
-	PaymentGrossRevenueFxTaxFee                *OrderViewMoney        `bson:"payment_gross_revenue_fx_tax_fee" json:"payment_gross_revenue_fx_tax_fee"`
-	PaymentGrossRevenueFxProfit                *OrderViewMoney        `bson:"payment_gross_revenue_fx_profit" json:"payment_gross_revenue_fx_profit"`
-	GrossRevenue                               *OrderViewMoney        `bson:"gross_revenue" json:"gross_revenue"`
-	TaxFee                                     *OrderViewMoney        `bson:"tax_fee" json:"tax_fee"`
-	TaxFeeCurrencyExchangeFee                  *OrderViewMoney        `bson:"tax_fee_currency_exchange_fee" json:"tax_fee_currency_exchange_fee"`
-	TaxFeeTotal                                *OrderViewMoney        `bson:"tax_fee_total" json:"tax_fee_total"`
-	MethodFeeTotal                             *OrderViewMoney        `bson:"method_fee_total" json:"method_fee_total"`
-	MethodFeeTariff                            *OrderViewMoney        `bson:"method_fee_tariff" json:"method_fee_tariff"`
-	PaysuperMethodFeeTariffSelfCost            *OrderViewMoney        `bson:"paysuper_method_fee_tariff_self_cost" json:"paysuper_method_fee_tariff_self_cost"`
-	PaysuperMethodFeeProfit                    *OrderViewMoney        `bson:"paysuper_method_fee_profit" json:"paysuper_method_fee_profit"`
-	MethodFixedFeeTariff                       *OrderViewMoney        `bson:"method_fixed_fee_tariff" json:"method_fixed_fee_tariff"`
-	PaysuperMethodFixedFeeTariffFxProfit       *OrderViewMoney        `bson:"paysuper_method_fixed_fee_tariff_fx_profit" json:"paysuper_method_fixed_fee_tariff_fx_profit"`
-	PaysuperMethodFixedFeeTariffSelfCost       *OrderViewMoney        `bson:"paysuper_method_fixed_fee_tariff_self_cost" json:"paysuper_method_fixed_fee_tariff_self_cost"`
-	PaysuperMethodFixedFeeTariffTotalProfit    *OrderViewMoney        `bson:"paysuper_method_fixed_fee_tariff_total_profit" json:"paysuper_method_fixed_fee_tariff_total_profit"`
-	PaysuperFixedFee                           *OrderViewMoney        `bson:"paysuper_fixed_fee" json:"paysuper_fixed_fee"`
-	PaysuperFixedFeeFxProfit                   *OrderViewMoney        `bson:"paysuper_fixed_fee_fx_profit" json:"paysuper_fixed_fee_fx_profit"`
-	FeesTotal                                  *OrderViewMoney        `bson:"fees_total" json:"fees_total"`
-	FeesTotalLocal                             *OrderViewMoney        `bson:"fees_total_local" json:"fees_total_local"`
-	NetRevenue                                 *OrderViewMoney        `bson:"net_revenue" json:"net_revenue"`
-	PaysuperMethodTotalProfit                  *OrderViewMoney        `bson:"paysuper_method_total_profit" json:"paysuper_method_total_profit"`
-	PaysuperTotalProfit                        *OrderViewMoney        `bson:"paysuper_total_profit" json:"paysuper_total_profit"`
-	PaymentRefundGrossRevenueLocal             *OrderViewMoney        `bson:"payment_refund_gross_revenue_local" json:"payment_refund_gross_revenue_local"`
-	PaymentRefundGrossRevenueOrigin            *OrderViewMoney        `bson:"payment_refund_gross_revenue_origin" json:"payment_refund_gross_revenue_origin"`
-	PaymentRefundGrossRevenue                  *OrderViewMoney        `bson:"payment_refund_gross_revenue" json:"payment_refund_gross_revenue"`
-	PaymentRefundTaxFee                        *OrderViewMoney        `bson:"payment_refund_tax_fee" json:"payment_refund_tax_fee"`
-	PaymentRefundTaxFeeLocal                   *OrderViewMoney        `bson:"payment_refund_tax_fee_local" json:"payment_refund_tax_fee_local"`
-	PaymentRefundTaxFeeOrigin                  *OrderViewMoney        `bson:"payment_refund_tax_fee_origin" json:"payment_refund_tax_fee_origin"`
-	PaymentRefundFeeTariff                     *OrderViewMoney        `bson:"payment_refund_fee_tariff" json:"payment_refund_fee_tariff"`
-	MethodRefundFixedFeeTariff                 *OrderViewMoney        `bson:"method_refund_fixed_fee_tariff" json:"method_refund_fixed_fee_tariff"`
-	RefundGrossRevenue                         *OrderViewMoney        `bson:"refund_gross_revenue" json:"refund_gross_revenue"`
-	RefundGrossRevenueFx                       *OrderViewMoney        `bson:"refund_gross_revenue_fx" json:"refund_gross_revenue_fx"`
-	MethodRefundFeeTariff                      *OrderViewMoney        `bson:"method_refund_fee_tariff" json:"method_refund_fee_tariff"`
-	PaysuperMethodRefundFeeTariffProfit        *OrderViewMoney        `bson:"paysuper_method_refund_fee_tariff_profit" json:"paysuper_method_refund_fee_tariff_profit"`
-	PaysuperMethodRefundFixedFeeTariffSelfCost *OrderViewMoney        `bson:"paysuper_method_refund_fixed_fee_tariff_self_cost" json:"paysuper_method_refund_fixed_fee_tariff_self_cost"`
-	MerchantRefundFixedFeeTariff               *OrderViewMoney        `bson:"merchant_refund_fixed_fee_tariff" json:"merchant_refund_fixed_fee_tariff"`
-	PaysuperMethodRefundFixedFeeTariffProfit   *OrderViewMoney        `bson:"paysuper_method_refund_fixed_fee_tariff_profit" json:"paysuper_method_refund_fixed_fee_tariff_profit"`
-	RefundTaxFee                               *OrderViewMoney        `bson:"refund_tax_fee" json:"refund_tax_fee"`
-	RefundTaxFeeCurrencyExchangeFee            *OrderViewMoney        `bson:"refund_tax_fee_currency_exchange_fee" json:"refund_tax_fee_currency_exchange_fee"`
-	PaysuperRefundTaxFeeCurrencyExchangeFee    *OrderViewMoney        `bson:"paysuper_refund_tax_fee_currency_exchange_fee" json:"paysuper_refund_tax_fee_currency_exchange_fee"`
-	RefundTaxFeeTotal                          *OrderViewMoney        `bson:"refund_tax_fee_total" json:"refund_tax_fee_total"`
-	RefundReverseRevenue                       *OrderViewMoney        `bson:"refund_reverse_revenue" json:"refund_reverse_revenue"`
-	RefundFeesTotal                            *OrderViewMoney        `bson:"refund_fees_total" json:"refund_fees_total"`
-	RefundFeesTotalLocal                       *OrderViewMoney        `bson:"refund_fees_total_local" json:"refund_fees_total_local"`
-	PaysuperRefundTotalProfit                  *OrderViewMoney        `bson:"paysuper_refund_total_profit" json:"paysuper_refund_total_profit"`
-	Issuer                                     *OrderIssuer           `bson:"issuer"`
-	Items                                      []*MgoOrderItem        `bson:"items"`
-	MerchantPayoutCurrency                     string                 `bson:"merchant_payout_currency"`
-	MccCode                                    string                 `bson:"mcc_code"`
-	OperatingCompanyId                         string                 `bson:"operating_company_id"`
-	IsHighRisk                                 bool                   `bson:"is_high_risk"`
-	RefundAllowed                              bool                   `bson:"refund_allowed"`
-}
-
-type MgoOrderViewPublic struct {
-	Id                                      bson.ObjectId          `bson:"_id"`
-	Uuid                                    string                 `bson:"uuid"`
-	TotalPaymentAmount                      float64                `bson:"total_payment_amount"`
-	Currency                                string                 `bson:"currency"`
-	Project                                 *MgoOrderProject       `bson:"project"`
-	CreatedAt                               time.Time              `bson:"created_at"`
-	Transaction                             string                 `bson:"pm_order_id"`
-	PaymentMethod                           *MgoOrderPaymentMethod `bson:"payment_method"`
-	CountryCode                             string                 `bson:"country_code"`
-	MerchantId                              bson.ObjectId          `bson:"merchant_id"`
-	Locale                                  string                 `bson:"locale"`
-	Status                                  string                 `bson:"status"`
-	TransactionDate                         time.Time              `bson:"pm_order_close_date"`
-	User                                    *OrderUser             `bson:"user"`
-	BillingAddress                          *OrderBillingAddress   `bson:"billing_address"`
-	Type                                    string                 `bson:"type"`
-	IsVatDeduction                          bool                   `bson:"is_vat_deduction"`
-	GrossRevenue                            *OrderViewMoney        `bson:"gross_revenue"`
-	TaxFee                                  *OrderViewMoney        `bson:"tax_fee"`
-	TaxFeeCurrencyExchangeFee               *OrderViewMoney        `bson:"tax_fee_currency_exchange_fee"`
-	TaxFeeTotal                             *OrderViewMoney        `bson:"tax_fee_total"`
-	MethodFeeTotal                          *OrderViewMoney        `bson:"method_fee_total"`
-	MethodFeeTariff                         *OrderViewMoney        `bson:"method_fee_tariff"`
-	MethodFixedFeeTariff                    *OrderViewMoney        `bson:"method_fixed_fee_tariff"`
-	PaysuperFixedFee                        *OrderViewMoney        `bson:"paysuper_fixed_fee"`
-	FeesTotal                               *OrderViewMoney        `bson:"fees_total"`
-	FeesTotalLocal                          *OrderViewMoney        `bson:"fees_total_local"`
-	NetRevenue                              *OrderViewMoney        `bson:"net_revenue"`
-	RefundGrossRevenue                      *OrderViewMoney        `bson:"refund_gross_revenue"`
-	MethodRefundFeeTariff                   *OrderViewMoney        `bson:"method_refund_fee_tariff"`
-	MerchantRefundFixedFeeTariff            *OrderViewMoney        `bson:"merchant_refund_fixed_fee_tariff"`
-	RefundTaxFee                            *OrderViewMoney        `bson:"refund_tax_fee"`
-	RefundTaxFeeCurrencyExchangeFee         *OrderViewMoney        `bson:"refund_tax_fee_currency_exchange_fee"`
-	PaysuperRefundTaxFeeCurrencyExchangeFee *OrderViewMoney        `bson:"paysuper_refund_tax_fee_currency_exchange_fee"`
-	RefundReverseRevenue                    *OrderViewMoney        `bson:"refund_reverse_revenue"`
-	RefundFeesTotal                         *OrderViewMoney        `bson:"refund_fees_total"`
-	RefundFeesTotalLocal                    *OrderViewMoney        `bson:"refund_fees_total_local"`
-	Issuer                                  *OrderIssuer           `bson:"issuer"`
-	Items                                   []*MgoOrderItem        `bson:"items"`
-	MerchantPayoutCurrency                  string                 `bson:"merchant_payout_currency"`
-	OperatingCompanyId                      string                 `bson:"operating_company_id"`
-	RefundAllowed                           bool                   `bson:"refund_allowed"`
-=======
 	Id                                         bson.ObjectId                  `bson:"_id" json:"-"`
 	Uuid                                       string                         `bson:"uuid" json:"uuid"`
 	TotalPaymentAmount                         float64                        `bson:"total_payment_amount" json:"total_payment_amount"`
@@ -861,6 +734,10 @@
 	ParentOrder                                *ParentOrder                   `bson:"parent_order"`
 	Refund                                     *MgoOrderNotificationRefund    `bson:"refund"`
 	Cancellation                               *OrderNotificationCancellation `bson:"cancellation"`
+	MccCode                                    string                         `bson:"mcc_code"`
+	OperatingCompanyId                         string                         `bson:"operating_company_id"`
+	IsHighRisk                                 bool                           `bson:"is_high_risk"`
+	RefundAllowed                              bool                           `bson:"refund_allowed"`
 }
 
 type MgoOrderViewPublic struct {
@@ -907,7 +784,8 @@
 	ParentOrder                             *ParentOrder                   `bson:"parent_order"`
 	Refund                                  *MgoOrderNotificationRefund    `bson:"refund"`
 	Cancellation                            *OrderNotificationCancellation `bson:"cancellation"`
->>>>>>> 92f61f3d
+	OperatingCompanyId                      string                         `bson:"operating_company_id"`
+	RefundAllowed                           bool                           `bson:"refund_allowed"`
 }
 
 /*type MgoMerchantTariffRates struct {
@@ -1740,13 +1618,10 @@
 		Keys:                      m.Keys,
 		IsKeyProductNotified:      m.IsKeyProductNotified,
 		ReceiptId:                 m.ReceiptId,
-<<<<<<< HEAD
+		IsBuyForVirtualCurrency:   m.IsBuyForVirtualCurrency,
 		MccCode:                   m.MccCode,
 		OperatingCompanyId:        m.OperatingCompanyId,
 		IsHighRisk:                m.IsHighRisk,
-=======
-		IsBuyForVirtualCurrency:   m.IsBuyForVirtualCurrency,
->>>>>>> 92f61f3d
 	}
 
 	if m.Refund != nil {
@@ -1957,13 +1832,10 @@
 	m.Keys = decoded.Keys
 	m.IsKeyProductNotified = decoded.IsKeyProductNotified
 	m.ReceiptId = decoded.ReceiptId
-<<<<<<< HEAD
+	m.IsBuyForVirtualCurrency = decoded.IsBuyForVirtualCurrency
 	m.MccCode = decoded.MccCode
 	m.OperatingCompanyId = decoded.OperatingCompanyId
 	m.IsHighRisk = decoded.IsHighRisk
-=======
-	m.IsBuyForVirtualCurrency = decoded.IsBuyForVirtualCurrency
->>>>>>> 92f61f3d
 
 	if decoded.Refund != nil {
 		m.Refund = &OrderNotificationRefund{
