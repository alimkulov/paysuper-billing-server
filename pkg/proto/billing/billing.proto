--- conflicted
+++ resolved
@@ -498,10 +498,7 @@
     // @inject_tag: json:"-" bson:"country_restriction"
     CountryRestriction country_restriction = 66;
     // @inject_tag: json:"-"
-<<<<<<< HEAD
-    string royalty_report_id = 68;
-=======
-    OrderPaymentRoyaltyData payment_royalty_data = 67;
+    string royalty_report_id = 67;
 
     // @inject_tag: json:"-"
     string parent_id = 68;
@@ -509,7 +506,6 @@
     google.protobuf.Timestamp parent_payment_at = 69;
     // @inject_tag: json:"-"
     string type = 70;
->>>>>>> 70704ff9
 }
 
 message CountryRestriction {
