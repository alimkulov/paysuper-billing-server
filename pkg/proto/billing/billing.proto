syntax = "proto3";

option go_package = "github.com/paysuper/paysuper-billing-server/pkg/proto/billing";
package billing;

import "google/protobuf/timestamp.proto";

message Name {
    // @inject_tag: bson:"EN" json:"EN" structure:"EN"
    string en = 1;
    // @inject_tag: bson:"RU" json:"RU" structure:"RU"
    string ru = 2;
}

message OrderCreateRequest {
    // @inject_tag: query:"PO_PROJECT_ID" form:"PO_PROJECT_ID" json:"project" validate:"omitempty,hexadecimal"
    string project_id = 1;
    // @inject_tag: query:"PO_SIGNATURE" form:"PO_SIGNATURE" validate:"omitempty,alphanum"
    string signature = 2;
    // @inject_tag: query:"PO_AMOUNT" form:"PO_AMOUNT" json:"amount" validate:"omitempty,numeric,gte=0"
    double amount = 3;
    // @inject_tag: query:"PO_CURRENCY" form:"PO_CURRENCY" json:"currency" validate:"omitempty,alpha,len=3"
    string currency = 4;
    // @inject_tag: "PO_ACCOUNT" form:"PO_ACCOUNT" json:"account"`
    string account = 5;
    // @inject_tag: query:"PO_ORDER_ID" form:"PO_ORDER_ID" json:"order_id" validate:"omitempty,max=255"
    string order_id = 6;
    // @inject_tag: query:"PO_DESCRIPTION" form:"PO_DESCRIPTION" json:"description" validate:"omitempty,max=255"
    string description = 7;
    // @inject_tag: query:"PO_PAYMENT_METHOD" form:"PO_PAYMENT_METHOD" json:"payment_method" validate:"omitempty,max=255"
    string payment_method = 8;
    // @inject_tag: query:"PO_URL_VERIFY" form:"PO_URL_VERIFY" json:"url_verify" validate:"omitempty,url"
    string url_verify = 9;
    // @inject_tag: query:"PO_URL_NOTIFY" form:"PO_URL_NOTIFY" json:"url_notify" validate:"omitempty,url"
    string url_notify = 10;
    // @inject_tag: query:"PO_URL_SUCCESS" form:"PO_URL_SUCCESS" json:"url_success" validate:"omitempty,url"
    string url_success = 11;
    // @inject_tag: query:"PO_URL_FAIL" form:"PO_URL_FAIL" json:"url_fail" validate:"omitempty,url"
    string url_fail = 12;
    // @inject_tag: query:"PO_PAYER_EMAIL" form:"PO_PAYER_EMAIL" json:"payer_email" validate:"omitempty,email"
    string payer_email = 13;
    // @inject_tag: query:"PO_PAYER_PHONE" form:"PO_PAYER_PHONE" json:"payer_phone" validate:"omitempty,max=255"
    string payer_phone = 14;
    // @inject_tag: query:"PO_REGION" form:"PO_REGION" json:"region" validate:"omitempty,alpha,len=2"
    string region = 15;
    string payer_ip = 16;
    map<string, string> other = 17;
    // @inject_tag: json:"-"
    map<string, string> raw_params = 18;
    // @inject_tag: json:"-"
    string raw_body = 19; //`json:"-"`
    // @inject_tag: json:"-"
    bool is_json = 20;
    // @inject_tag: json:"-"
    string language = 21;
    // @inject_tag: json:"products" validate:"omitempty,gte=1,dive,hexadecimal,len=24"
    repeated string products = 22;
    // @inject_tag: json:"-"
    map<string, string> metadata = 23;
    // @inject_tag: json:"-"
    map<string, string> private_metadata = 24;
    // @inject_tag: json:"receipt_number"
    string receipt_number = 25; // payer receipt number from create order request
    // @inject_tag: json:"receipt_url"
    string receipt_url = 26; // payer receipt url from create order request
    // @inject_tag: json:"issuer_url"
    string issuer_url = 27;
    // @inject_tag: json:"is_embedded"
    bool is_embedded = 28;

    string token = 29;
    OrderUser user = 30;

    // @inject_tag: json:"order" validate:"omitempty,uuid"
    string psp_order_uuid = 31;

    // @inject_tag: validate="required,oneof=simple product key virtual_currency" json:"type"
    string type = 32;

    string platform_id = 33;

    //@inject_tag: bson:"issuer_reference" json:"issuer_reference"
    string issuer_reference = 34;
    //@inject_tag: bson:"issuer_reference_type" json:"issuer_reference_type"
    string issuer_reference_type = 35;
    //@inject_tag: bson:"utm_source" json:"utm_source"
    string utm_source = 36;
    //@inject_tag: bson:"utm_medium" json:"utm_medium"
    string utm_medium = 37;
    //@inject_tag: bson:"utm_campaign" json:"utm_campaign"
    string utm_campaign = 38;
    //@inject_tag: bson:"is_buy_for_virtual_currency" json:"is_buy_for_virtual_currency"
    bool is_buy_for_virtual_currency = 39;
}

message Project {
    // @inject_tag: json:"id" validate:"omitempty,hexadecimal,len=24"
    string id = 1;
    // @inject_tag: json:"merchant_id" validate:"required,hexadecimal,len=24"
    string merchant_id = 2;
    // @inject_tag: json:"name" validate:"required"
    map<string, string> name = 3;
    //@inject_tag: json:"-"
    string reserved_4 = 4;
    //@inject_tag: json:"callback_currency" validate:"omitempty,len=3"
    string callback_currency = 5;
    //@inject_tag: json:"callback_protocol" validate:"omitempty,oneof=default empty"
    string callback_protocol = 6;
    //@inject_tag: json:"create_order_allowed_urls" validate:"omitempty,dive,url"
    repeated string create_order_allowed_urls = 7;
    //@inject_tag: json:"allow_dynamic_notify_urls"
    bool allow_dynamic_notify_urls = 8;
    //@inject_tag: json:"allow_dynamic_redirect_urls"
    bool allow_dynamic_redirect_urls = 9;
    //@inject_tag: json:"limits_currency" validate:"omitempty,len=3"
    string limits_currency = 10;
    // @inject_tag: json:"min_payment_amount" validate:"omitempty,numeric,gte=0"
    double min_payment_amount = 11;
    // @inject_tag: json:"max_payment_amount" validate:"omitempty,numeric,gte=0"
    double max_payment_amount = 12;
    // @inject_tag: json:"notify_emails" validate:"omitempty,dive,email"
    repeated string notify_emails = 13;
    // @inject_tag: json:"is_products_checkout"
    bool is_products_checkout = 14;
    // @inject_tag: json:"secret_key" validate:"omitempty,max=255"
    string secret_key = 15;
    // @inject_tag: json:"signature_required"
    bool signature_required = 16;
    // @inject_tag: json:"send_notify_email"
    bool send_notify_email = 17;
    // @inject_tag: json:"url_check_account" validate:"omitempty,url"
    string url_check_account = 18;
    // @inject_tag: json:"url_process_payment" validate:"omitempty,url"
    string url_process_payment = 19;
    // @inject_tag: json:"url_redirect_fail" validate:"omitempty,url"
    string url_redirect_fail = 20;
    // @inject_tag: json:"url_redirect_success" validate:"omitempty,url"
    string url_redirect_success = 21;
    // @inject_tag: json:"status" validate:"omitempty,numeric,oneof=0 1 2 3 4"
    int32 status = 22;
    // @inject_tag: json:"created_at"
    google.protobuf.Timestamp created_at = 23;
    // @inject_tag: json:"updated_at"
    google.protobuf.Timestamp updated_at = 24;
    // @inject_tag: json:"products_count"
    int32 products_count = 25;
    // @inject_tag: json:"url_chargeback_payment" validate:"omitempty,url"
    string url_chargeback_payment = 26;
    // @inject_tag: json:"url_cancel_payment" validate:"omitempty,url"
    string url_cancel_payment = 27;
    // @inject_tag: json:"url_fraud_payment" validate:"omitempty,url"
    string url_fraud_payment = 28;
    // @inject_tag: json:"url_refund_payment" validate:"omitempty,url"
    string url_refund_payment = 29;
    //@inject_tag: json:"localizations"
    repeated string localizations = 30;
    //@inject_tag: json:"full_description"
    map<string, string> full_description = 31;
    //@inject_tag: json:"short_description"
    map<string, string> short_description = 32;
    //@inject_tag: json:"currencies" validate:"omitempty,dive"
    repeated HasCurrencyItem currencies = 33;
    //@inject_tag: json:"cover"
    ImageCollection cover = 34;
    //@inject_tag: json:"virtual_currency" validate:"omitempty,dive"
    ProjectVirtualCurrency virtual_currency = 35;
}

message ProjectOrder {
    string id = 1;
    string merchant_id = 2;
    map<string, string> name = 3;
    string url_success = 4;
    string url_fail = 5;
    repeated string notify_emails = 6;
    string secret_key = 7;
    bool send_notify_email = 8;
    string url_check_account = 9;
    string url_process_payment = 10;
    string callback_protocol = 11;
    string url_chargeback_payment = 12;
    string url_cancel_payment = 13;
    string url_fraud_payment = 14;
    string url_refund_payment = 15;
    int32 status = 16;
    // @inject_tag: json:"-"
    string merchant_royalty_currency = 17;
}

message MerchantContact {
    // @inject_tag: validate:"required" json:"authorized"
    MerchantContactAuthorized authorized = 1;
    // @inject_tag: validate:"required" json:"technical"
    MerchantContactTechnical technical = 2;
}

message MerchantContactTechnical {
    // @inject_tag: json:"name" validate:"required,company_name,max=60"
    string name = 1;
    // @inject_tag: json:"email" validate:"required,email,max=100"
    string email = 2;
    // @inject_tag: json:"phone" validate:"required,numeric,max=20"
    string phone = 3;
}

message MerchantContactAuthorized {
    // @inject_tag: json:"name" validate:"required,company_name,max=60"
    string name = 1;
    // @inject_tag: json:"email" validate:"required,email,max=100"
    string email = 2;
    // @inject_tag: json:"phone" validate:"required,numeric,max=20"
    string phone = 3;
    // @inject_tag: json:"position" validate:"required,company_name,max=30"
    string position = 4;
}

message MerchantBanking {
    // @inject_tag: json:"currency" validate:"required,alpha,len=3"
    string currency = 1;
    // @inject_tag: json:"name" validate:"required,city,max=60"
    string name = 2;
    // @inject_tag: json:"address" validate:"required,max=60"
    string address = 3;
    // @inject_tag: json:"account_number" bson:"account_number" validate:"required,iban"
    string account_number = 4;
    // @inject_tag: json:"swift" validate:"required,swift"
    string swift = 5;
    // @inject_tag: json:"details"
    string details = 6;
    // @inject_tag: json:"correspondent_account" bson:"correspondent_account" validate:"omitempty,numeric,max=30"
    string correspondent_account = 7;
}

message MerchantLastPayout {
    // @inject_tag: json:"date"
    google.protobuf.Timestamp date = 1;
    // @inject_tag: json:"amount"
    double amount = 2;
}

message MerchantUser {
    // @inject_tag: json:"id" validate:"required"
    string id = 1;
    // @inject_tag: json:"email" validate:"required,email"
    string email = 2;
    // @inject_tag: json:"first_name"
    string first_name = 3;
    // @inject_tag: json:"last_name"
    string last_name = 4;
    // @inject_tag: json:"profile_id"
    string profile_id = 5;
    // @inject_tag: json:"registration_date"
    google.protobuf.Timestamp registration_date = 6;
}

message MerchantCompanyInfo {
    // @inject_tag: json:"name" validate:"required,company_name,max=60"
    string name = 1;
    // @inject_tag: json:"alternative_name" bson:"alternative_name" validate:"required,company_name,max=60"
    string alternative_name = 2;
    // @inject_tag: json:"website" validate:"required,url"
    string website = 3;
    // @inject_tag: json:"country" validate:"required,alpha,len=2"
    string country = 4;
    // @inject_tag: json:"state"
    string state = 5;
    // @inject_tag: json:"zip" validate:"required,max=30"
    string zip = 6;
    // @inject_tag: json:"city" validate:"required,city,max=60"
    string city = 7;
    // @inject_tag: json:"address" validate:"required,max=100"
    string address = 8;
    // @inject_tag: json:"address_additional" bson:"address_additional" validate:"omitempty,max=100"
    string address_additional = 9;
    // @inject_tag: json:"registration_number" bson:"registration_number" validate:"required,max=100"
    string registration_number = 10;
    // @inject_tag: json:"tax_id" bson:"tax_id"
    string tax_id = 11;
}

message MerchantCompletedSteps {
    bool company = 1;
    bool contacts = 2;
    bool banking = 3;
    bool tariff = 4;
}

message MerchantAgreementSignatureDataSignUrl {
    string sign_url = 1;
    google.protobuf.Timestamp expires_at = 2;
}

message MerchantAgreementSignatureData {
    string details_url = 1;
    string files_url = 2;
    string signature_request_id = 3;
    string merchant_signature_id = 4;
    string ps_signature_id = 5;
    MerchantAgreementSignatureDataSignUrl merchant_sign_url = 6;
    MerchantAgreementSignatureDataSignUrl ps_sign_url = 7;
}

message MerchantTariff {
    repeated billing.MerchantTariffRatesPayment payment = 1;
    MerchantTariffRatesSettingsItem payout = 2;
    string home_region = 3;
}

message Merchant {
    // @inject_tag: bson:"_id"
    string id = 1;
    // @inject_tag: json:"user"
    MerchantUser user = 2;
    // @inject_tag: json:"company"
    MerchantCompanyInfo company = 3;
    // @inject_tag: json:"contacts"
    MerchantContact contacts = 15;
    // @inject_tag: json:"banking"
    MerchantBanking banking = 16;
    // @inject_tag: json:"status"
    int32 status = 17;
    // @inject_tag: json:"created_at"
    google.protobuf.Timestamp created_at = 18;
    // @inject_tag: json:"updated_at"
    google.protobuf.Timestamp updated_at = 19;
    // @inject_tag: json:"first_payment_at"
    google.protobuf.Timestamp first_payment_at = 20;
    // @inject_tag: json:"-"
    bool is_vat_enabled = 21;
    // @inject_tag: json:"-"
    bool is_commission_to_user_enabled = 22;
    // @inject_tag: json:"has_merchant_signature"
    bool has_merchant_signature = 23;
    // @inject_tag: json:"has_psp_signature"
    bool has_psp_signature = 24;
    // @inject_tag: json:"last_payout"
    MerchantLastPayout last_payout = 25;
    // @inject_tag: json:"is_signed"
    bool is_signed = 26;
    // @inject_tag: json:"payment_methods"
    map<string, MerchantPaymentMethod> payment_methods = 28;
    // @inject_tag: json:"agreement_type"
    int32 agreement_type = 29;
    // @inject_tag: json:"agreement_sent_via_mail"
    bool agreement_sent_via_mail = 30;
    // @inject_tag: json:"mail_tracking_link"
    string mail_tracking_link = 31;
    // @inject_tag: json:"-"
    string s3_agreement_name = 32;
    // @inject_tag: json:"payout_cost_amount" bson:"payout_cost_amount" validate:"numeric,gte=0"
    double payout_cost_amount = 33;
    //@inject_tag: json:"payout_cost_currency" bson:"payout_cost_currency" validate:"required,alpha,len=3"
    string payout_cost_currency = 34;
    // @inject_tag: json:"min_payout_amount" bson:"min_payout_amount" validate:"numeric,gte=0"
    double min_payout_amount = 35;
    // @inject_tag: json:"rolling_reserve_amount" bson:"rolling_reserve_amount" validate:"numeric,gte=0,lte=100"
    double rolling_reserve_threshold = 36;
    // @inject_tag: json:"rolling_reserve_days" bson:"rolling_reserve_days" validate:"numeric,gte=0"
    int32 rolling_reserve_days = 37;
    // @inject_tag: json:"rolling_reserve_chargeback_transactions_threshold" bson:"rolling_reserve_chargeback_transactions_threshold" validate:"numeric,gte=0,lte=100"
    double rolling_reserve_chargeback_transactions_threshold = 38;
    // @inject_tag: json:"item_min_cost_amount" bson:"item_min_cost_amount" validate:"numeric,gte=0"
    double item_min_cost_amount = 39;
    //@inject_tag: json:"item_min_cost_currency" bson:"item_min_cost_currency" validate:"required,alpha,len=3"
    string item_min_cost_currency = 40;
    string centrifugo_token = 41;
    //@inject_tag: json:"-"
    MerchantAgreementSignatureData agreement_signature_data = 43;
    //@inject_tag: json:"-"
    MerchantCompletedSteps steps = 46;
    //@inject_tag: json:"agreement_template"
    string agreement_template = 47;
    // @inject_tag: json:"received_date"
    google.protobuf.Timestamp received_date = 48;
    // @inject_tag: json:"status_last_updated_at"
    google.protobuf.Timestamp status_last_updated_at = 49;
    // @inject_tag: json:"has_projects"
    bool has_projects = 50;
    // @inject_tag: json:"agreement_number"
    string agreement_number = 51;
    // @inject_tag: json:"minimal_payout_limit"
    float minimal_payout_limit = 52;
    // @inject_tag: json:"-"
    MerchantTariff tariff = 53;
    // @inject_tag: json:"manual_payouts_enabled"
    bool manual_payouts_enabled = 54;
    // @inject_tag: json:"mcc_code"
    string mcc_code = 55;
    // @inject_tag: json:"operating_company_id"
    string operating_company_id = 56;
}

message SystemNotificationStatuses {
    int32 from = 1;
    int32 to = 2;
}

message Notification {
    // @inject_tag: json:"id"
    string id = 1;
    // @inject_tag: json:"message"
    string message = 3;
    // @inject_tag: json:"merchant_id"
    string merchant_id = 4;
    string user_id = 5;
    bool is_system = 6;
    // @inject_tag: json:"is_read"
    bool is_read = 7;
    SystemNotificationStatuses statuses = 8;
    // @inject_tag: json:"created_at"
    google.protobuf.Timestamp created_at = 9;
    google.protobuf.Timestamp updated_at = 10;
}

message OrderPlatformFee {
    float amount = 1;
    string currency = 2;
    float effective_rate = 3;
}

message OrderTax {
    string type = 1;
    double rate = 2;
    double amount = 3;
    string currency = 4;
}

message OrderBillingAddress {
    // @inject_tag: validate:"omitempty,alpha,len=2"
    string country = 1;
    string city = 2;
    // @inject_tag: bson:"postal_code"
    string postal_code = 3;
    string state = 4;
}

message OrderUser {
    // @inject_tag: json:"id"
    string id = 1;
    // @inject_tag: json:"object"
    string object = 2;
    // @inject_tag: json:"external_id" bson:"external_id"
    string external_id = 3;
    // @inject_tag: json:"name"
    string name = 4;
    // @inject_tag: json:"email" validate:"omitempty,email"
    string email = 5;
    // @inject_tag: json:"email_verified" bson:"email_verified"
    bool email_verified = 6;
    // @inject_tag: json:"phone" validate:"omitempty,phone"
    string phone = 7;
    // @inject_tag: json:"phone_verified" bson:"phone_verified"
    bool phone_verified = 8;
    // @inject_tag: json:"ip" validate:"omitempty,ip"
    string ip = 9;
    // @inject_tag: json:"locale" validate:"omitempty,alpha,len=2"
    string locale = 10;
    // @inject_tag: json:"address"
    OrderBillingAddress address = 11;
    // @inject_tag: json:"metadata"
    map<string, string> metadata = 12;
    // @inject_tag: json:"-"
    string tech_email = 13;
    //@inject_tag: json:"notify_new_region" bson:"notify_new_region"
    bool notify_new_region = 14;
    //@inject_tag: json:"notify_new_region_email" bson:"notify_new_region_email"
    string notify_new_region_email = 15;
}

message OrderNotificationCancellation {
    //@inject_tag: json:"code" bson:"code"
    string code = 1;
    //@inject_tag: json:"reason" bson:"reason"
    string reason = 2;
}

message Order {
    // @inject_tag: json:"-" bson:"_id"
    string id = 1; // unique internal order identifier in Protocol One
    // @inject_tag: json:"id" bson:"uuid"
    string uuid = 2; // unique public order identifier in Protocol One
    // @inject_tag: json:"transaction" bson:"pm_order_id"
    string transaction = 3; // unique order id in payment system
    // @inject_tag: json:"object" bson:"object"
    string object = 4;
    // @inject_tag: json:"status" bson:"status"
    string status = 5;
    // @inject_tag: json:"-" bson:"private_status"
    int32 private_status = 6; // order status
    // @inject_tag: json:"description" bson:"description"
    string description = 7;
    // @inject_tag: bson:"created_at" bson:"created_at"
    google.protobuf.Timestamp created_at = 8;
    // @inject_tag: json:"-" bson:"updated_at"
    google.protobuf.Timestamp updated_at = 9; // date of last update order data
    //@inject_tag: json:"canceled_at" bson:"canceled_at"
    google.protobuf.Timestamp canceled_at = 10;
    //@inject_tag: json:"canceled" bson:"canceled"
    bool canceled = 11;
    //@inject_tag: json:"cancellation" bson:"cancellation"
    OrderNotificationCancellation cancellation = 12;
    //@inject_tag: json:"refunded" bson:"refunded"
    bool refunded = 13;
    //@inject_tag: json:"refunded_at" bson:"refunded_at"
    google.protobuf.Timestamp refunded_at = 14;
    // @inject_tag: json:"receipt_email" bson:"receipt_email"
    string receipt_email = 15;
    // @inject_tag: json:"receipt_phone" bson:"receipt_phone"
    string receipt_phone = 16;
    // @inject_tag: json:"receipt_number" bson:"receipt_number"
    string receipt_number = 17;
    // @inject_tag: json:"receipt_url" bson:"receipt_url"
    string receipt_url = 18;
    //@inject_tag: json:"agreement_version" bson:"agreement_version" validate:"required"
    string agreement_version = 19;
    //@inject_tag: json:"agreement_accepted" bson:"agreement_accepted" validate:"required"
    bool agreement_accepted = 20;
    //@inject_tag: json:"notify_sale" bson:"notify_sale" validate:"required"
    bool notify_sale = 21;
    //@inject_tag: json:"notify_sale_email" bson:"notify_sale_email"
    string notify_sale_email = 22;
    //@inject_tag: json:"issuer" bson:"issuer" validate:"required"
    OrderIssuer issuer = 23;
    //@inject_tag: json:"amount" bson:"total_payment_amount"
    double total_payment_amount = 24; // total amount to payment with all commissions
    //@inject_tag: json:"currency" bson:"currency" validate:"required,alpha,len=3"
    string currency = 25;
    //@inject_tag: json:"user" bson:"user"
    OrderUser user = 26;
    //@inject_tag: json:"billing_address" bson:"billing_address"
    OrderBillingAddress billing_address = 27; // user billing address entered in payment form
    //@inject_tag: json:"tax" bson:"tax"
    OrderTax tax = 28;
    // @inject_tag: json:"method" bson:"payment_method"
    PaymentMethodOrder payment_method = 29; // payment method unique identifier
    // @inject_tag: json:"items" bson:"items" validate="omitempty,gte=1,dive"
    repeated OrderItem items = 30;
    //@inject_tag: json:"refund" bson:"refund" validate:"omitempty,dive"
    OrderNotificationRefund refund = 31;
    // @inject_tag: json:"metadata" bson:"metadata"
    map<string, string> metadata = 32;
    // @inject_tag: json:"-" bson:"private_metadata"
    map<string, string> private_metadata = 33;
    // @inject_tag: json:"-" bson:"project"
    ProjectOrder project = 34; // object described main entities of project in Protocol One payment solution
    // @inject_tag: json:"-" bson:"project_order_id"
    string project_order_id = 35; // unique order identifier in project. if was send in create order process
    // @inject_tag: json:"-" bson:"project_account"
    string project_account = 36; // user unique account in project
    // @inject_tag: json:"-" bson:"project_last_requested_at"
    google.protobuf.Timestamp project_last_requested_at = 37; // date of last notification request to project
    // @inject_tag: json:"-" bson:"project_params"
    map<string, string> project_params = 38; // any project params which received from project in request of create of order
    // @inject_tag: json:"-" bson:"pm_order_close_date"
    google.protobuf.Timestamp payment_method_order_closed_at = 39; // date of ended payment operation in payment system
    // @inject_tag: json:"-" bson:"created_by_json"
    bool is_json_request = 40; // is order create by json request
    // @inject_tag: json:"-" bson:"private_amount" validate:"required,numeric,gt=0"
    double order_amount = 41;
    // @inject_tag: json:"-" bson:"pm_account"
    string payment_method_payer_account = 42; // account of payer in payment system
    // @inject_tag: json:"-" bson:"pm_txn_params"
    map<string, string> payment_method_txn_params = 43; // any params received in request of payment system about payment
    // @inject_tag: json:"-" bson:"payment_requisites"
    map<string, string> payment_requisites = 44;
    // @inject_tag: json:"-" bson:"expire_date_to_form_input"
    google.protobuf.Timestamp expire_date_to_form_input = 45;
    // @inject_tag: json:"-" bson:"user_address_data_required"
    bool user_address_data_required = 46;
    // @inject_tag: json:"-" bson:"products" validate:"omitempty,gte=1,dive,hexadecimal,len=24"
    repeated string products = 47;
    // @inject_tag: json:"-" bson:"is_notifications_sent"
    map<string, bool> is_notifications_sent = 48;
    // @inject_tag: json:"-" bson:"country_restriction"
    CountryRestriction country_restriction = 49;
    //@inject_tag: json:"country" bson:"country" validate:"omitempty,alpha,len=2"
    string country_code = 50;
    // @inject_tag: json:"-"
    ParentOrder parent_order = 51;
    // @inject_tag: json:"-"
    google.protobuf.Timestamp parent_payment_at = 52;
    // @inject_tag: json:"-"
    string type = 53;
    // @inject_tag: json:"-"
    bool is_vat_deduction = 54;
    // @inject_tag: validate="oneof=simple product key virtual_currency" json:"type"
    string product_type = 69;
    // @inject_tag: json:"platform_id"
    string platform_id = 70;
    // @inject_tag: json:"-" bson:"keys"
    repeated string keys = 71;
    // @inject_tag: json:"-"
    bool is_key_product_notified = 72;
    // @inject_tag: json:"receipt_id" bson:"receipt_id"
    string receipt_id = 73; // unique public receipt identifier
    // @inject_tag: json:"virtual_currency_amount" bson:"virtual_currency_amount"
    double virtual_currency_amount = 74;
    // @inject_tag: json:"is_buy_for_virtual_currency" bson:"is_buy_for_virtual_currency"
    bool is_buy_for_virtual_currency = 75;
    // @inject_tag: json:"-"
    string mcc_code = 76;
    // @inject_tag: json:"-"
    string operating_company_id = 77;
    // @inject_tag: json:"-"
    bool is_high_risk = 78;
}

message ParentOrder {
    // @inject_tag: json:"id"
    string id = 51;
    // @inject_tag: json:"uuid"
    string uuid = 52;
}

message CountryRestriction {
    //@inject_tag: json:"iso_code_a2" bson:"iso_code_a2" validate:"alpha,len=2"
    string iso_code_a2 = 1;
    //@inject_tag: json:"payments_allowed" bson:"payments_allowed"
    bool payments_allowed = 2;
    //@inject_tag: json:"change_allowed" bson:"change_allowed"
    bool change_allowed = 3;
}

message OrderItem {
    //@inject_tag: validate:"required,hexadecimal,len=24" json:"id" bson:"_id"
    string id = 1;
    //@inject_tag: validate:"required" json:"object" bson:"object"
    string object = 2;
    //@inject_tag: validate:"required" json:"sku" bson:"sku"
    string sku = 3;
    //@inject_tag: validate:"required" json:"name" bson:"name"
    string name = 4;
    //@inject_tag: validate:"required" json:"description" bson:"description"
    string description = 5;
    // @inject_tag: validate:"required,numeric,gt=0" json:"amount" bson:"amount"
    double amount = 6;
    //@inject_tag: validate:"required,alpha,len=3" json:"currency" bson:"currency"
    string currency = 7;
    //@inject_tag: validate:"dive,omitempty,uri" json:"images" bson:"images"
    repeated string images = 8;
    //@inject_tag: validate:"omitempty,url" json:"url" bson:"url"
    string url = 9;
    //@inject_tag: json:"metadata" bson:"metadata"
    map<string, string> metadata = 10;
    //@inject_tag: json:"created_at" bson:"created_at"
    google.protobuf.Timestamp created_at = 11;
    //@inject_tag: json:"updated_at" bson:"updated_at"
    google.protobuf.Timestamp updated_at = 12;
    //@inject_tag: validate:"omitempty,min=3" json:"platform_id" bson:"platform_id"
    string platform_id = 13;
    //@inject_tag: validate:"omitempty,min=5" json:"code" bson:"code"
    string code = 14;
}

message OrderPaginate {
    // @inject_tag: json:"count"
    int32 count = 1; // total count of selected orders
    // @inject_tag: json:"items"
    repeated Order items = 2; // array of selected orders
}

message PaymentMethodOrder {
    // @inject_tag: json:"-" bson:"_id"
    string id = 1;
    // @inject_tag: json:"title" bson:"name"
    string name = 2;
    // @inject_tag: bson:"external_id" json:"external_id"
    string external_id = 3;
    // @inject_tag: json:"-" bson:"params"
    PaymentMethodParams params = 4;
    // @inject_tag: bson:"payment_system_id" json:"payment_system_id"
    string payment_system_id = 5;
    // @inject_tag: json:"type" bson:"group_alias"
    string group = 6;
    // @inject_tag: json:"saved" bson:"saved"
    bool saved = 7;
    //@inject_tag: json:"card" bson:"card"
    PaymentMethodCard card = 8;
    //@inject_tag: json:"wallet" bson:"wallet"
    PaymentMethodWallet wallet = 9;
    //@inject_tag: json:"crypto_currency" bson:"crypto_currency"
    PaymentMethodCrypto crypto_currency = 10;
    // @inject_tag: json:"type" bson:"group_alias"
    string handler = 11;
    // @inject_tag: json:"refund_allowed" bson:"refund_allowed"
    bool refund_allowed = 12;
}

message PaymentMethodParams {
    // @inject_tag: bson:"currency" json:"currency" validate:"required,alpha,len=3"
    string currency = 1;
    // @inject_tag: bson:"terminal_id" json:"terminal_id" validate:"omitempty,alphanum"
    string terminal_id = 2;
    // @inject_tag: bson:"secret" json:"secret" validate:"omitempty"
    string secret = 3;
    // @inject_tag: bson:"secret_callback" json:"secret_callback" validate:"omitempty"
    string secret_callback = 5;
    // @inject_tag: bson:"api_url" json:"-"
    string api_url = 6;
    // @inject_tag: bson:"mcc_code" json:"mcc_code" validate:"required,numeric,len=4"
    string mcc_code = 7;
    // @inject_tag: bson:"operating_company_id" json:"operating_company_id" validate:"required,hexadecimal,len=24"
    string operating_company_id = 8;
}

message PaymentSystem {
    // @inject_tag: bson:"_id" structure:"_id,bsonobjectid"
    string id = 1;
    string name = 2;
    // @inject_tag: bson:"country" structure:"country"
    string Country = 3;
    // @inject_tag: bson:"accounting_currency" structure:"accounting_currency"
    string accounting_currency = 4;
    // @inject_tag: bson:"accounting_period" structure:"accounting_period"
    string accounting_period = 5;
    // @inject_tag: bson:"is_active" structure:"is_active"
    bool is_active = 6;
    // @inject_tag: bson:"created_at" structure:"created_at,timestamp"
    google.protobuf.Timestamp created_at = 7;
    // @inject_tag: bson:"updated_at" structure:"updated_at,timestamp"
    google.protobuf.Timestamp updated_at = 8;
    // @inject_tag: bson:"handler" json:"handler" validate:"omitempty,alphanum"
    string handler = 9;
}

message PaymentMethodCard {
    //@inject_tag: json:"first6" bson:"first6"
    string first6 = 1;
    //@inject_tag: json:"last4" bson:"last4"
    string last4 = 2;
    //@inject_tag: json:"masked" bson:"masked"
    string masked = 3;
    //@inject_tag: json:"expiry_month" bson:"expiry_month"
    string expiry_month = 4;
    //@inject_tag: json:"expiry_year" bson:"expiry_year"
    string expiry_year = 5;
    //@inject_tag: json:"brand" bson:"brand"
    string brand = 6;
    //@inject_tag: json:"fingerprint" bson:"fingerprint"
    string fingerprint = 7;
    //@inject_tag: json:"secure3d" bson:"secure3d"
    bool secure3d = 8;
}

message PaymentMethodWallet {
    //@inject_tag: json:"brand" bson:"brand"
    string brand = 1;
    //@inject_tag: json:"account" bson:"account"
    string account = 2;
}

message PaymentMethodCrypto {
    //@inject_tag: json:"brand" bson:"brand"
    string brand = 1;
    //@inject_tag: json:"address" bson:"address"
    string address = 2;
}

message ProjectPaymentMethod {
    // @inject_tag: bson:"_id"
    string id = 1;
    // @inject_tag: bson:"terminal"
    string terminal = 2;
    // @inject_tag: bson:"password"
    string password = 3;
    // @inject_tag: bson:"callback_password"
    string callback_password = 4;
    // @inject_tag: bson:"created_at"
    google.protobuf.Timestamp created_at = 5;
}

message PaymentMethod {
    // @inject_tag: bson:"_id" json:"id" validate:"omitempty,hexadecimal,len=24"
    string id = 1;
    // @inject_tag: bson:"name" json:"name" validate:"required,omitempty,alphanum"
    string name = 2;
    // @inject_tag: bson:"group_alias" json:"group_alias" validate:"omitempty,alphanum"
    string group = 3;
    // @inject_tag: bson:"external_id" json:"external_id" validate:"omitempty,alphanum"
    string external_id = 5;
    // @inject_tag: bson:"min_payment_amount" json:"min_payment_amount" validate:"omitempty,numeric,gte=0"
    double min_payment_amount = 7;
    // @inject_tag: bson:"max_payment_amount" json:"max_payment_amount" validate:"omitempty,numeric,gte=0"
    double max_payment_amount = 8;
    // @inject_tag: bson:"type" json:"type" validate:"omitempty,alpha,gte=0"
    string type = 9;
    // @inject_tag: bson:"account_regexp" json:"account_regexp" validate:"omitempty"
    string account_regexp = 10;
    // @inject_tag: bson:"is_active" json:"is_active" validate:"omitempty"
    bool is_active = 11;
    // @inject_tag: bson:"payment_system_id" json:"payment_system_id" validate:"required,hexadecimal,len=24"
    string payment_system_id = 12;
    // @inject_tag: bson:"test_settings" json:"test_settings" validate:"omitempty"
    map<string, PaymentMethodParams> test_settings = 13;
    // @inject_tag: bson:"production_settings" json:"production_settings" validate:"omitempty"
    map<string, PaymentMethodParams> production_settings = 14;
    // @inject_tag: bson:"created_at" json:"max_payment_amount" validate:"omitempty"
    google.protobuf.Timestamp created_at = 15;
    // @inject_tag: bson:"updated_at" json:"max_payment_amount" validate:"omitempty"
    google.protobuf.Timestamp updated_at = 16;
    // @inject_tag: json:"refund_allowed" bson:"refund_allowed"
    bool refund_allowed = 17;
}

message Commission {
    // @inject_tag: bson:"_id"
    string id = 1;
    // @inject_tag: bson:"pm_id"
    string payment_method_id = 2;
    // @inject_tag: bson:"project_id"
    string project_id = 3;
    // @inject_tag: bson:"pm_commission"
    double payment_method_commission = 4;
    // @inject_tag: bson:"psp_commission"
    double psp_commission = 5;
    // @inject_tag: bson:"total_commission_to_user"
    double total_commission_to_user = 6;
    // @inject_tag: bson:"start_date"
    google.protobuf.Timestamp start_date = 7;
    // @inject_tag: bson:"created_at"
    google.protobuf.Timestamp created_at = 8;
    // @inject_tag: bson:"updated_at"
    google.protobuf.Timestamp updated_at = 9;
}

message CardExpire {
    // @inject_tag: bson:"month"
    string month = 1;
    // @inject_tag: bson:"year"
    string year = 2;
}

message SavedCard {
    string id = 1;
    string pan = 2;
    string card_holder = 3;
    CardExpire expire = 4;
}

message PaymentFormPaymentMethod {
    string id = 1;
    string name = 2;
    string type = 3;
    // @inject_tag: json:"group_alias"
    string group = 4;
    string account_regexp = 5;
    // @inject_tag: json:"has_saved_cards"
    bool has_saved_cards = 6;
    // @inject_tag: json:"saved_cards,omitempty"
    repeated SavedCard saved_cards = 7;
}

message MerchantPaymentMethodPerTransactionCommission {
    // @inject_tag: validate:"omitempty,numeric,gte=0" json:"fee"
    double fee = 1;
    // @inject_tag: json:"currency"
    string currency = 2;
}

message MerchantPaymentMethodCommissions {
    // @inject_tag: validate:"omitempty,numeric,gte=0,lte=100" json:"fee"
    double fee = 1;
    // @inject_tag: validate:"required" json:"per_transaction"
    MerchantPaymentMethodPerTransactionCommission per_transaction = 2;
}

message MerchantPaymentMethodIntegration {
    // @inject_tag: json:"terminal_id"
    string terminal_id = 1;
    // @inject_tag: json:"terminal_password"
    string terminal_password = 2;
    // @inject_tag: json:"terminal_callback_password"
    string terminal_callback_password = 3;
    // @inject_tag: json:"integrated"
    bool integrated = 4;
}

message MerchantPaymentMethodIdentification {
    // @inject_tag: validate:"required,hexadecimal,len=24" json:"id"
    string id = 1;
    // @inject_tag: validate:"required" json:"name"
    string name = 2;
}

message MerchantPaymentMethod {
    MerchantPaymentMethodIdentification payment_method = 3;
    MerchantPaymentMethodCommissions commission = 4;
    MerchantPaymentMethodIntegration integration = 5;
    bool is_active = 6;
}

message RefundPayerData {
    string country = 1;
    string zip = 2;
    string state = 3;
}

message RefundOrder {
    string id = 1;
    string uuid = 2;
}

message Refund {
    string id = 1;
    RefundOrder original_order = 2;
    string external_id = 3;
    double amount = 4;
    string creatorId = 5;
    string reason = 6;
    string currency = 7;
    int32 status = 8;
    google.protobuf.Timestamp created_at = 9;
    google.protobuf.Timestamp updated_at = 10;
    RefundPayerData payer_data = 11;
    float sales_tax = 12;
    bool is_chargeback = 13;
    string created_order_id = 14;
}

message MerchantPaymentMethodHistory {
    // @inject_tag: validate:"required,hexadecimal,len=24"
    string id = 1;
    // @inject_tag: validate:"required,hexadecimal,len=24"
    string merchant_id = 2;
    // @inject_tag: validate:"required"
    MerchantPaymentMethod paymentMethod = 3;
    // @inject_tag: json:"created_at" validate:"required"
    google.protobuf.Timestamp created_at = 4;
    // @inject_tag: validate:"required,hexadecimal,len=24"
    string user_id = 5;
}

message CustomerIdentity {
    string merchant_id = 1;
    string project_id = 2;
    string type = 3;
    string value = 4;
    bool verified = 5;
    google.protobuf.Timestamp created_at = 6;
}

message CustomerIpHistory {
    bytes ip = 1;
    google.protobuf.Timestamp created_at = 2;
}

message CustomerAddressHistory {
    string country = 1;
    string city = 2;
    string postal_code = 3;
    string state = 4;
    google.protobuf.Timestamp created_at = 5;
}

message CustomerStringValueHistory {
    string value = 1;
    google.protobuf.Timestamp created_at = 2;
}

message Customer {
    string id = 1;
    string tech_email = 2;
    string external_id = 3;
    string email = 4;
    bool email_verified = 5;
    string phone = 6;
    bool phone_verified = 7;
    string name = 8;
    bytes ip = 9;
    string locale = 10;
    string accept_language = 11;
    // @inject_tag: json:"-"
    string user_agent = 12;
    OrderBillingAddress address = 13;
    repeated CustomerIdentity identity = 14;
    // @inject_tag: json:"-"
    repeated CustomerIpHistory ip_history = 15;
    // @inject_tag: json:"-"
    repeated CustomerAddressHistory address_history = 16;
    // @inject_tag: json:"-"
    repeated CustomerStringValueHistory locale_history = 17;
    // @inject_tag: json:"-"
    repeated CustomerStringValueHistory accept_language_history = 18;
    // @inject_tag: json:"metadata"
    map<string, string> metadata = 19;
    // @inject_tag: json:"-"
    google.protobuf.Timestamp created_at = 20;
    // @inject_tag: json:"-"
    google.protobuf.Timestamp updated_at = 21;
    //@inject_tag: json:"notify_sale" bson:"notify_sale"
    bool notify_sale = 22;
    //@inject_tag: json:"notify_sale_email" bson:"notify_sale_email"
    string notify_sale_email = 23;
    //@inject_tag: json:"notify_new_region" bson:"notify_new_region"
    bool notify_new_region = 24;
    //@inject_tag: json:"notify_new_region_email" bson:"notify_new_region_email"
    string notify_new_region_email = 25;
}

message TokenUserEmailValue {
    //@inject_tag: validate:"omitempty,email"
    string value = 1;
    bool verified = 2;
}

message TokenUserPhoneValue {
    //@inject_tag: validate:"omitempty,phone"
    string value = 1;
    bool verified = 2;
}

message TokenUserIpValue {
    //@inject_tag: validate:"omitempty,ip"
    string value = 1;
}

message TokenUserLocaleValue {
    //@inject_tag: validate:"omitempty,alpha,len=2"
    string value = 1;
}

message TokenUserValue {
    string value = 1;
}

message TokenUser {
    //@inject_tag: validate:"required"
    string id = 1;
    TokenUserEmailValue email = 2;
    TokenUserPhoneValue phone = 4;
    TokenUserValue name = 6;
    TokenUserIpValue ip = 7;
    TokenUserLocaleValue locale = 8;
    OrderBillingAddress address = 9;
    map<string, string> metadata = 10;
    //@inject_tag: json:"-"
    string user_agent = 11;
    //@inject_tag: json:"-"
    string accept_language = 12;
}

message TokenSettingsReturnUrl {
    //@inject_tag: validate:"omitempty,url"
    string success = 1;
    //@inject_tag: validate:"omitempty,url"
    string fail = 2;
}

message TokenSettingsItem {
    //@inject_tag: validate:"required"
    string sku = 1;
    //@inject_tag: validate:"required,numeric,gt=0"
    double amount = 5;
    //@inject_tag: validate:"required,alpha,len=3"
    string currency = 4;
}

message TokenSettings {
    //@inject_tag: json:"project_id" validate:"required,hexadecimal,len=24"
    string project_id = 2;
    //@inject_tag: json:"return_url"
    TokenSettingsReturnUrl return_url = 3;
    //@inject_tag: json:"currency" validate:"omitempty,alpha,len=3"
    string currency = 4;
    //@inject_tag: json:"amount" validate:"omitempty,numeric,gt=0"
    double amount = 5;
    //@inject_tag: json:"payment_method"
    string payment_method = 6;
    //@inject_tag: json:"description"
    string description = 8;
    //@inject_tag: json:"products_ids"
    repeated string products_ids = 9;
    //@inject_tag: json:"metadata"
    map<string, string> metadata = 10;
    //@inject_tag: json:"platform_id"
    string platform_id = 11;
    //@inject_tag: json:"type" validate:"required,oneof=simple key product virtual_currency"
    string type = 12;
    //@inject_tag: json:"is_buy_for_virtual_currency"
    bool is_buy_for_virtual_currency = 13;
}

message OrderIssuer {
    //@inject_tag: bson:"url" json:"url"
    string url = 1;
    //@inject_tag: bson:"embedded" json:"embedded"
    bool embedded = 2;
    //@inject_tag: bson:"reference" json:"reference"
    string reference = 3;
    //@inject_tag: bson:"reference_type" json:"reference_type"
    string reference_type = 4;
    //@inject_tag: bson:"utm_source" json:"utm_source"
    string utm_source = 5;
    //@inject_tag: bson:"utm_medium" json:"utm_medium"
    string utm_medium = 6;
    //@inject_tag: bson:"utm_campaign" json:"utm_campaign"
    string utm_campaign = 7;
    //@inject_tag: bson:"referrer_host" json:"referrer_host"
    string referrer_host = 8;
}

message OrderNotificationRefund {
    //@inject_tag: validate:"required,numeric,gt=0" json:"amount"
    double amount = 1;
    //@inject_tag: validate:"required,alpha,len=3" json:"currency"
    string currency = 2;
    //@inject_tag: json:"reason"
    string reason = 3;
    //@inject_tag: json:"code"
    string code = 4;
    //@inject_tag: json:"receipt_number"
    string receipt_number = 5;
    //@inject_tag: json:"receipt_url"
    string receipt_url = 6;
}

message GetCountryRequest {
    //@inject_tag: validate:"required,alpha,len=2"
    string iso_code = 1;
}

message CountryVatThreshold {
    // @inject_tag: json:"year" bson:"year" validate:"numeric,gte=0"
    double year = 1;
    // @inject_tag: json:"world" bson:"world" validate:"numeric,gte=0"
    double world = 2;
}

message Country {
    //@inject_tag: json:"-" bson:"_id" validate:"omitempty,hexadecimal,len=24"
    string id = 1;
    //@inject_tag: json:"iso_code_a2" bson:"iso_code_a2" validate:"required,alpha,len=2"
    string iso_code_a2 = 2;
    //@inject_tag: json:"region" bson:"region" validate:"required"
    string region = 3;
    //@inject_tag: json:"currency" bson:"currency" validate:"required,alpha,len=3"
    string currency = 4;
    //@inject_tag: json:"payments_allowed" bson:"payments_allowed"
    bool payments_allowed = 5;
    //@inject_tag: json:"change_allowed" bson:"change_allowed"
    bool change_allowed = 6;
    //@inject_tag: json:"vat_enabled" bson:"vat_enabled"
    bool vat_enabled = 7;
    //@inject_tag: json:"vat_currency" bson:"vat_currency" validate:"omitempty,alpha,len=3"
    string vat_currency = 8;
    //@inject_tag: json:"price_group_id" bson:"price_group_id" validate:"required,hexadecimal,len=24"
    string price_group_id = 9;
    // @inject_tag: json:"vat_threshold" bson:"vat_threshold" validate:"required,dive"
    CountryVatThreshold vat_threshold = 10;
    // @inject_tag: json:"vat_period_month" bson:"vat_period_month" validate:"numeric,gte=0,lte=12"
    int32 vat_period_month = 11;
    // @inject_tag: json:"vat_deadline_days" bson:"vat_deadline_days" validate:"numeric,gte=0"
    int32 vat_deadline_days = 12;
    // @inject_tag: json:"vat_store_years" bson:"vat_store_years" validate:"numeric,gte=0"
    int32 vat_store_years = 13;
    // @inject_tag: json:"vat_currency_rates_policy" bson:"vat_currency_rates_policy" validate:"omitempty,oneof=on-day last-day mid-month"
    string vat_currency_rates_policy = 14;
    // @inject_tag: json:"vat_currency_rates_source" bson:"vat_currency_rates_source" validate:"alpha"
    string vat_currency_rates_source = 15;
    //@inject_tag: json:"created_at" bson:"created_at"
    google.protobuf.Timestamp created_at = 16;
    //@inject_tag: json:"updated_at" bson:"updated_at"
    google.protobuf.Timestamp updated_at = 17;
    //@inject_tag: json:"payer_tariff_region" bson:"payer_tariff_region"
    string payer_tariff_region = 18;
    //@inject_tag: json:"high_risk_payments_allowed" bson:"high_risk_payments_allowed"
    bool high_risk_payments_allowed = 19;
    //@inject_tag: json:"high_risk_change_allowed" bson:"high_risk_change_allowed"
    bool high_risk_change_allowed = 20;
}

message CountriesList {
    repeated Country countries = 1;
}

message GetPriceGroupRequest {
    //@inject_tag: json:"id" bson:"_id" validate:"omitempty,hexadecimal,len=24"
    string id = 1;
}

message PriceGroup {
    //@inject_tag: json:"id" bson:"_id" validate:"required,hexadecimal,len=24"
    string id = 1;
    //@inject_tag: json:"currency" bson:"currency" validate:"required,alpha,len=3"
    string currency = 2;
    //@inject_tag: json:"region" bson:"region" validate:"omitempty,alpha"
    string region = 3;
    //@inject_tag: validate:"required,numeric,gte=0" bson:"inflation_rate" json:"-"
    double inflation_rate = 4;
    //@inject_tag: validate:"required,numeric" bson:"fraction" json:"-"
    double fraction = 5;
    //@inject_tag: json:"-" bson:"created_at"
    google.protobuf.Timestamp created_at = 6;
    //@inject_tag: json:"-" bson:"updated_at"
    google.protobuf.Timestamp updated_at = 7;
    // @inject_tag: json:"is_active" bson:"is_active"
    bool is_active = 8;
}

message ZipCodeState {
    //@inject_tag: bson:"code"
    string code = 1;
    //@inject_tag: bson:"name"
    string name = 2;
}

message ZipCode {
    string zip = 1;
    string country = 2;
    string city = 3;
    ZipCodeState state = 4;
    google.protobuf.Timestamp created_at = 5;
}

message PaymentChannelCostSystem {
    //@inject_tag: json:"id" bson:"_id" validate:"omitempty,hexadecimal,len=24"
    string id = 1;
    //@inject_tag: json:"name" bson:"name" validate:"required,alpha"
    string name = 2;
    //@inject_tag: json:"region" bson:"region" validate:"required"
    string region = 3;
    //@inject_tag: json:"country" bson:"country" validate:"omitempty,alpha,len=2"
    string country = 4;
    // @inject_tag: json:"percent" bson:"percent" validate:"required,numeric,gte=0,lte=1"
    double percent = 5;
    // @inject_tag: json:"fix_amount" bson:"fix_amount" validate:"numeric,gte=0"
    double fix_amount = 6;
    //@inject_tag: json:"fix_amount_currency" bson:"fix_amount_currency" validate:"required,alpha,len=3"
    string fix_amount_currency = 7;
    //@inject_tag: json:"created_at" bson:"created_at"
    google.protobuf.Timestamp created_at = 8;
    //@inject_tag: json:"updated_at" bson:"updated_at"
    google.protobuf.Timestamp updated_at = 9;
    // @inject_tag: json:"is_active" bson:"is_active"
    bool is_active = 10;
    // @inject_tag: json:"mcc_code" bson:"mcc_code"
    string mcc_code = 11;
    // @inject_tag: json:"operating_company_id" bson:"operating_company_id"
    string operating_company_id = 12;
}

message PaymentChannelCostSystemRequest {
    //@inject_tag: json:"name" bson:"name" validate:"required,alpha"
    string name = 1;
    //@inject_tag: json:"region" bson:"region" validate:"required"
    string region = 2;
    //@inject_tag: json:"country" bson:"country" validate:"omitempty,alpha,len=2"
    string country = 3;
    //@inject_tag: json:"mcc_code" bson:"mcc_code" validate:"required,numeric,len=4" query:"mcc_code"
    string mcc_code = 4;
    //@inject_tag: json:"operating_company_id" bson:"operating_company_id" validate:"required,hexadecimal,len=24" query:"operating_company_id"
    string operating_company_id = 5;
}

message PaymentChannelCostSystemList {
    repeated PaymentChannelCostSystem items = 1;
}

message PaymentChannelCostMerchant {
    //@inject_tag: json:"id" bson:"_id" validate:"omitempty,hexadecimal,len=24"
    string id = 1;
    //@inject_tag: json:"merchant_id" bson:"merchant_id" validate:"required,hexadecimal,len=24"
    string merchant_id = 2;
    //@inject_tag: json:"name" bson:"name" validate:"required,alpha"
    string name = 3;
    //@inject_tag: json:"payout_currency" bson:"payout_currency" validate:"required,alpha,len=3"
    string payout_currency = 4;
    // @inject_tag: json:"min_amount" bson:"min_amount" validate:"required,numeric,gte=0"
    double min_amount = 5;
    //@inject_tag: json:"region" bson:"region" validate:"required"
    string region = 6;
    //@inject_tag: json:"country" bson:"country" validate:"omitempty,alpha,len=2"
    string country = 7;
    // @inject_tag: json:"method_percent" bson:"method_percent" validate:"required,numeric,gte=0,lte=1"
    double method_percent = 8;
    // @inject_tag: json:"method_fix_amount" bson:"method_fix_amount" validate:"numeric,gte=0"
    double method_fix_amount = 9;
    // @inject_tag: json:"method_fix_amount_currency" bson:"method_fix_amount_currency" validate:"required,alpha,len=3"
    string method_fix_amount_currency = 10;
    // @inject_tag: json:"ps_percent" bson:"ps_percent" validate:"required,numeric,gte=0,lte=1"
    double ps_percent = 11;
    // @inject_tag: json:"ps_fixed_fee" bson:"ps_fixed_fee" validate:"numeric,gte=0"
    double ps_fixed_fee = 12;
    // @inject_tag: json:"ps_fixed_fee_currency" bson:"ps_fixed_fee_currency" validate:"required,alpha,len=3"
    string ps_fixed_fee_currency = 13;
    //@inject_tag: json:"created_at" bson:"created_at"
    google.protobuf.Timestamp created_at = 14;
    //@inject_tag: json:"updated_at" bson:"updated_at"
    google.protobuf.Timestamp updated_at = 15;
    // @inject_tag: json:"is_active" bson:"is_active"
    bool is_active = 16;
    // @inject_tag: json:"mcc_code" bson:"mcc_code"
    string mcc_code = 17;
}

message PaymentChannelCostMerchantRequest {
    //@inject_tag: json:"merchant_id" bson:"merchant_id" validate:"required,hexadecimal,len=24"
    string merchant_id = 1;
    //@inject_tag: json:"name" bson:"name" validate:"required,alpha" query:"name"
    string name = 2;
    //@inject_tag: json:"payout_currency" bson:"payout_currency" validate:"required,alpha,len=3" query:"payout_currency"
    string payout_currency = 3;
    // @inject_tag: json:"amount" bson:"amount" validate:"required,numeric,gte=0" query:"amount"
    double amount = 4;
    //@inject_tag: json:"region" bson:"region" validate:"required" query:"region"
    string region = 5;
    //@inject_tag: json:"country" bson:"country" validate:"omitempty,alpha,len=2" query:"country"
    string country = 6;
    //@inject_tag: json:"mcc_code" bson:"mcc_code" validate:"required,numeric,len=4" query:"mcc_code"
    string mcc_code = 7;
}

message PaymentChannelCostMerchantList {
    repeated PaymentChannelCostMerchant items = 1;
}

message PaymentChannelCostMerchantListRequest {
    //@inject_tag: json:"merchant_id" bson:"merchant_id" validate:"required,hexadecimal,len=24"
    string merchant_id = 1;
}

message MoneyBackCostSystem {
    //@inject_tag: json:"id" bson:"_id" validate:"omitempty,hexadecimal,len=24"
    string id = 1;
    //@inject_tag: json:"name" bson:"name" validate:"required,alpha"
    string name = 2;
    //@inject_tag: json:"payout_currency" bson:"payout_currency" validate:"required,alpha,len=3"
    string payout_currency = 3;
    //@inject_tag: json:"undo_reason" bson:"undo_reason" validate:"required,alpha,oneof=refund reversal chargeback"
    string undo_reason = 4;
    //@inject_tag: json:"region" bson:"region" validate:"required"
    string region = 5;
    //@inject_tag: json:"country" bson:"country" validate:"omitempty,alpha,len=2"
    string country = 6;
    // @inject_tag: json:"days_from" bson:"days_from" validate:"numeric,gte=0"
    int32 days_from = 7;
    // @inject_tag: json:"payment_stage" bson:"payment_stage" validate:"numeric,gte=1"
    int32 payment_stage = 8;
    // @inject_tag: json:"percent" bson:"percent" validate:"numeric,gte=0,lte=1"
    double percent = 9;
    // @inject_tag: json:"fix_amount" bson:"fix_amount" validate:"numeric,gte=0"
    double fix_amount = 10;
    //@inject_tag: json:"created_at" bson:"created_at"
    google.protobuf.Timestamp created_at = 11;
    //@inject_tag: json:"updated_at" bson:"updated_at"
    google.protobuf.Timestamp updated_at = 12;
    // @inject_tag: json:"is_active" bson:"is_active"
    bool is_active = 13;
    // @inject_tag: json:"mcc_code" bson:"mcc_code"
    string mcc_code = 14;
    // @inject_tag: json:"operating_company_id" bson:"operating_company_id"
    string operating_company_id = 15;
}

message MoneyBackCostSystemRequest {
    //@inject_tag: json:"name" bson:"name" validate:"required,alpha" query:"name"
    string name = 1;
    //@inject_tag: json:"payout_currency" bson:"payout_currency" validate:"required,alpha,len=3" query:"payout_currency"
    string payout_currency = 2;
    //@inject_tag: json:"undo_reason" bson:"undo_reason" validate:"required,alpha,oneof=refund reversal chargeback" query:"undo_reason"
    string undo_reason = 3;
    //@inject_tag: json:"region" bson:"region" validate:"required" query:"region"
    string region = 4;
    //@inject_tag: json:"country" bson:"country" validate:"omitempty,alpha,len=2" query:"country"
    string country = 5;
    // @inject_tag: json:"days" bson:"days" validate:"required,numeric,gte=0" query:"days"
    int32 days = 6;
    // @inject_tag: json:"payment_stage" bson:"payment_stage" validate:"numeric,gte=1" query:"payment_stage"
    int32 payment_stage = 7;
    //@inject_tag: json:"mcc_code" bson:"mcc_code" validate:"required,numeric,len=4" query:"mcc_code"
    string mcc_code = 8;
    //@inject_tag: json:"operating_company_id" bson:"operating_company_id" validate:"required,hexadecimal,len=24" query:"operating_company_id"
    string operating_company_id = 9;
}

message MoneyBackCostSystemList {
    repeated MoneyBackCostSystem items = 1;
}

message MoneyBackCostMerchant {
    //@inject_tag: json:"id" bson:"_id" validate:"omitempty,hexadecimal,len=24"
    string id = 1;
    //@inject_tag: json:"merchant_id" bson:"merchant_id" validate:"required,hexadecimal,len=24"
    string merchant_id = 2;
    //@inject_tag: json:"name" bson:"name" validate:"required,alpha"
    string name = 3;
    //@inject_tag: json:"payout_currency" bson:"payout_currency" validate:"required,alpha,len=3"
    string payout_currency = 4;
    //@inject_tag: json:"undo_reason" bson:"undo_reason" validate:"required,alpha,oneof=refund reversal chargeback"
    string undo_reason = 5;
    //@inject_tag: json:"region" bson:"region" validate:"required"
    string region = 6;
    //@inject_tag: json:"country" bson:"country" validate:"omitempty,alpha,len=2"
    string country = 7;
    // @inject_tag: json:"days_from" bson:"days_from" validate:"numeric,gte=0"
    int32 days_from = 8;
    // @inject_tag: json:"payment_stage" bson:"payment_stage" validate:"numeric,gte=1"
    int32 payment_stage = 9;
    // @inject_tag: json:"percent" bson:"percent" validate:"numeric,gte=0,lte=1"
    double percent = 10;
    // @inject_tag: json:"fix_amount" bson:"fix_amount" validate:"numeric,gte=0"
    double fix_amount = 11;
    // @inject_tag: json:"fix_amount_currency" bson:"fix_amount_currency" validate:"required,alpha,len=3"
    string fix_amount_currency = 12;
    // @inject_tag: json:"is_paid_by_merchant" bson:"is_paid_by_merchant"
    bool is_paid_by_merchant = 13;
    //@inject_tag: json:"created_at" bson:"created_at"
    google.protobuf.Timestamp created_at = 14;
    //@inject_tag: json:"updated_at" bson:"updated_at"
    google.protobuf.Timestamp updated_at = 15;
    // @inject_tag: json:"is_active" bson:"is_active"
    bool is_active = 16;
    // @inject_tag: json:"mcc_code" bson:"mcc_code"
    string mcc_code = 17;
}

message MoneyBackCostMerchantRequest {
    //@inject_tag: json:"merchant_id" bson:"merchant_id" validate:"required,hexadecimal,len=24"
    string merchant_id = 1;
    //@inject_tag: json:"name" bson:"name" validate:"required,alpha" query:"name"
    string name = 2;
    //@inject_tag: json:"payout_currency" bson:"payout_currency" validate:"required,alpha,len=3" query:"payout_currency"
    string payout_currency = 3;
    //@inject_tag: json:"undo_reason" bson:"undo_reason" validate:"required,alpha,oneof=refund reversal chargeback" query:"undo_reason"
    string undo_reason = 4;
    //@inject_tag: json:"region" bson:"region" validate:"required" query:"region"
    string region = 5;
    //@inject_tag: json:"country" bson:"country" validate:"omitempty,alpha,len=2" query:"country"
    string country = 6;
    // @inject_tag: json:"days" bson:"days" validate:"required,numeric,gte=0" query:"days"
    int32 days = 7;
    // @inject_tag: json:"payment_stage" bson:"payment_stage" validate:"numeric,gte=1" query:"payment_stage"
    int32 payment_stage = 8;
    //@inject_tag: json:"mcc_code" bson:"mcc_code" validate:"required,numeric,len=4" query:"mcc_code"
    string mcc_code = 9;
}

message PaymentCostDeleteRequest {
    //@inject_tag: json:"id" bson:"_id" validate:"required,hexadecimal,len=24"
    string id = 1;
}

message MoneyBackCostMerchantList {
    repeated MoneyBackCostMerchant items = 1;
}

message MoneyBackCostMerchantListRequest {
    //@inject_tag: json:"merchant_id" bson:"merchant_id" validate:"required,hexadecimal,len=24"
    string merchant_id = 1;
}

message PayoutCostSystem {
    //@inject_tag: json:"id" bson:"_id" validate:"omitempty,hexadecimal,len=24"
    string id = 1;
    // @inject_tag: json:"intrabank_cost_amount" bson:"intrabank_cost_amount" validate:"numeric,gte=0"
    double intrabank_cost_amount = 2;
    //@inject_tag: json:"intrabank_cost_currency" bson:"intrabank_cost_currency" validate:"required,alpha,len=3"
    string intrabank_cost_currency = 3;
    // @inject_tag: json:"interbank_cost_amount" bson:"interbank_cost_amount" validate:"numeric,gte=0"
    double interbank_cost_amount = 4;
    //@inject_tag: json:"interbank_cost_currency" bson:"interbank_cost_currency" validate:"required,alpha,len=3"
    string interbank_cost_currency = 5;
    // @inject_tag: json:"is_active" bson:"is_active"
    bool is_active = 6;
    //@inject_tag: json:"-" bson:"created_at"
    google.protobuf.Timestamp created_at = 7;
}

message AccountingEntrySource {
    string id = 1;
    string type = 2;
}

message AccountingEntry {
    string id = 1;
    string object = 2;
    string type = 3;
    AccountingEntrySource source = 4;
    string merchant_id = 5;
    double amount = 6; // in royalty_currency
    string currency = 7; // royalty_currency (merchant payout currency)
    string reason = 8;
    string status = 9;
    string country = 10;
    double original_amount = 11;
    string original_currency = 12;
    double local_amount = 13;
    string local_currency = 14;
    google.protobuf.Timestamp created_at = 15;
    google.protobuf.Timestamp available_on = 16;
}

message RoyaltyReportTotals {
    //@inject_tag: bson:"transactions_count"
    int32 transactions_count = 2;
    //@inject_tag: bson:"fee_amount"
    double fee_amount = 3;
    //@inject_tag: bson:"vat_amount"
    double vat_amount = 4;
    //@inject_tag: bson:"payout_amount"
    double payout_amount = 5;
    //@inject_tag: bson:"rolling_reserve_total_amount"
    double rolling_reserve_amount = 6;
    //@inject_tag: bson:"correction_total_amount"
    double correction_amount = 7;
}

message RoyaltyReportProductSummaryItem {
    //@inject_tag: bson:"product" json:"product"
    string product = 1;
    //@inject_tag: bson:"region" json:"region"
    string region = 2;
    //@inject_tag: bson:"total_transactions" json:"total_transactions"
    int32 total_transactions = 3;
    //@inject_tag: bson:"sales_count" json:"sales_count"
    int32 sales_count = 4;
    //@inject_tag: bson:"gross_sales_amount" json:"gross_sales_amount"
    double gross_sales_amount = 5;
    //@inject_tag: bson:"returns_count" json:"returns_count"
    int32 returns_count = 6;
    //@inject_tag: bson:"gross_returns_amount" json:"gross_returns_amount"
    double gross_returns_amount = 7;
    //@inject_tag: bson:"gross_total_amount" json:"gross_total_amount"
    double gross_total_amount = 8;
    //@inject_tag: bson:"total_fees" json:"total_fees"
    double total_fees = 9;
    //@inject_tag: bson:"total_vat" json:"total_vat"
    double total_vat = 10;
    //@inject_tag: bson:"payout_amount" json:"payout_amount"
    double payout_amount = 11;
}

message RoyaltyReportCorrectionItem {
    //@inject_tag: bson:"accounting_entry_id" json:"accounting_entry_id"
    string accounting_entry_id = 1;
    //@inject_tag: bson:"amount" json:"amount"
    double amount = 2;
    //@inject_tag: bson:"currency" json:"currency"
    string currency = 3;
    //@inject_tag: bson:"reason" json:"reason"
    string reason = 4;
    //@inject_tag: bson:"entry_date" json:"entry_date"
    google.protobuf.Timestamp entry_date = 5;
}

message RoyaltyReportSummary {
    //@inject_tag: bson:"products_items" json:"products_items"
    repeated RoyaltyReportProductSummaryItem products_items = 1;
    //@inject_tag: bson:"products_total" json:"products_total"
    RoyaltyReportProductSummaryItem products_total = 2;
    //@inject_tag: bson:"corrections" json:"corrections"
    repeated RoyaltyReportCorrectionItem corrections = 3;
    //@inject_tag: bson:"rolling_reserves" json:"rolling_reserves"
    repeated RoyaltyReportCorrectionItem rolling_reserves = 4;
}

message RoyaltyReport {
    //@inject_tag: bson:"_id" json:"id"
    string id = 1;
    //@inject_tag: bson:"merchant_id" json:"merchant_id"
    string merchant_id = 2;
    //@inject_tag: bson:"created_at" json:"created_at"
    google.protobuf.Timestamp created_at = 3;
    //@inject_tag: bson:"updated_at" json:"updated_at"
    google.protobuf.Timestamp updated_at = 4;
    //@inject_tag: bson:"payout_date" json:"payout_date"
    google.protobuf.Timestamp payout_date = 5;
    //@inject_tag: bson:"status" json:"status"
    string status = 6;
    //@inject_tag: bson:"period_from" json:"period_from"
    google.protobuf.Timestamp period_from = 7;
    //@inject_tag: bson:"period_to" json:"period_to"
    google.protobuf.Timestamp period_to = 8;
    //@inject_tag: bson:"accept_expire_at" json:"accept_expire_at"
    google.protobuf.Timestamp accept_expire_at = 9;
    //@inject_tag: bson:"merchant_id" json:"accepted_at"
    google.protobuf.Timestamp accepted_at = 10;
    //@inject_tag: bson:"totals" json:"totals"
    RoyaltyReportTotals totals = 11;
    //@inject_tag: bson:"currency" json:"currency"
    string currency = 12;
    //@inject_tag: bson:"summary" json:"summary"
    RoyaltyReportSummary summary = 13;
    //@inject_tag: bson:"dispute_reason" json:"dispute_reason"
    string dispute_reason = 14;
    //@inject_tag: bson:"dispute_started_at" json:"dispute_closed_at"
    google.protobuf.Timestamp dispute_started_at = 15;
    //@inject_tag: bson:"dispute_closed_at" json:"dispute_closed_at"
    google.protobuf.Timestamp dispute_closed_at = 16;
    //@inject_tag: bson:"is_auto_accepted" json:"is_auto_accepted"
    bool is_auto_accepted = 17;
    //@inject_tag: bson:"payout_document_id" json:"payout_document_id"
    string payout_document_id = 18;
}

message RoyaltyReportChanges {
    string id = 1;
    string royalty_report_id = 2;
    string source = 3;
    string ip = 4;
    string hash = 7;
    google.protobuf.Timestamp created_at = 8;
}

message VatTransaction {
    //@inject_tag: json:"id" bson:"_id" validate:"omitempty,hexadecimal,len=24"
    string id = 1;
    //@inject_tag: json:"order_id" bson:"order_id" validate:"required,hexadecimal,len=24"
    string order_id = 2;
    //@inject_tag: json:"transaction_id" bson:"transaction_id" validate:"required"
    string transaction_id = 3;
    //@inject_tag: json:"transaction_type" bson:"transaction_type" validate:"required,oneof=payment refund chargeback"
    string transaction_type = 4;
    // @inject_tag: json:"transaction_amount" bson:"transaction_amount" validate:"numeric,gte=0"
    double transaction_amount = 5;
    //@inject_tag: json:"transaction_currency" bson:"transaction_currency" validate:"required,alpha,len=3"
    string transaction_currency = 6;
    // @inject_tag: json:"vat_amount" bson:"vat_amount" validate:"numeric,gte=0"
    double vat_amount = 7;
    //@inject_tag: json:"vat_currency" bson:"vat_currency" validate:"required,alpha,len=3"
    string vat_currency = 8;
    // @inject_tag: json:"fees_amount" bson:"fees_amount" validate:"numeric,gte=0"
    double fees_amount = 9;
    //@inject_tag: json:"fees_currency" bson:"fees_currency" validate:"required,alpha,len=3"
    string fees_currency = 10;
    // @inject_tag: json:"local_transaction_amount" bson:"local_transaction_amount" validate:"omitempty,numeric,gte=0"
    double local_transaction_amount = 11;
    // @inject_tag: json:"local_vat_amount" bson:"local_vat_amount" validate:"omitempty,numeric,gte=0"
    double local_vat_amount = 12;
    // @inject_tag: json:"local_fees_amount" bson:"local_fees_amount" validate:"omitempty,numeric,gte=0"
    double local_fees_amount = 13;
    //@inject_tag: json:"local_currency" bson:"local_currency" validate:"required,alpha,len=3"
    string local_currency = 14;
    //@inject_tag: json:"local_amounts_approximate" bson:"local_amounts_alocal_amounts_approximatepproximated" validate:"required,alpha,len=3"
    bool local_amounts_approximate = 15;
    //@inject_tag: json:"billing_address_criteria" bson:"billing_address_criteria" validate:"required,oneof=ip bin language customer form"
    string billing_address_criteria = 16;
    //@inject_tag: json:"billing_address" bson:"billing_address" validate:"required,dive"
    OrderBillingAddress billing_address = 17;
    //@inject_tag: json:"user_id" bson:"user_id" validate:"omitempty,hexadecimal,len=24"
    string user_id = 18;
    //@inject_tag: json:"payment_method" bson:"payment_method" validate:"required"
    string payment_method = 19;
    //@inject_tag: json:"is_deduction" bson:"is_deduction"
    bool is_deduction = 20;
    //@inject_tag: json:"country" bson:"country" validate:"required,alpha,len=2"
    string country = 21;
    //@inject_tag: json:"date_time" bson:"date_time"
    google.protobuf.Timestamp date_time = 22;
}

message VatReport {
    //@inject_tag: json:"id" bson:"_id" validate:"omitempty,hexadecimal,len=24"
    string id = 1;
    //@inject_tag: json:"country" bson:"country" validate:"required,alpha,len=2"
    string country = 2;
    // @inject_tag: json:"vat_rate" bson:"vat_rate" validate:"numeric,gte=0,lte=1"
    double vat_rate = 3;
    //@inject_tag: json:"currency" bson:"currency" validate:"required,alpha,len=3"
    string currency = 4;
    // @inject_tag: json:"transactions_count" bson:"transactions_count" validate:"numeric,gte=0"
    int32 transactions_count = 5;
    // @inject_tag: json:"gross_revenue" bson:"gross_revenue" validate:"numeric,gte=0"
    double gross_revenue = 6;
    // @inject_tag: json:"vat_amount" bson:"vat_amount" validate:"numeric,gte=0"
    double vat_amount = 7;
    // @inject_tag: json:"fees_amount" bson:"fees_amount" validate:"numeric,gte=0"
    double fees_amount = 8;
    // @inject_tag: json:"deduction_amount" bson:"deduction_amount" validate:"numeric,gte=0"
    double deduction_amount = 9;
    // @inject_tag: json:"correction_amount" bson:"correction_amount" validate:"numeric,lte=0"
    double correction_amount = 10;
    //@inject_tag: json:"status" bson:"status" validate:"required,alpha,oneof=threshold expired pending need_to_pay paid overdue canceled"
    string status = 11;
    // @inject_tag: json:"country_annual_turnover" bson:"country_annual_turnover" validate:"numeric,gte=0"
    double country_annual_turnover = 12;
    // @inject_tag: json:"world_annual_turnover" bson:"world_annual_turnover" validate:"numeric,gte=0"
    double world_annual_turnover = 13;
    //@inject_tag: json:"amounts_approximate" bson:"amounts_approximate"
    bool amounts_approximate = 14;
    //@inject_tag: json:"date_from" bson:"date_from"
    google.protobuf.Timestamp date_from = 15;
    //@inject_tag: json:"date_to" bson:"date_to"
    google.protobuf.Timestamp date_to = 16;
    //@inject_tag: json:"pay_until_date" bson:"pay_until_date"
    google.protobuf.Timestamp pay_until_date = 17;
    //@inject_tag: json:"created_at" bson:"created_at"
    google.protobuf.Timestamp created_at = 18;
    //@inject_tag: json:"updated_at" bson:"updated_at"
    google.protobuf.Timestamp updated_at = 19;
    //@inject_tag: json:"paid_at" bson:"paid_at"
    google.protobuf.Timestamp paid_at = 20;
}

message AnnualTurnover {
    //@inject_tag: json:"year" bson:"year" validate:"required,numeric,gte=2019"
    int32 year = 1;
    //@inject_tag: json:"country" bson:"country" validate:"omitempty,alpha,len=2"
    string country = 2;
    // @inject_tag: json:"amount" bson:"amount" validate:"numeric,gte=0"
    double amount = 3;
    //@inject_tag: json:"currency" bson:"currency" validate:"required,alpha,len=3"
    string currency = 4;
}

message OrderViewMoney {
    //@inject_tag: json:"amount"
    double amount = 1;
    //@inject_tag: json:"currency"
    string currency = 2;
}

message OrderViewPublic {
    // @inject_tag: json:"-" bson:"_id"
    string id = 1; // unique internal order identifier in Protocol One
    // @inject_tag: json:"uuid" bson:"uuid"
    string uuid = 2; // unique public order identifier in Protocol One
    // @inject_tag: json:"total_payment_amount" bson:"total_payment_amount"
    double total_payment_amount = 3;
    // @inject_tag: json:"currency" bson:"currency"
    string currency = 4;
    // @inject_tag: json:"project" bson:"project"
    ProjectOrder project = 5;
    // @inject_tag: bson:"created_at" bson:"created_at"
    google.protobuf.Timestamp created_at = 6;
    // @inject_tag: json:"transaction" bson:"pm_order_id"
    string transaction = 7; // unique order id in payment system
    // @inject_tag: json:"payment_method" bson:"payment_method"
    PaymentMethodOrder payment_method = 8;
    // @inject_tag: json:"country_code" bson:"country_code"
    string country_code = 9;
    // @inject_tag: json:"merchant_id" bson:"merchant_id"
    string merchant_id = 10;
    // @inject_tag: json:"locale" bson:"locale"
    string locale = 11;
    // @inject_tag: json:"status" bson:"status"
    string status = 12;
    // @inject_tag: json:"transaction_date" bson:"pm_order_close_date"
    google.protobuf.Timestamp transaction_date = 13;
    // @inject_tag: json:"user" bson:"user"
    OrderUser user = 14;
    // @inject_tag: json:"billing_address" bson:"billing_address"
    OrderBillingAddress billing_address = 15;
    // @inject_tag: json:"type" bson:"type"
    string type = 16;
    // @inject_tag: json:"is_vat_deduction" bson:"is_vat_deduction"
    bool is_vat_deduction = 17;
    // @inject_tag: json:"gross_revenue" bson:"gross_revenue"
    OrderViewMoney gross_revenue = 18;
    // @inject_tag: json:"tax_fee" bson:"tax_fee"
    OrderViewMoney tax_fee = 19;
    // @inject_tag: json:"tax_fee_currency_exchange_fee" bson:"tax_fee_currency_exchange_fee"
    OrderViewMoney tax_fee_currency_exchange_fee = 20;
    // @inject_tag: json:"tax_fee_total" bson:"tax_fee_total"
    OrderViewMoney tax_fee_total = 21;
    // @inject_tag: json:"method_fee_total" bson:"method_fee_total"
    OrderViewMoney method_fee_total = 22;
    // @inject_tag: json:"method_fee_tariff" bson:"method_fee_tariff"
    OrderViewMoney method_fee_tariff = 23;
    // @inject_tag: json:"method_fixed_fee_tariff" bson:"method_fixed_fee_tariff"
    OrderViewMoney method_fixed_fee_tariff = 24;
    // @inject_tag: json:"paysuper_fixed_fee" bson:"paysuper_fixed_fee"
    OrderViewMoney paysuper_fixed_fee = 25;
    // @inject_tag: json:"fees_total" bson:"fees_total"
    OrderViewMoney fees_total = 26;
    // @inject_tag: json:"fees_total_local" bson:"fees_total_local"
    OrderViewMoney fees_total_local = 27;
    // @inject_tag: json:"net_revenue" bson:"net_revenue"
    OrderViewMoney net_revenue = 28;
    // @inject_tag: json:"refund_gross_revenue" bson:"refund_gross_revenue"
    OrderViewMoney refund_gross_revenue = 29;
    // @inject_tag: json:"method_refund_fee_tariff" bson:"method_refund_fee_tariff"
    OrderViewMoney method_refund_fee_tariff = 30;
    // @inject_tag: json:"merchant_refund_fixed_fee_tariff" bson:"merchant_refund_fixed_fee_tariff"
    OrderViewMoney merchant_refund_fixed_fee_tariff = 31;
    // @inject_tag: json:"refund_tax_fee" bson:"refund_tax_fee"
    OrderViewMoney refund_tax_fee = 32;
    // @inject_tag: json:"refund_tax_fee_currency_exchange_fee" bson:"refund_tax_fee_currency_exchange_fee"
    OrderViewMoney refund_tax_fee_currency_exchange_fee = 33;
    // @inject_tag: json:"paysuper_refund_tax_fee_currency_exchange_fee" bson:"paysuper_refund_tax_fee_currency_exchange_fee"
    OrderViewMoney paysuper_refund_tax_fee_currency_exchange_fee = 34;
    // @inject_tag: json:"refund_reverse_revenue" bson:"refund_reverse_revenue"
    OrderViewMoney refund_reverse_revenue = 35;
    // @inject_tag: json:"refund_fees_total" bson:"refund_fees_total"
    OrderViewMoney refund_fees_total = 36;
    // @inject_tag: json:"refund_fees_total_local" bson:"refund_fees_total_local"
    OrderViewMoney refund_fees_total_local = 37;
    OrderIssuer issuer = 38;
    // @inject_tag: json:"items" bson:"items"
    repeated OrderItem items = 39;
    //@inject_tag: json:"merchant_payout_currency" bson:"merchant_payout_currency"
    string merchant_payout_currency = 40;
<<<<<<< HEAD
    // @inject_tag: json:"operating_company_id"
    string operating_company_id = 41;
    // @inject_tag: json:"refund_allowed"
    bool refund_allowed = 42;
=======
    //@inject_tag: json:"parent_order" bson:"parent_order"
    ParentOrder parent_order = 41;
    //@inject_tag: json:"refund" bson:"refund"
    OrderNotificationRefund refund = 42;
    //@inject_tag: json:"cancellation" bson:"cancellation"
    OrderNotificationCancellation cancellation = 43;
>>>>>>> 92f61f3d
}

message OrderViewPrivate {
    // @inject_tag: json:"-" bson:"_id"
    string id = 1; // unique internal order identifier in Protocol One
    // @inject_tag: json:"uuid" bson:"uuid"
    string uuid = 2; // unique public order identifier in Protocol One
    // @inject_tag: json:"total_payment_amount" bson:"total_payment_amount"
    double total_payment_amount = 3;
    // @inject_tag: json:"currency" bson:"currency"
    string currency = 4;
    // @inject_tag: json:"project" bson:"project"
    ProjectOrder project = 5;
    // @inject_tag: json:"created_at" bson:"created_at"
    google.protobuf.Timestamp created_at = 6;
    // @inject_tag: json:"transaction" bson:"pm_order_id"
    string transaction = 7; // unique order id in payment system
    // @inject_tag: json:"payment_method" bson:"payment_method"
    PaymentMethodOrder payment_method = 8;
    // @inject_tag: json:"country_code" bson:"country_code"
    string country_code = 9;
    // @inject_tag: json:"merchant_id" bson:"merchant_id"
    string merchant_id = 10;
    // @inject_tag: json:"locale" bson:"locale"
    string locale = 11;
    // @inject_tag: json:"status" bson:"status"
    string status = 12;
    // @inject_tag: json:"transaction_date" bson:"pm_order_close_date"
    google.protobuf.Timestamp transaction_date = 13;
    // @inject_tag: json:"user" bson:"user"
    OrderUser user = 14;
    // @inject_tag: json:"billing_address" bson:"billing_address"
    OrderBillingAddress billing_address = 15;
    // @inject_tag: json:"type" bson:"type"
    string type = 16;
    // @inject_tag: json:"is_vat_deduction" bson:"is_vat_deduction"
    bool is_vat_deduction = 17;
    // @inject_tag: json:"payment_gross_revenue_local" bson:"payment_gross_revenue_local"
    OrderViewMoney payment_gross_revenue_local = 18;
    // @inject_tag: json:"payment_gross_revenue_origin" bson:"payment_gross_revenue_origin"
    OrderViewMoney payment_gross_revenue_origin = 19;
    // @inject_tag: json:"payment_gross_revenue" bson:"payment_gross_revenue"
    OrderViewMoney payment_gross_revenue = 20;
    // @inject_tag: json:"payment_tax_fee" bson:"payment_tax_fee"
    OrderViewMoney payment_tax_fee = 21;
    // @inject_tag: json:"payment_tax_fee_local" bson:"payment_tax_fee_local"
    OrderViewMoney payment_tax_fee_local = 22;
    // @inject_tag: json:"payment_tax_fee_origin" bson:"payment_tax_fee_origin"
    OrderViewMoney payment_tax_fee_origin = 23;
    // @inject_tag: json:"payment_tax_fee_currency_exchange_fee" bson:"payment_tax_fee_currency_exchange_fee"
    OrderViewMoney payment_tax_fee_currency_exchange_fee = 24;
    // @inject_tag: json:"payment_tax_fee_total" bson:"payment_tax_fee_total"
    OrderViewMoney payment_tax_fee_total = 25;
    // @inject_tag: json:"payment_gross_revenue_fx" bson:"payment_gross_revenue_fx"
    OrderViewMoney payment_gross_revenue_fx = 26;
    // @inject_tag: json:"payment_gross_revenue_fx_tax_fee" bson:"payment_gross_revenue_fx_tax_fee"
    OrderViewMoney payment_gross_revenue_fx_tax_fee = 27;
    // @inject_tag: json:"payment_gross_revenue_fx_profit" bson:"payment_gross_revenue_fx_profit"
    OrderViewMoney payment_gross_revenue_fx_profit = 28;
    // @inject_tag: json:"gross_revenue" bson:"gross_revenue"
    OrderViewMoney gross_revenue = 29;
    // @inject_tag: json:"tax_fee" bson:"tax_fee"
    OrderViewMoney tax_fee = 30;
    // @inject_tag: json:"tax_fee_currency_exchange_fee" bson:"tax_fee_currency_exchange_fee"
    OrderViewMoney tax_fee_currency_exchange_fee = 31;
    // @inject_tag: json:"tax_fee_total" bson:"tax_fee_total"
    OrderViewMoney tax_fee_total = 32;
    // @inject_tag: json:"method_fee_total" bson:"method_fee_total"
    OrderViewMoney method_fee_total = 33;
    // @inject_tag: json:"method_fee_tariff" bson:"method_fee_tariff"
    OrderViewMoney method_fee_tariff = 34;
    // @inject_tag: json:"paysuper_method_fee_tariff_self_cost" bson:"paysuper_method_fee_tariff_self_cost"
    OrderViewMoney paysuper_method_fee_tariff_self_cost = 35;
    // @inject_tag: json:"paysuper_method_fee_profit" bson:"paysuper_method_fee_profit"
    OrderViewMoney paysuper_method_fee_profit = 36;
    // @inject_tag: json:"method_fixed_fee_tariff" bson:"method_fixed_fee_tariff"
    OrderViewMoney method_fixed_fee_tariff = 37;
    // @inject_tag: json:"paysuper_method_fixed_fee_tariff_fx_profit" bson:"paysuper_method_fixed_fee_tariff_fx_profit"
    OrderViewMoney paysuper_method_fixed_fee_tariff_fx_profit = 38;
    // @inject_tag: json:"paysuper_method_fixed_fee_tariff_self_cost" bson:"paysuper_method_fixed_fee_tariff_self_cost"
    OrderViewMoney paysuper_method_fixed_fee_tariff_self_cost = 39;
    // @inject_tag: json:"paysuper_method_fixed_fee_tariff_total_profit" bson:"paysuper_method_fixed_fee_tariff_total_profit"
    OrderViewMoney paysuper_method_fixed_fee_tariff_total_profit = 40;
    // @inject_tag: json:"paysuper_fixed_fee" bson:"paysuper_fixed_fee"
    OrderViewMoney paysuper_fixed_fee = 41;
    // @inject_tag: json:"paysuper_fixed_fee_fx_profit" bson:"paysuper_fixed_fee_fx_profit"
    OrderViewMoney paysuper_fixed_fee_fx_profit = 42;
    // @inject_tag: json:"fees_total" bson:"fees_total"
    OrderViewMoney fees_total = 43;
    // @inject_tag: json:"fees_total_local" bson:"fees_total_local"
    OrderViewMoney fees_total_local = 44;
    // @inject_tag: json:"net_revenue" bson:"net_revenue"
    OrderViewMoney net_revenue = 45;
    // @inject_tag: json:"paysuper_method_total_profit" bson:"paysuper_method_total_profit"
    OrderViewMoney paysuper_method_total_profit = 46;
    // @inject_tag: json:"paysuper_total_profit" bson:"paysuper_total_profit"
    OrderViewMoney paysuper_total_profit = 47;
    // @inject_tag: json:"payment_refund_gross_revenue_local" bson:"payment_refund_gross_revenue_local"
    OrderViewMoney payment_refund_gross_revenue_local = 48;
    // @inject_tag: json:"payment_refund_gross_revenue_origin" bson:"payment_refund_gross_revenue_origin"
    OrderViewMoney payment_refund_gross_revenue_origin = 49;
    // @inject_tag: json:"payment_refund_gross_revenue" bson:"payment_refund_gross_revenue"
    OrderViewMoney payment_refund_gross_revenue = 50;
    // @inject_tag: json:"payment_refund_tax_fee" bson:"payment_refund_tax_fee"
    OrderViewMoney payment_refund_tax_fee = 51;
    // @inject_tag: json:"payment_refund_tax_fee_local" bson:"payment_refund_tax_fee_local"
    OrderViewMoney payment_refund_tax_fee_local = 52;
    // @inject_tag: json:"payment_refund_tax_fee_origin" bson:"payment_refund_tax_fee_origin"
    OrderViewMoney payment_refund_tax_fee_origin = 53;
    // @inject_tag: json:"payment_refund_fee_tariff" bson:"payment_refund_fee_tariff"
    OrderViewMoney payment_refund_fee_tariff = 54;
    // @inject_tag: json:"method_refund_fixed_fee_tariff" bson:"method_refund_fixed_fee_tariff"
    OrderViewMoney method_refund_fixed_fee_tariff = 55;
    // @inject_tag: json:"refund_gross_revenue" bson:"refund_gross_revenue"
    OrderViewMoney refund_gross_revenue = 56;
    // @inject_tag: json:"refund_gross_revenue_fx" bson:"refund_gross_revenue_fx"
    OrderViewMoney refund_gross_revenue_fx = 57;
    // @inject_tag: json:"method_refund_fee_tariff" bson:"method_refund_fee_tariff"
    OrderViewMoney method_refund_fee_tariff = 58;
    // @inject_tag: json:"paysuper_method_refund_fee_tariff_profit" bson:"paysuper_method_refund_fee_tariff_profit"
    OrderViewMoney paysuper_method_refund_fee_tariff_profit = 59;
    // @inject_tag: json:"paysuper_method_refund_fixed_fee_tariff_self_cost" bson:"paysuper_method_refund_fixed_fee_tariff_self_cost"
    OrderViewMoney paysuper_method_refund_fixed_fee_tariff_self_cost = 60;
    // @inject_tag: json:"merchant_refund_fixed_fee_tariff" bson:"merchant_refund_fixed_fee_tariff"
    OrderViewMoney merchant_refund_fixed_fee_tariff = 61;
    // @inject_tag: json:"paysuper_method_refund_fixed_fee_tariff_profit" bson:"paysuper_method_refund_fixed_fee_tariff_profit"
    OrderViewMoney paysuper_method_refund_fixed_fee_tariff_profit = 62;
    // @inject_tag: json:"refund_tax_fee" bson:"refund_tax_fee"
    OrderViewMoney refund_tax_fee = 63;
    // @inject_tag: json:"refund_tax_fee_currency_exchange_fee" bson:"refund_tax_fee_currency_exchange_fee"
    OrderViewMoney refund_tax_fee_currency_exchange_fee = 64;
    // @inject_tag: json:"paysuper_refund_tax_fee_currency_exchange_fee" bson:"paysuper_refund_tax_fee_currency_exchange_fee"
    OrderViewMoney paysuper_refund_tax_fee_currency_exchange_fee = 65;
    // @inject_tag: json:"refund_tax_fee_total" bson:"refund_tax_fee_total"
    OrderViewMoney refund_tax_fee_total = 66;
    // @inject_tag: json:"refund_reverse_revenue" bson:"refund_reverse_revenue"
    OrderViewMoney refund_reverse_revenue = 67;
    // @inject_tag: json:"refund_fees_total" bson:"refund_fees_total"
    OrderViewMoney refund_fees_total = 68;
    // @inject_tag: json:"refund_fees_total_local" bson:"refund_fees_total_local"
    OrderViewMoney refund_fees_total_local = 69;
    // @inject_tag: json:"paysuper_refund_total_profit" bson:"paysuper_refund_total_profit"
    OrderViewMoney paysuper_refund_total_profit = 70;
    //@inject_tag: json:"issuer" bson:"issuer"
    OrderIssuer issuer = 71;
    // @inject_tag: json:"items" bson:"items"
    repeated OrderItem items = 72;
    //@inject_tag: json:"merchant_payout_currency" bson:"merchant_payout_currency"
    string merchant_payout_currency = 73;
<<<<<<< HEAD
    // @inject_tag: json:"mcc_code"
    string mcc_code = 74;
    // @inject_tag: json:"operating_company_id
    string operating_company_id = 75;
    // @inject_tag: json:"is_high_risk"
    bool is_high_risk = 76;
    // @inject_tag: json:"refund_allowed"
    bool refund_allowed = 77;
=======
    //@inject_tag: json:"parent_order" bson:"parent_order"
    ParentOrder parent_order = 74;
    //@inject_tag: json:"refund" bson:"refund"
    OrderNotificationRefund refund = 75;
    //@inject_tag: json:"cancellation" bson:"cancellation"
    OrderNotificationCancellation cancellation = 76;
>>>>>>> 92f61f3d
}

message RecommendedPrice {
    // @inject_tag: json:"region"
    string region = 1;
    // @inject_tag: json:"currency"
    string currency = 2;
    // @inject_tag: json:"amount"
    double amount = 3;
}

message PriceTable {
    //@inject_tag: json:"id" bson:"_id" validate:"omitempty,hexadecimal,len=24"
    string id = 1;
    //@inject_tag: json:"currency" bson:"currency" validate:"required,alpha,len=3"
    string currency = 2;
    // @inject_tag: json:"ranges"
    repeated PriceTableRange ranges = 3;
}

message PriceTableRange {
    //@inject_tag: json:"position" bson:"position"
    int32 position = 1;
    // @inject_tag: json:"from"
    double from = 3;
    // @inject_tag: json:"to"
    double to = 4;
}

message Id {
    string id = 1;
}

message RangeInt {
    //@inject_tag: json:"from"
    int32 from = 1;
    //@inject_tag: json:"to"
    int32 to = 2;
}

message MerchantTariffRatesPayment {
    //@inject_tag: json:"min_amount" bson:"min_amount"
    double min_amount = 1;
    //@inject_tag: json:"max_amount" bson:"max_amount"
    double max_amount = 2;
    //@inject_tag: json:"method_name" bson:"method_name"
    string method_name = 3;
    //@inject_tag: json:"method_percent_fee" bson:"method_percent_fee"
    double method_percent_fee = 4;
    //@inject_tag: json:"method_fixed_fee" bson:"method_fixed_fee"
    double method_fixed_fee = 5;
    //@inject_tag: json:"method_fixed_fee_currency" bson:"method_fixed_fee_currency"
    string method_fixed_fee_currency = 6;
    //@inject_tag: json:"ps_percent_fee" bson:"ps_percent_fee"
    double ps_percent_fee = 7;
    //@inject_tag: json:"ps_fixed_fee" bson:"ps_fixed_fee"
    double ps_fixed_fee = 8;
    //@inject_tag: json:"ps_fixed_fee_currency" bson:"ps_fixed_fee_currency"
    string ps_fixed_fee_currency = 9;
    //@inject_tag: json:"merchant_home_region" bson:"merchant_home_region"
    string merchant_home_region = 10;
    //@inject_tag: json:"payer_region" bson:"payer_region"
    string payer_region = 11;
    // @inject_tag: json:"mcc_code" bson:"mcc_code"
    string mcc_code = 12;
}

message MerchantTariffRatesSettingsRefundItem {
    //@inject_tag: json:"method_name" bson:"method_name"
    string method_name = 1;
    //@inject_tag: json:"method_percent_fee" bson:"method_percent_fee"
	double method_percent_fee = 2;
    //@inject_tag: json:"method_fixed_fee" bson:"method_fixed_fee"
	double method_fixed_fee = 3;
    //@inject_tag: json:"method_fixed_fee_currency" bson:"method_fixed_fee_currency"
	string method_fixed_fee_currency = 4;
    //@inject_tag: json:"is_paid_by_merchant" bson:"is_paid_by_merchant"
	bool is_paid_by_merchant = 5;
}

message MerchantTariffRatesSettingsItem {
    //@inject_tag: json:"method_percent_fee" bson:"method_percent_fee"
    double method_percent_fee = 1;
    //@inject_tag: json:"method_fixed_fee" bson:"method_fixed_fee"
	double method_fixed_fee = 2;
    //@inject_tag: json:"method_fixed_fee_currency" bson:"method_fixed_fee_currency"
	string method_fixed_fee_currency = 3;
    //@inject_tag: json:"is_paid_by_merchant" bson:"is_paid_by_merchant"
	bool is_paid_by_merchant = 4;
}

message MerchantTariffRatesSettings {
    //@inject_tag: json:"refund" bson:"refund"
    repeated MerchantTariffRatesSettingsRefundItem refund = 1;
    //@inject_tag: json:"chargeback" bson:"chargeback"
    MerchantTariffRatesSettingsItem chargeback = 2;
    //@inject_tag: json:"payout" bson:"payout"
    MerchantTariffRatesSettingsItem payout = 3;
    //@inject_tag: json:"mcc_code" bson:"mcc_code"
    string mcc_code = 4;
}

message Key {
    //@inject_tag: json:"id" bson:"_id"
    string id = 1;
    //@inject_tag: json:"code" validate:"required,max=50"
    string code = 2;
    //@inject_tag: validate:"required,hexadecimal,len=24"
    string key_product_id = 3;
    //@inject_tag: validate:"required,max=255"
    string platform_id = 5;
    //@inject_tag: validate:"omitempty,hexadecimal,len=24"
    string order_id = 6;

    google.protobuf.Timestamp created_at = 7;
    //@inject_tag: validate:"omitempty"
    google.protobuf.Timestamp reserved_to = 8;
    //@inject_tag: validate:"omitempty"
    google.protobuf.Timestamp redeemed_at = 9;
}

message PayoutDocument {
    //@inject_tag: json:"id" bson:"_id" validate:"omitempty,hexadecimal,len=24"
    string id = 1;
    //@inject_tag: json:"merchant_id" bson:"merchant_id" validate:"omitempty,hexadecimal,len=24"
    string merchant_id = 2;
    //@inject_tag: json:"source_id"
    repeated string source_id = 3;
    // @inject_tag: json:"total_fees" validate:"numeric,gte=0"
    double total_fees = 4;
    // @inject_tag: json:"balance" validate:"numeric,gte=0"
    double balance = 5;
    //@inject_tag: json:"currency" validate:"required,alpha,len=3"
    string currency = 6;
    // @inject_tag: json:"period_from"
    google.protobuf.Timestamp period_from = 7;
    // @inject_tag: json:"period_to"
    google.protobuf.Timestamp period_to = 8;
    // @inject_tag: json:"total_transactions"
    int32 total_transactions = 9;
    //@inject_tag: json:"description" validate:"omitempty,max=255"
    string description = 10;
    //@inject_tag: json:"destination" validate:"max=255"
    MerchantBanking destination = 11;
    //@inject_tag: json:"merchant_agreement_number" validate:"max=255"
    string merchant_agreement_number = 12;
    // @inject_tag: json:"company"
    MerchantCompanyInfo company = 13;
    //@inject_tag: json:"status" validate:"required,oneof=skip pending in_progress paid canceled failed"
    string status = 14;
    //@inject_tag: json:"transaction" validate:"max=255"
    string transaction = 15;
    //@inject_tag: json:"failure_code" validate:"omitempty,oneof=account_closed account_frozen account_restricted destination_bank_invalid could_not_process declined insufficient_funds invalid_account_number incorrect_account_holder_name invalid_currency"
    string failure_code = 16;
    //@inject_tag: json:"failure_message" validate:"max=255"
    string failure_message = 17;
    //@inject_tag: json:"failure_transaction" validate:"max=255"
    string failure_transaction = 18;
    //@inject_tag: json:"created_at"
    google.protobuf.Timestamp created_at = 24;
    //@inject_tag: json:"updated_at"
    google.protobuf.Timestamp updated_at = 25;
    //@inject_tag: json:"arrival_date"
    google.protobuf.Timestamp arrival_date = 26;
    //@inject_tag: json:"paid_at"
    google.protobuf.Timestamp paid_at = 27;
}

message PayoutDocumentChanges {
    string id = 1;
    string payout_document_id = 2;
    string source = 3;
    string ip = 4;
    string hash = 5;
    google.protobuf.Timestamp created_at = 6;
}

message MerchantBalance {
    //@inject_tag: json:"id" validate:"required,hexadecimal,len=24"
    string id = 1;
    //@inject_tag: json:"merchant_id" validate:"required,hexadecimal,len=24"
    string merchant_id = 2;
    //@inject_tag: json:"currency" validate:"required,alpha,len=3"
    string currency = 3;
    //@inject_tag: json:"debit" validate:"required,numeric"
    double debit = 4;
    //@inject_tag: json:"credit" validate:"required,numeric"
    double credit = 5;
    //@inject_tag: json:"rolling_reserve" validate:"required,numeric"
    double rolling_reserve = 6;
    //@inject_tag: json:"total" validate:"required,numeric"
    double total = 7;
    google.protobuf.Timestamp created_at = 8;
}

message OrderReceipt {
    //@inject_tag: json:"total_price"
    string total_price = 1;
    //@inject_tag: json:"transaction_id"
    string transaction_id = 2;
    //@inject_tag: json:"transaction_date"
    string transaction_date = 3;
    //@inject_tag: json:"project_name"
    string project_name = 4;
    //@inject_tag: json:"merchant_name"
    string merchant_name = 5;
    //@inject_tag: json:"items"
    repeated OrderReceiptItem items = 6;
    //@inject_tag: json:"order_type"
    string order_type = 7;
    //@inject_tag: json:"platform_name"
    string platform_name = 8;
}

message OrderReceiptItem {
    //@inject_tag: json:"name"
    string name = 1;
    //@inject_tag: json:"price"
    string price = 2;
}

message HasCurrencyItem {
    //@inject_tag: json:"currency" validate:"required,alpha,len=3"
    string currency = 1;
    //@inject_tag: json:"region" validate:"required,region_price"
    string region = 2;
}

message LocalizedUrl {
    //@inject_tag: validate:"omitempty,uri" json:"en"
    string en = 1;
    //@inject_tag: validate:"omitempty,uri" json:"ru"
    string ru = 2;
    //@inject_tag: validate:"omitempty,uri" json:"es"
    string es = 3;
    //@inject_tag: validate:"omitempty,uri" json:"de"
    string de = 4;
    //@inject_tag: validate:"omitempty,uri" json:"zh"
    string zh = 5;
    //@inject_tag: validate:"omitempty,uri" json:"fr"
    string fr = 6;
    //@inject_tag: validate:"omitempty,uri" json:"ar"
    string ar = 7;
    //@inject_tag: validate:"omitempty,uri" json:"pt"
    string pt = 8;
    //@inject_tag: validate:"omitempty,uri" json:"it"
    string it = 9;
    //@inject_tag: validate:"omitempty,uri" json:"pl"
    string pl = 10;
    //@inject_tag: validate:"omitempty,uri" json:"el"
    string el = 11;
    //@inject_tag: validate:"omitempty,uri" json:"ko"
    string ko = 12;
    //@inject_tag: validate:"omitempty,uri" json:"ja"
    string ja = 13;
    //@inject_tag: validate:"omitempty,uri" json:"vl"
    string vl = 14;
    //@inject_tag: validate:"omitempty,uri" json:"he"
    string he = 15;
    //@inject_tag: validate:"omitempty,uri" json:"th"
    string th = 16;
    //@inject_tag: validate:"omitempty,uri" json:"cs"
    string cs = 17;
    //@inject_tag: validate:"omitempty,uri" json:"bg"
    string bg = 18;
    //@inject_tag: validate:"omitempty,uri" json:"fi"
    string fi = 19;
    //@inject_tag: validate:"omitempty,uri" json:"sv"
    string sv = 20;
    //@inject_tag: validate:"omitempty,uri" json:"da"
    string da = 21;
    //@inject_tag: validate:"omitempty,uri" json:"tr"
    string tr = 22;
}

message ImageCollection {
    //@inject_tag: json:"images"
    LocalizedUrl images = 1;
    //@inject_tag: json:"use_one_for_all"
    bool use_one_for_all = 2;
}

message ProductPrice {
    // @inject_tag: json:"amount" validate:"required,numeric,gt=0"
    double amount = 1;
    //@inject_tag: json:"currency" validate:"omitempty,alpha,len=3"
    string currency = 2;
    //@inject_tag: json:"region" validate:"omitempty,region_price"
    string region = 3;
    //@inject_tag: json:"is_virtual_currency" bson:"is_virtual_currency"
    bool is_virtual_currency = 4;
}

message ProjectVirtualCurrency {
    //@inject_tag: json:"logo" validate:"omitempty,url"
    string logo = 1;
    // @inject_tag: json:"name" validate:"required,min=1"
    map<string, string> name = 2;
    // @inject_tag: json:"success_message" validate:"required,min=1"
    map<string, string> success_message = 3;
    //@inject_tag: json:"prices" validate:"required,min=1,currency_price,dive"
    repeated ProductPrice prices = 4;
    //@inject_tag: json:"min_purchase_value"
    double min_purchase_value = 5;
    //@inject_tag: json:"max_purchase_value"
    double max_purchase_value = 6;
    //@inject_tag: json:"sell_count_type" validate:"omitempty,oneof=fractional integral"
    string sell_count_type = 7;
}
message OrderCreateByPaylink {
    //@inject_tag: json:"id" validate:"required,hexadecimal,len=24"
    string paylink_id = 1;
    string payer_ip = 2;
    string issuer_url = 3;
    // @inject_tag: json:"is_embedded"
    bool is_embedded = 4;
    //@inject_tag: bson:"utm_source" json:"utm_source"
    string utm_source = 5;
    //@inject_tag: bson:"utm_medium" json:"utm_medium"
    string utm_medium = 6;
    //@inject_tag: bson:"utm_campaign" json:"utm_campaign"
    string utm_campaign = 7;
}

message OperatingCompany {
    // @inject_tag: bson:"_id" json:"id"
    string id = 1;
    // @inject_tag: bson:"name" json:"name" validate:"required"
    string name = 2;
    // @inject_tag: bson:"country" json:"country" validate:"required,alpha,len=2"
    string country = 3;
    // @inject_tag: bson:"registration_number" json:"registration_number" validate:"required"
    string registration_number = 4;
    // @inject_tag: bson:"vat_number" json:"vat_number" validate:"required"
    string vat_number = 5;
    // @inject_tag: bson:"address" json:"address" validate:"required"
    string address = 6;
    // @inject_tag: bson:"signatory_name" json:"signatory_name" validate:"required"
    string signatory_name = 7;
    // @inject_tag: bson:"signatory_position" json:"signatory_position" validate:"required"
    string signatory_position = 8;
    // @inject_tag: bson:"banking_details" json:"banking_details" validate:"required"
    string banking_details = 9;
    // @inject_tag: bson:"payment_countries" json:"payment_countries" validate:"omitempty,dive,alpha,len=2"
    repeated string payment_countries = 10;
    // @inject_tag: json:"created_at"
    google.protobuf.Timestamp created_at = 11;
    // @inject_tag: json:"updated_at"
    google.protobuf.Timestamp updated_at = 12;
}<|MERGE_RESOLUTION|>--- conflicted
+++ resolved
@@ -1790,19 +1790,16 @@
     repeated OrderItem items = 39;
     //@inject_tag: json:"merchant_payout_currency" bson:"merchant_payout_currency"
     string merchant_payout_currency = 40;
-<<<<<<< HEAD
-    // @inject_tag: json:"operating_company_id"
-    string operating_company_id = 41;
-    // @inject_tag: json:"refund_allowed"
-    bool refund_allowed = 42;
-=======
     //@inject_tag: json:"parent_order" bson:"parent_order"
     ParentOrder parent_order = 41;
     //@inject_tag: json:"refund" bson:"refund"
     OrderNotificationRefund refund = 42;
     //@inject_tag: json:"cancellation" bson:"cancellation"
     OrderNotificationCancellation cancellation = 43;
->>>>>>> 92f61f3d
+    // @inject_tag: json:"operating_company_id" bson:"operating_company_id"
+    string operating_company_id = 44;
+    // @inject_tag: json:"refund_allowed" bson:"refund_allowed"
+    bool refund_allowed = 45;
 }
 
 message OrderViewPrivate {
@@ -1952,23 +1949,20 @@
     repeated OrderItem items = 72;
     //@inject_tag: json:"merchant_payout_currency" bson:"merchant_payout_currency"
     string merchant_payout_currency = 73;
-<<<<<<< HEAD
-    // @inject_tag: json:"mcc_code"
-    string mcc_code = 74;
-    // @inject_tag: json:"operating_company_id
-    string operating_company_id = 75;
-    // @inject_tag: json:"is_high_risk"
-    bool is_high_risk = 76;
-    // @inject_tag: json:"refund_allowed"
-    bool refund_allowed = 77;
-=======
     //@inject_tag: json:"parent_order" bson:"parent_order"
     ParentOrder parent_order = 74;
     //@inject_tag: json:"refund" bson:"refund"
     OrderNotificationRefund refund = 75;
     //@inject_tag: json:"cancellation" bson:"cancellation"
     OrderNotificationCancellation cancellation = 76;
->>>>>>> 92f61f3d
+    // @inject_tag: json:"mcc_code" bson:"mcc_code"
+    string mcc_code = 77;
+    // @inject_tag: json:"operating_company_id" bson:"operating_company_id"
+    string operating_company_id = 78;
+    // @inject_tag: json:"is_high_risk" bson:"is_high_risk"
+    bool is_high_risk = 79;
+    // @inject_tag: json:"refund_allowed"  bson:"refund_allowed"
+    bool refund_allowed = 80;
 }
 
 message RecommendedPrice {
