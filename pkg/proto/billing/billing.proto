syntax = "proto3";

option go_package = "github.com/paysuper/paysuper-billing-server/pkg/proto/billing";
package billing;

import "google/protobuf/timestamp.proto";

message Name {
    // @inject_tag: bson:"EN" json:"EN" structure:"EN"
    string en = 1;
    // @inject_tag: bson:"RU" json:"RU" structure:"RU"
    string ru = 2;
}

message OrderCreateRequest {
    // @inject_tag: query:"PO_PROJECT_ID" form:"PO_PROJECT_ID" json:"project" validate:"omitempty,hexadecimal"
    string project_id = 1;
    // @inject_tag: query:"PO_SIGNATURE" form:"PO_SIGNATURE" validate:"omitempty,alphanum"
    string signature = 2;
    // @inject_tag: query:"PO_AMOUNT" form:"PO_AMOUNT" json:"amount" validate:"omitempty,numeric,gte=0"
    double amount = 3;
    // @inject_tag: query:"PO_CURRENCY" form:"PO_CURRENCY" json:"currency" validate:"omitempty,alpha,len=3"
    string currency = 4;
    // @inject_tag: "PO_ACCOUNT" form:"PO_ACCOUNT" json:"account"`
    string account = 5;
    // @inject_tag: query:"PO_ORDER_ID" form:"PO_ORDER_ID" json:"order_id" validate:"omitempty,max=255"
    string order_id = 6;
    // @inject_tag: query:"PO_DESCRIPTION" form:"PO_DESCRIPTION" json:"description" validate:"omitempty,max=255"
    string description = 7;
    // @inject_tag: query:"PO_PAYMENT_METHOD" form:"PO_PAYMENT_METHOD" json:"payment_method" validate:"omitempty,max=255"
    string payment_method = 8;
    // @inject_tag: query:"PO_URL_VERIFY" form:"PO_URL_VERIFY" json:"url_verify" validate:"omitempty,url"
    string url_verify = 9;
    // @inject_tag: query:"PO_URL_NOTIFY" form:"PO_URL_NOTIFY" json:"url_notify" validate:"omitempty,url"
    string url_notify = 10;
    // @inject_tag: query:"PO_URL_SUCCESS" form:"PO_URL_SUCCESS" json:"url_success" validate:"omitempty,url"
    string url_success = 11;
    // @inject_tag: query:"PO_URL_FAIL" form:"PO_URL_FAIL" json:"url_fail" validate:"omitempty,url"
    string url_fail = 12;
    // @inject_tag: query:"PO_PAYER_EMAIL" form:"PO_PAYER_EMAIL" json:"payer_email" validate:"omitempty,email"
    string payer_email = 13;
    // @inject_tag: query:"PO_PAYER_PHONE" form:"PO_PAYER_PHONE" json:"payer_phone" validate:"omitempty,max=255"
    string payer_phone = 14;
    // @inject_tag: query:"PO_REGION" form:"PO_REGION" json:"region" validate:"omitempty,alpha,len=2"
    string region = 15;
    string payer_ip = 16;
    map<string, string> other = 17;
    // @inject_tag: json:"-"
    map<string, string> raw_params = 18;
    // @inject_tag: json:"-"
    string raw_body = 19; //`json:"-"`
    // @inject_tag: json:"-"
    bool is_json = 20;
    // @inject_tag: json:"-"
    string language = 21;
    // @inject_tag: json:"products" validate:"omitempty,gte=1,dive,hexadecimal,len=24"
    repeated string products = 22;
    // @inject_tag: json:"-"
    map<string, string> metadata = 23;
    // @inject_tag: json:"-"
    map<string, string> private_metadata = 24;
    // @inject_tag: json:"receipt_number"
    string receipt_number = 25; // payer receipt number from create order request
    // @inject_tag: json:"receipt_url"
    string receipt_url = 26; // payer receipt url from create order request
    // @inject_tag: json:"issuer_url"
    string issuer_url = 27;
    // @inject_tag: json:"is_embedded"
    bool is_embedded = 28;

    string token = 29;
    OrderUser user = 30;

    // @inject_tag: json:"order" validate:"omitempty,uuid"
    string psp_order_uuid = 31;
}

message Project {
    // @inject_tag: json:"id" validate:"omitempty,hexadecimal,len=24"
    string id = 1;
    // @inject_tag: json:"merchant_id" validate:"required,hexadecimal,len=24"
    string merchant_id = 2;
    // @inject_tag: json:"name" validate:"required"
    map<string, string> name = 3;
    // @inject_tag: json:"image" validate:"omitempty,url"
    string image = 4;
    //@inject_tag: json:"callback_currency" validate:"omitempty,len=3"
    string callback_currency = 5;
    //@inject_tag: json:"callback_protocol" validate:"omitempty,oneof=default empty"
    string callback_protocol = 6;
    //@inject_tag: json:"create_order_allowed_urls" validate:"omitempty,dive,url"
    repeated string create_order_allowed_urls = 7;
    //@inject_tag: json:"allow_dynamic_notify_urls"
    bool allow_dynamic_notify_urls = 8;
    //@inject_tag: json:"allow_dynamic_redirect_urls"
    bool allow_dynamic_redirect_urls = 9;
    //@inject_tag: json:"limits_currency" validate:"omitempty,len=3"
    string limits_currency = 10;
    // @inject_tag: json:"min_payment_amount" validate:"omitempty,numeric,gte=0"
    double min_payment_amount = 11;
    // @inject_tag: json:"max_payment_amount" validate:"omitempty,numeric,gte=0"
    double max_payment_amount = 12;
    // @inject_tag: json:"notify_emails" validate:"omitempty,dive,email"
    repeated string notify_emails = 13;
    // @inject_tag: json:"is_products_checkout"
    bool is_products_checkout = 14;
    // @inject_tag: json:"secret_key" validate:"omitempty,max=255"
    string secret_key = 15;
    // @inject_tag: json:"signature_required"
    bool signature_required = 16;
    // @inject_tag: json:"send_notify_email"
    bool send_notify_email = 17;
    // @inject_tag: json:"url_check_account" validate:"omitempty,url"
    string url_check_account = 18;
    // @inject_tag: json:"url_process_payment" validate:"omitempty,url"
    string url_process_payment = 19;
    // @inject_tag: json:"url_redirect_fail" validate:"omitempty,url"
    string url_redirect_fail = 20;
    // @inject_tag: json:"url_redirect_success" validate:"omitempty,url"
    string url_redirect_success = 21;
    // @inject_tag: json:"status" validate:"omitempty,numeric,oneof=0 1 2 3 4"
    int32 status = 22;
    // @inject_tag: json:"created_at"
    google.protobuf.Timestamp created_at = 23;
    // @inject_tag: json:"updated_at"
    google.protobuf.Timestamp updated_at = 24;
    // @inject_tag: json:"products_count"
    int32 products_count = 25;
    // @inject_tag: json:"url_chargeback_payment" validate:"omitempty,url"
    string url_chargeback_payment = 26;
    // @inject_tag: json:"url_cancel_payment" validate:"omitempty,url"
    string url_cancel_payment = 27;
    // @inject_tag: json:"url_fraud_payment" validate:"omitempty,url"
    string url_fraud_payment = 28;
    // @inject_tag: json:"url_refund_payment" validate:"omitempty,url"
    string url_refund_payment = 29;
}

message ProjectOrder {
    string id = 1;
    string merchant_id = 2;
    map<string, string> name = 3;
    string url_success = 4;
    string url_fail = 5;
    repeated string notify_emails = 6;
    string secret_key = 7;
    bool send_notify_email = 8;
    string url_check_account = 9;
    string url_process_payment = 10;
    string callback_protocol = 11;
    string url_chargeback_payment = 12;
    string url_cancel_payment = 13;
    string url_fraud_payment = 14;
    string url_refund_payment = 15;
    int32 status = 16;
}

message MerchantContact {
    // @inject_tag: validate:"required" json:"authorized"
    MerchantContactAuthorized authorized = 1;
    // @inject_tag: validate:"required" json:"technical"
    MerchantContactTechnical technical = 2;
}

message MerchantContactTechnical {
    // @inject_tag: json:"name"
    string name = 1;
    // @inject_tag: validate:"omitempty,email" json:"email"
    string email = 2;
    // @inject_tag: validate:"omitempty,phone" json:"phone"
    string phone = 3;
}

message MerchantContactAuthorized {
    // @inject_tag: json:"name"
    string name = 1;
    // @inject_tag: validate:"omitempty,email" json:"email"
    string email = 2;
    // @inject_tag: validate:"omitempty,phone" json:"phone"
    string phone = 3;
    // @inject_tag: json:"position"
    string position = 4;
}

message MerchantBanking {
    // @inject_tag: json:"currency"
    Currency currency = 1;
    // @inject_tag: json:"name"
    string name = 2;
    // @inject_tag: json:"address"
    string address = 3;
    // @inject_tag: json:"account_number"
    string account_number = 4;
    // @inject_tag: json:"swift"
    string swift = 5;
    // @inject_tag: json:"details"
    string details = 6;
}

message MerchantLastPayout {
    // @inject_tag: json:"date"
    google.protobuf.Timestamp date = 1;
    // @inject_tag: json:"amount"
    double amount = 2;
}

message MerchantUser {
    // @inject_tag: json:"id" validate:"required"
    string id = 1;
    // @inject_tag: json:"email" validate:"required,email"
    string email = 2;
}

message Merchant {
    // @inject_tag: bson:"_id"
    string id = 1;
    // @inject_tag: json:"user"
    MerchantUser user = 2;
    // @inject_tag: json:"name"
    string name = 4;
    // @inject_tag: json:"alternative_name"
    string alternative_name = 5;
    // @inject_tag: json:"website"
    string website = 6;
    // @inject_tag: json:"country"
    string country = 7;
    // @inject_tag: json:"state"
    string state = 8;
    // @inject_tag: json:"zip"
    string zip = 9;
    // @inject_tag: json:"city"
    string city = 10;
    // @inject_tag: json:"address"
    string address = 11;
    // @inject_tag: json:"address_additional"
    string address_additional = 12;
    // @inject_tag: json:"registration_number"
    string registration_number = 13;
    // @inject_tag: json:"tax_id"
    string tax_id = 14;
    // @inject_tag: json:"contacts"
    MerchantContact contacts = 15;
    // @inject_tag: json:"banking"
    MerchantBanking banking = 16;
    // @inject_tag: json:"status"
    int32 status = 17;
    // @inject_tag: json:"created_at"
    google.protobuf.Timestamp created_at = 18;
    // @inject_tag: json:"updated_at"
    google.protobuf.Timestamp updated_at = 19;
    // @inject_tag: json:"first_payment_at"
    google.protobuf.Timestamp first_payment_at = 20;
    // @inject_tag: json:"-"
    bool is_vat_enabled = 21;
    // @inject_tag: json:"-"
    bool is_commission_to_user_enabled = 22;
    // @inject_tag: json:"has_merchant_signature"
    bool has_merchant_signature = 23;
    // @inject_tag: json:"has_psp_signature"
    bool has_psp_signature = 24;
    // @inject_tag: json:"last_payout"
    MerchantLastPayout last_payout = 25;
    // @inject_tag: json:"is_signed"
    bool is_signed = 26;
    // @inject_tag: json:"payment_methods"
    map<string, MerchantPaymentMethod> payment_methods = 28;
    // @inject_tag: json:"agreement_type"
    int32 agreement_type = 29;
    // @inject_tag: json:"agreement_sent_via_mail"
    bool agreement_sent_via_mail = 30;
    // @inject_tag: json:"mail_tracking_link"
    string mail_tracking_link = 31;
    // @inject_tag: json:"-"
    string s3_agreement_name = 32;
}

message SystemNotificationStatuses {
    int32 from = 1;
    int32 to = 2;
}

message Notification {
    string id = 1;
    string title = 2;
    string message = 3;
    string merchant_id = 4;
    string user_id = 5;
    bool is_system = 6;
    bool is_read = 7;
    SystemNotificationStatuses statuses = 8;
    google.protobuf.Timestamp created_at = 9;
    google.protobuf.Timestamp updated_at = 10;
}

message OrderPlatformFee {
    float amount = 1;
    string currency = 2;
    float effective_rate = 3;
}

message OrderTax {
    string type = 1;
    double rate = 2;
    double amount = 3;
    string currency = 4;
}

message OrderBillingAddress {
    // @inject_tag: validate:"omitempty,alpha,len=2"
    string country = 1;
    string city = 2;
    // @inject_tag: bson:"postal_code"
    string postal_code = 3;
    string state = 4;
}

message OrderUser {
    // @inject_tag: json:"id"
    string id = 1;
    // @inject_tag: json:"object"
    string object = 2;
    // @inject_tag: json:"external_id" bson:"external_id"
    string external_id = 3;
    // @inject_tag: json:"name"
    string name = 4;
    // @inject_tag: json:"email" validate:"omitempty,email"
    string email = 5;
    // @inject_tag: json:"email_verified" bson:"email_verified"
    bool email_verified = 6;
    // @inject_tag: json:"phone" validate:"omitempty,phone"
    string phone = 7;
    // @inject_tag: json:"phone_verified" bson:"phone_verified"
    bool phone_verified = 8;
    // @inject_tag: json:"ip" validate:"omitempty,ip"
    string ip = 9;
    // @inject_tag: json:"locale" validate:"omitempty,alpha,len=2"
    string locale = 10;
    // @inject_tag: json:"address"
    OrderBillingAddress address = 11;
    // @inject_tag: json:"metadata"
    map<string, string> metadata = 12;
    // @inject_tag: json:"-"
    string tech_email = 13;
    //@inject_tag: json:"notify_new_region" bson:"notify_new_region"
    bool notify_new_region = 14;
    //@inject_tag: json:"notify_new_region_email" bson:"notify_new_region_email"
    string notify_new_region_email = 15;
}

message OrderPaymentRoyaltyData {
    // @inject_tag: bson:"royalty_cur"
    string royalty_cur = 1;
    // @inject_tag: json:"-" bson:"ex_rate_payment_to_royalty_instant"
    double ex_rate_payment_to_royalty_instant = 2;
    // @inject_tag: bson:"ex_rate_payment_to_royalty_prediction"
    double ex_rate_payment_to_royalty_prediction = 3;
    // @inject_tag: bson:"ex_rate_payment_to_vat"
    double ex_rate_payment_to_vat = 4;
    // @inject_tag: bson:"vat"
    double vat = 5;
    // @inject_tag: bson:"gross_in_royalty_cur_prediction"
    double gross_in_royalty_cur_prediction = 6;
    // @inject_tag: bson:"overall_cut_rate"
    double overall_cut_rate = 7;
    // @inject_tag: bson:"overall_fee"
    double overall_fee = 8;
    // @inject_tag: bson:"overall_deduction_prediction"
    double overall_deduction_prediction = 9;
    // @inject_tag: json:"-" bson:"ex_rate_vat_to_royalty_instant"
    double ex_rate_vat_to_royalty_instant = 10;
    // @inject_tag: bson:"ex_rate_vat_to_royalty_prediction"
    double ex_rate_vat_to_royalty_prediction = 11;
    // @inject_tag: bson:"vat_in_royalty_cur_prediction"
    double vat_in_royalty_cur_prediction = 12;
    // @inject_tag: bson:"royalty_prediction"
    double royalty_prediction = 13;
    // @inject_tag: bson:"cost_fee_cur"
    string cost_fee_cur = 14;
    // @inject_tag: bson:"cost_rate_public"
    double cost_rate_public = 15;
    // @inject_tag: bson:"cost_fee_public"
    double cost_fee_public = 16;
    // @inject_tag: json:"-" bson:"ex_rate_cost_fee_to_royalty_instant"
    double ex_rate_cost_fee_to_royalty_instant = 17;
    // @inject_tag: bson:"ex_rate_cost_fee_to_royalty_prediction"
    double ex_rate_cost_fee_to_royalty_prediction = 18;
    // @inject_tag: bson:"cost_public_rate_amount_prediction"
    double cost_public_rate_amount_prediction = 19;
    // @inject_tag: bson:"cost_public_prediction"
    double cost_public_prediction = 20;
    // @inject_tag: bson:"pay_super_cut_amount_prediction"
    double pay_super_cut_amount_prediction = 21;
    // @inject_tag: bson:"pay_super_cut_rate_prediction"
    double pay_super_cut_rate_prediction = 22;
    // @inject_tag: json:"-" bson:"cost_rate"
    double cost_rate = 23;
    // @inject_tag: json:"-" bson:"cost_fee"
    double cost_fee = 24;
    // @inject_tag: json:"-" bson:"cost_prediction"
    double cost_prediction = 25;
    // @inject_tag: json:"-" bson:"cost_delta_prediction"
    double cost_delta_prediction = 26;
    // @inject_tag: json:"-" bson:"pay_super_revenue_prediction"
    double pay_super_revenue_prediction = 27;
    // @inject_tag: json:"-" bson:"ex_rate_payment_to_royalty_raw"
    double ex_rate_payment_to_royalty_raw = 28;
    // @inject_tag: bson:"ex_rate_payment_to_royalty_actual"
    double ex_rate_payment_to_royalty_actual = 29;
    // @inject_tag: json:"-" bson:"ex_rate_cost_fee_to_royalty_raw"
    double ex_rate_cost_fee_to_royalty_raw = 30;
    // @inject_tag: bson:"ex_rate_cost_fee_to_royalty_actual"
    double ex_rate_cost_fee_to_royalty_actual = 31;
    // @inject_tag: bson:"ex_rate_vat_to_royalty_actual"
    double ex_rate_vat_to_royalty_actual = 32;
    // @inject_tag: bson:"gross_in_royalty_cur"
    double gross_in_royalty_cur = 33;
    // @inject_tag: bson:"vat_in_royalty_cur"
    double vat_in_royalty_cur = 34;
    // @inject_tag: bson:"overall_deduction"
    double overall_deduction = 35;
    // @inject_tag: bson:"royalty"
    double royalty = 36;
    // @inject_tag: bson:"cost_public_rate_amount"
    double cost_public_rate_amount = 37;
    // @inject_tag: bson:"cost_public"
    double cost_public = 38;
    // @inject_tag: bson:"pay_super_cut_amount"
    double pay_super_cut_amount = 39;
    // @inject_tag: bson:"pay_super_cut_rate"
    double pay_super_cut_rate = 40;
    // @inject_tag: json:"-" bson:"cost"
    double cost = 41;
    // @inject_tag: json:"-" bson:"pay_super_revenue"
    double pay_super_revenue = 42;
}

message Order {
    // @inject_tag: json:"-" bson:"_id"
    string id = 1; // unique internal order identifier in Protocol One
    // @inject_tag: json:"id" bson:"uuid"
    string uuid = 2; // unique public order identifier in Protocol One
    // @inject_tag: json:"transaction" bson:"pm_order_id"
    string transaction = 3; // unique order id in payment system
    // @inject_tag: json:"object" bson:"object"
    string object = 4;
    // @inject_tag: json:"status" bson:"status"
    string status = 5;
    // @inject_tag: json:"-" bson:"private_status"
    int32 private_status = 6; // order status
    // @inject_tag: json:"description" bson:"description"
    string description = 7;
    // @inject_tag: bson:"created_at" bson:"created_at"
    google.protobuf.Timestamp created_at = 8;
    // @inject_tag: json:"-" bson:"updated_at"
    google.protobuf.Timestamp updated_at = 9; // date of last update order data
    //@inject_tag: json:"canceled_at" bson:"canceled_at"
    google.protobuf.Timestamp canceled_at = 10;
    //@inject_tag: json:"canceled" bson:"canceled"
    bool canceled = 11;
    //@inject_tag: json:"cancellation_reason" bson:"cancellation_reason"
    string cancellation_reason = 12;
    //@inject_tag: json:"refunded" bson:"refunded"
    bool refunded = 13;
    //@inject_tag: json:"refunded_at" bson:"refunded_at"
    google.protobuf.Timestamp refunded_at = 14;
    // @inject_tag: json:"receipt_email" bson:"receipt_email"
    string receipt_email = 15;
    // @inject_tag: json:"receipt_phone" bson:"receipt_phone"
    string receipt_phone = 16;
    // @inject_tag: json:"receipt_number" bson:"receipt_number"
    string receipt_number = 17;
    // @inject_tag: json:"receipt_url" bson:"receipt_url"
    string receipt_url = 18;
    //@inject_tag: json:"agreement_version" bson:"agreement_version" validate:"required"
    string agreement_version = 19;
    //@inject_tag: json:"agreement_accepted" bson:"agreement_accepted" validate:"required"
    bool agreement_accepted = 20;
    //@inject_tag: json:"notify_sale" bson:"notify_sale" validate:"required"
    bool notify_sale = 21;
    //@inject_tag: json:"notify_sale_email" bson:"notify_sale_email"
    string notify_sale_email = 22;
    //@inject_tag: json:"issuer" bson:"issuer" validate:"required"
    OrderIssuer issuer = 23;
    //@inject_tag: json:"amount" bson:"total_payment_amount"
    double total_payment_amount = 24; // total amount to payment with all commissions
    //@inject_tag: json:"currency" bson:"currency" validate:"required,alpha,len=3"
    string currency = 25;
    //@inject_tag: json:"user" bson:"user"
    OrderUser user = 26;
    // @inject_tag: json:"payout" bson:"payout"
    OrderFee payout = 27;
    // @inject_tag: json:"platform_fee" bson:"project_fee_amount"
    OrderFee platform_fee = 28; // fee is charged with the project for the operation
    //@inject_tag: json:"billing_address" bson:"billing_address"
    OrderBillingAddress billing_address = 29; // user billing address entered in payment form
    //@inject_tag: json:"tax" bson:"tax"
    OrderTax tax = 30;
    // @inject_tag: json:"method" bson:"payment_method"
    PaymentMethodOrder payment_method = 31; // payment method unique identifier
    // @inject_tag: json:"items" bson:"items" validate="omitempty,gte=1,dive"
    repeated OrderItem items = 32;
    //@inject_tag: json:"refund" bson:"refund" validate:"omitempty,dive"
    OrderNotificationRefund refund = 33;
    // @inject_tag: json:"metadata" bson:"metadata"
    map<string, string> metadata = 34;
    // @inject_tag: json:"-" bson:"private_metadata"
    map<string, string> private_metadata = 35;
    // @inject_tag: json:"-" bson:"project"
    ProjectOrder project = 36; // object described main entities of project in Protocol One payment solution
    // @inject_tag: json:"-" bson:"project_order_id"
    string project_order_id = 37; // unique order identifier in project. if was send in create order process
    // @inject_tag: json:"-" bson:"project_account"
    string project_account = 38; // user unique account in project
    // @inject_tag: json:"-" bson:"project_income_amount"
    double project_income_amount = 39; // order amount received from project
    // @inject_tag: json:"-" bson:"project_income_currency"
    Currency project_income_currency = 40; // order currency received from project
    // @inject_tag: json:"-" bson:"project_outcome_amount"
    double project_outcome_amount = 41; // order amount send to project in notification request
    // @inject_tag: json:"-" bson:"project_outcome_currency"
    Currency project_outcome_currency = 42; // order currency send to project in notification request
    // @inject_tag: json:"-" bson:"project_last_requested_at"
    google.protobuf.Timestamp project_last_requested_at = 43; // date of last notification request to project
    // @inject_tag: json:"-" bson:"project_params"
    map<string, string> project_params = 44; // any project params which received from project in request of create of order
    // @inject_tag: json:"-" bson:"pm_outcome_amount"
    double payment_method_outcome_amount = 45; // order amount send to payment system
    // @inject_tag: json:"-" bson:"pm_outcome_currency"
    Currency payment_method_outcome_currency = 46; // order currency send to payment system
    // @inject_tag: json:"-" bson:"pm_income_amount"
    double payment_method_income_amount = 47; // order amount received from payment system in notification request
    // @inject_tag: json:"-" bson:"pm_income_currency"
    Currency payment_method_income_currency = 48; // order currency received from payment system in notification request
    // @inject_tag: json:"-" bson:"pm_order_close_date"
    google.protobuf.Timestamp payment_method_order_closed_at = 49; // date of ended payment operation in payment system
    // @inject_tag: json:"-" bson:"created_by_json"
    bool is_json_request = 50; // is order create by json request
    // @inject_tag: json:"-" bson:"private_amount" validate:"required,numeric,gt=0"
    double order_amount = 51;
    // @inject_tag: json:"-" bson:"amount_psp_ac"
    double amount_in_psp_accounting_currency = 52; // operation amount in accounting currency of PSP
    // @inject_tag: json:"-" bson:"amount_in_merchant_ac"
    double amount_in_merchant_accounting_currency = 53; // received from project operation amount in project owner (merchant) accounting currency
    // @inject_tag: json:"-" bson:"amount_out_merchant_ac"
    double amount_out_merchant_accounting_currency = 54; // received from payment system operation amount in project owner (merchant) accounting currency
    // @inject_tag: json:"-" bson:"amount_ps_ac"
    double amount_in_payment_system_accounting_currency = 55; // operation amount in payment system accounting currency
    // @inject_tag: json:"-" bson:"pm_account"
    string payment_method_payer_account = 56; // account of payer in payment system
    // @inject_tag: json:"-" bson:"pm_txn_params"
    map<string, string> payment_method_txn_params = 57; // any params received in request of payment system about payment
    // @inject_tag: json:"-" bson:"payment_requisites"
    map<string, string> payment_requisites = 58;
    // @inject_tag: json:"-" bson:"psp_fee_amount"
    OrderFeePsp psp_fee_amount = 59; // PSP (P1) fee amount
    // @inject_tag: json:"-" bson:"to_payer_fee_amount"
    OrderFee to_payer_fee_amount = 60; // value of fee which added to payer amount
    // @inject_tag: json:"-" bson:"ps_fee_amount"
    OrderFeePaymentSystem payment_system_fee_amount = 61; // payment system fee for payment operation
    // @inject_tag: json:"-" bson:"expire_date_to_form_input"
    google.protobuf.Timestamp expire_date_to_form_input = 62;
    // @inject_tag: json:"-" bson:"user_address_data_required"
    bool user_address_data_required = 63;
    // @inject_tag: json:"-" bson:"products" validate:"omitempty,gte=1,dive,hexadecimal,len=24"
    repeated string products = 64;
    // @inject_tag: json:"-" bson:"is_notifications_sent"
    map<string, bool> is_notifications_sent = 65;

    // @inject_tag: json:"-" bson:"country_restriction"
    CountryRestriction country_restriction = 66;

    // @inject_tag: json:"-"
    OrderPaymentRoyaltyData payment_royalty_data = 67;
}

message CountryRestriction {
    //@inject_tag: json:"iso_code_a2" bson:"iso_code_a2" validate:"alpha,len=2"
    string iso_code_a2 = 1;
    //@inject_tag: json:"payments_allowed" bson:"payments_allowed"
    bool payments_allowed = 2;
    //@inject_tag: json:"change_allowed" bson:"change_allowed"
    bool change_allowed = 3;
}

message OrderItem {
    //@inject_tag: validate:"required,hexadecimal,len=24" json:"id" bson:"_id"
    string id = 1;
    //@inject_tag: validate:"required" json:"object" bson:"object"
    string object = 2;
    //@inject_tag: validate:"required" json:"sku" bson:"sku"
    string sku = 3;
    //@inject_tag: validate:"required" json:"name" bson:"name"
    string name = 4;
    //@inject_tag: validate:"required" json:"description" bson:"description"
    string description = 5;
    // @inject_tag: validate:"required,numeric,gt=0" json:"amount" bson:"amount"
    double amount = 6;
    //@inject_tag: validate:"required,alpha,len=3" json:"currency" bson:"currency"
    string currency = 7;
    //@inject_tag: validate:"dive,omitempty,uri" json:"images" bson:"images"
    repeated string images = 8;
    //@inject_tag: validate:"omitempty,url" json:"url" bson:"url"
    string url = 9;
    //@inject_tag: json:"metadata" bson:"metadata"
    map<string, string> metadata = 10;
    //@inject_tag: json:"created_at" bson:"created_at"
    google.protobuf.Timestamp created_at = 11;
    //@inject_tag: json:"updated_at" bson:"updated_at"
    google.protobuf.Timestamp updated_at = 12;
}

message OrderPaginate {
    // @inject_tag: json:"count"
    int32 count = 1; // total count of selected orders
    // @inject_tag: json:"items"
    repeated Order items = 2; // array of selected orders
}

message Currency {
    // @inject_tag: bson:"code_int"
    int32 code_int = 1;
    // @inject_tag: bson:"code_a3"
    string code_a3 = 2;
    // @inject_tag: bson:"name"
    Name name = 4;
    // @inject_tag: bson:"is_active"
    bool is_active = 5;
    // @inject_tag: bson:"created_at"
    google.protobuf.Timestamp created_at = 6;
    // @inject_tag: bson:"updated_at"
    google.protobuf.Timestamp updated_at = 7;
}

message PaymentMethodOrder {
    // @inject_tag: json:"-" bson:"_id"
    string id = 1;
    // @inject_tag: json:"title" bson:"name"
    string name = 2;
    // @inject_tag: bson:"external_id" json:"external_id"
    string external_id = 3;
    // @inject_tag: bson:"params"
    PaymentMethodParams params = 4;
    // @inject_tag: bson:"payment_system_id" json:"payment_system_id"
    string payment_system_id = 5;
    // @inject_tag: json:"type" bson:"group_alias"
    string group = 6;
    // @inject_tag: json:"saved" bson:"saved"
    bool saved = 7;
    //@inject_tag: json:"fee" bson:"fee"
<<<<<<< HEAD
    OrderFee fee = 8;
    //@inject_tag: json:"card;omitempty" bson:"card;omitempty"
    PaymentMethodCard card = 9;
    //@inject_tag: json:"wallet;omitempty" bson:"wallet;omitempty"
    PaymentMethodWallet wallet = 10;
    //@inject_tag: json:"crypto_currency;omitempty" bson:"crypto_currency;omitempty"
    PaymentMethodCrypto crypto_currency = 11;
=======
    OrderFee fee = 7;
    //@inject_tag: json:"card" bson:"card"
    PaymentMethodCard card = 8;
    //@inject_tag: json:"wallet" bson:"wallet"
    PaymentMethodWallet wallet = 9;
    //@inject_tag: json:"crypto_currency" bson:"crypto_currency"
    PaymentMethodCrypto crypto_currency = 10;
>>>>>>> eed29c33
}

message PaymentMethodParams {
    // @inject_tag: bson:"currency" json:"currency" validate:"required,alpha,len=3"
    string currency = 1;
    // @inject_tag: bson:"terminal_id" json:"currency" validate:"omitempty,alphanumeric"
    string terminal_id = 2;
    // @inject_tag: bson:"secret" json:"secret" validate:"omitempty"
    string secret = 3;
    // @inject_tag: bson:"secret_callback" json:"secret_callback" validate:"omitempty"
    string secret_callback = 5;
}

message PaymentSystem {
    // @inject_tag: bson:"_id" structure:"_id,bsonobjectid"
    string id = 1;
    string name = 2;
    // @inject_tag: bson:"country" structure:"country"
    string Country = 3;
    // @inject_tag: bson:"accounting_currency" structure:"accounting_currency"
    Currency accounting_currency = 4;
    // @inject_tag: bson:"accounting_period" structure:"accounting_period"
    string accounting_period = 5;
    // @inject_tag: bson:"is_active" structure:"is_active"
    bool is_active = 6;
    // @inject_tag: bson:"created_at" structure:"created_at,timestamp"
    google.protobuf.Timestamp created_at = 7;
    // @inject_tag: bson:"updated_at" structure:"updated_at,timestamp"
    google.protobuf.Timestamp updated_at = 8;
    // @inject_tag: bson:"handler" json:"handler" validate:"omitempty,alphanumeric"
    string handler = 9;
}

message PaymentMethodCard {
    //@inject_tag: json:"first6" bson:"first6"
    string first6 = 1;
    //@inject_tag: json:"last4" bson:"last4"
    string last4 = 2;
    //@inject_tag: json:"masked" bson:"masked"
    string masked = 3;
    //@inject_tag: json:"expiry_month" bson:"expiry_month"
    string expiry_month = 4;
    //@inject_tag: json:"expiry_year" bson:"expiry_year"
    string expiry_year = 5;
    //@inject_tag: json:"brand" bson:"brand"
    string brand = 6;
    //@inject_tag: json:"fingerprint" bson:"fingerprint"
    string fingerprint = 7;
    //@inject_tag: json:"secure3d" bson:"secure3d"
    bool secure3d = 8;
}

message PaymentMethodWallet {
    //@inject_tag: json:"brand" bson:"brand"
    string brand = 1;
    //@inject_tag: json:"account" bson:"account"
    string account = 2;
}

message PaymentMethodCrypto {
    //@inject_tag: json:"brand" bson:"brand"
    string brand = 1;
    //@inject_tag: json:"address" bson:"address"
    string address = 2;
}

message OrderFee {
    // @inject_tag: json:"-" bson:"amount_payment_method_currency" validate:"required,numeric,gte=0"
    double AmountPaymentMethodCurrency = 1; // amount of fee of payment system in payment currency
    // @inject_tag: json:"amount" bson:"amount_merchant_currency" validate:"required,numeric,gte=0"
    double AmountMerchantCurrency = 2; // amount of fee of payment system in accounting currency of merchant
    // @inject_tag: json:"currency" bson:"merchant_currency" validate:"required,alpha,len=3"
    string merchant_currency_a3 = 3;
    // @inject_tag: json:"effective_rate" bson:"effective_rate_merchant_currency"
    double effective_rate_merchant_currency = 4;
}

message OrderFeePsp {
    // @inject_tag: bson:"amount_payment_method_currency" structure:"amount_payment_method_currency"
    double AmountPaymentMethodCurrency = 1; // amount of fee of payment system in payment currency
    // @inject_tag: bson:"amount_merchant_currency" structure:"amount_merchant_currency"
    double AmountMerchantCurrency = 2; // amount of fee of payment system in accounting currency of merchant
    // @inject_tag: bson:"amount_psp_currency" structure:"amount_psp_currency"
    double AmountPspCurrency = 3; // amount of fee of PSP (P1) in PSP (P1) accounting currencies
}

// Contain information about payment system commission in other currencies
message OrderFeePaymentSystem {
    // @inject_tag: bson:"amount_payment_method_currency" structure:"amount_payment_method_currency"
    double AmountPaymentMethodCurrency = 1; // amount of fee of payment system in payment currency
    // @inject_tag: bson:"amount_merchant_currency" structure:"amount_merchant_currency"
    double AmountMerchantCurrency = 2; // amount of fee of payment system in accounting currency of merchant
    // @inject_tag: bson:"amount_payment_system_currency" structure:"amount_payment_system_currency"
    double AmountPaymentSystemCurrency = 3; // amount of fee of payment system in accounting currency of payment system
}

message ProjectPaymentMethod {
    // @inject_tag: bson:"_id"
    string id = 1;
    // @inject_tag: bson:"terminal"
    string terminal = 2;
    // @inject_tag: bson:"password"
    string password = 3;
    // @inject_tag: bson:"callback_password"
    string callback_password = 4;
    // @inject_tag: bson:"created_at"
    google.protobuf.Timestamp created_at = 5;
}

message CurrencyRate {
    // @inject_tag: bson:"_id"
    string id = 1;
    // @inject_tag: bson:"currency_from"
    int32 currency_from = 2;
    // @inject_tag: bson:"currency_to"
    int32 currency_to = 3;
    // @inject_tag: bson:"rate"
    double rate = 4;
    // @inject_tag: bson:"is_active"
    bool is_active = 5;
    // @inject_tag: bson:"date"
    google.protobuf.Timestamp date = 6;
    // @inject_tag: bson:"created_at"
    google.protobuf.Timestamp created_at = 7;
}

message PaymentMethod {
    // @inject_tag: bson:"_id" json:"id" validate:"omitempty,hexadecimal,len=24"
    string id = 1;
    // @inject_tag: bson:"name" json:"name" validate:"required,omitempty,alphanumeric"
    string name = 2;
    // @inject_tag: bson:"group_alias" json:"group_alias" validate:"omitempty,alphanumeric"
    string group = 3;
    // @inject_tag: bson:"external_id" json:"external_id" validate:"omitempty,alphanumeric"
    string external_id = 5;
    // @inject_tag: bson:"currencies" json:"group_alias" validate:"omitempty,numeric,dive,gte=0"
    repeated int32 currencies = 6;
    // @inject_tag: bson:"min_payment_amount" json:"min_payment_amount" validate:"omitempty,numeric,gte=0"
    double min_payment_amount = 7;
    // @inject_tag: bson:"max_payment_amount" json:"max_payment_amount" validate:"omitempty,numeric,gte=0"
    double max_payment_amount = 8;
    // @inject_tag: bson:"type" json:"type" validate:"omitempty,alpha,gte=0"
    string type = 9;
    // @inject_tag: bson:"account_regexp" json:"account_regexp" validate:"omitempty"
    string account_regexp = 10;
    // @inject_tag: bson:"is_active" json:"is_active" validate:"omitempty"
    bool is_active = 11;
    // @inject_tag: bson:"payment_system" json:"max_payment_amount" validate:"required,hexadecimal,len=24"
    string payment_system_id = 12;
    // @inject_tag: bson:"params" json:"max_payment_amount" validate:"omitempty,numeric,gte=0"
    PaymentMethodParams test_settings = 13;
    // @inject_tag: bson:"params" json:"max_payment_amount" validate:"omitempty,numeric,gte=0"
    map<string,PaymentMethodParams> production_settings = 14;
    // @inject_tag: bson:"created_at" json:"max_payment_amount" validate:"omitempty"
    google.protobuf.Timestamp created_at = 15;
    // @inject_tag: bson:"updated_at" json:"max_payment_amount" validate:"omitempty"
    google.protobuf.Timestamp updated_at = 16;
}

message Vat {
    // @inject_tag: bson:"_id"
    string id = 1;
    // @inject_tag: bson:"country"
    string country = 2;
    // @inject_tag: bson:"subdivision_code"
    string subdivision = 3;
    // @inject_tag: bson:"vat"
    double vat = 4;
    // @inject_tag: bson:"is_active"
    bool is_active = 5;
    // @inject_tag: bson:"created_at"
    google.protobuf.Timestamp created_at = 8;
    // @inject_tag: bson:"updated_at"
    google.protobuf.Timestamp updated_at = 9;
}

message Commission {
    // @inject_tag: bson:"_id"
    string id = 1;
    // @inject_tag: bson:"pm_id"
    string payment_method_id = 2;
    // @inject_tag: bson:"project_id"
    string project_id = 3;
    // @inject_tag: bson:"pm_commission"
    double payment_method_commission = 4;
    // @inject_tag: bson:"psp_commission"
    double psp_commission = 5;
    // @inject_tag: bson:"total_commission_to_user"
    double total_commission_to_user = 6;
    // @inject_tag: bson:"start_date"
    google.protobuf.Timestamp start_date = 7;
    // @inject_tag: bson:"created_at"
    google.protobuf.Timestamp created_at = 8;
    // @inject_tag: bson:"updated_at"
    google.protobuf.Timestamp updated_at = 9;
}

message CardExpire {
    // @inject_tag: bson:"month"
    string month = 1;
    // @inject_tag: bson:"year"
    string year = 2;
}

message SavedCard {
    string id = 1;
    string pan = 2;
    string card_holder = 3;
    CardExpire expire = 4;
}

message PaymentFormPaymentMethod {
    string id = 1;
    string name = 2;
    string type = 3;
    // @inject_tag: json:"group_alias"
    string group = 4;
    string account_regexp = 5;
    // @inject_tag: json:"has_saved_cards"
    bool has_saved_cards = 6;
    // @inject_tag: json:"saved_cards,omitempty"
    repeated SavedCard saved_cards = 7;
}

message MerchantPaymentMethodPerTransactionCommission {
    // @inject_tag: validate:"omitempty,numeric,gte=0" json:"fee"
    double fee = 1;
    // @inject_tag: json:"currency"
    string currency = 2;
}

message MerchantPaymentMethodCommissions {
    // @inject_tag: validate:"omitempty,numeric,gte=0,lte=100" json:"fee"
    double fee = 1;
    // @inject_tag: validate:"required" json:"per_transaction"
    MerchantPaymentMethodPerTransactionCommission per_transaction = 2;
}

message MerchantPaymentMethodIntegration {
    // @inject_tag: json:"terminal_id"
    string terminal_id = 1;
    // @inject_tag: json:"terminal_password"
    string terminal_password = 2;
    // @inject_tag: json:"terminal_callback_password"
    string terminal_callback_password = 3;
    // @inject_tag: json:"integrated"
    bool integrated = 4;
}

message MerchantPaymentMethodIdentification {
    // @inject_tag: validate:"required,hexadecimal,len=24" json:"id"
    string id = 1;
    // @inject_tag: validate:"required" json:"name"
    string name = 2;
}

message MerchantPaymentMethod {
    MerchantPaymentMethodIdentification payment_method = 3;
    MerchantPaymentMethodCommissions commission = 4;
    MerchantPaymentMethodIntegration integration = 5;
    bool is_active = 6;
}

message RefundPayerData {
    string country = 1;
    string zip = 2;
    string state = 3;
}

message RefundOrder {
    string id = 1;
    string uuid = 2;
}

message Refund {
    string id = 1;
    RefundOrder order = 2;
    string external_id = 3;
    double amount = 4;
    string creatorId = 5;
    string reason = 6;
    Currency currency = 7;
    int32 status = 8;
    google.protobuf.Timestamp created_at = 9;
    google.protobuf.Timestamp updated_at = 10;
    RefundPayerData payer_data = 11;
    float sales_tax = 12;
}

message SystemFee {
    // @inject_tag: json:"percent" validate:"numeric,gte=0,lte=100"
    double percent = 1;
    // @inject_tag: json:"percent_currency" validate:"omitempty,alpha,len=3"
    string percent_currency = 2;
    // @inject_tag: json:"fix_amount" validate:"numeric,gte=0"
    double fix_amount = 3;
    // @inject_tag: json:"fix_currency" validate:"required,alpha,len=3"
    string fix_currency = 4;
}

message MinAmount {
    // @inject_tag: json:"amount" validate:"required,numeric,gte=0"
    double amount = 3;
    // @inject_tag: json:"currency" validate:"required,alpha,len=3"
    string currency = 4;
}

message FeeSet {
    // @inject_tag: json:"min_amounts" validate:"required,gt=0,dive,keys,alpha,len=3,endkeys,gte=0"
    map<string, double> min_amounts = 5;
    // @inject_tag: json:"transaction_cost" validate:"required,dive"
    SystemFee transaction_cost = 6;
    // @inject_tag: json:"authorization_fee" validate:"required,dive"
    SystemFee authorization_fee = 7;
}

message SystemFees {
    // @inject_tag: json:"id" bson:"_id" validate:"required,hexadecimal,len=24"
    string id = 1;
    // @inject_tag: json:"method_id" validate:"required,hexadecimal,len=24"
    string method_id = 2;
    // @inject_tag: json:"region" validate:"omitempty,alpha,len=2"
    string region = 3;
    // @inject_tag: json:"card_brand" validate:"omitempty,alpha"
    string card_brand = 4;
    // @inject_tag: json:"fees" validate:"required,gte=1"
    repeated FeeSet fees = 5;
    // @inject_tag: json:"user_id" validate:"required,hexadecimal,len=24"
    string user_id = 6;
    // @inject_tag: json:"created_at" validate:"required"
    google.protobuf.Timestamp created_at = 7;
    // @inject_tag: json:"is_active" validate:"required"
    bool is_active = 8;
}

message SystemFeesList {
    // @inject_tag: json:"system_fees"
    repeated SystemFees system_fees = 1;
}

message AddSystemFeesRequest {
    // @inject_tag: json:"method_id" validate:"required,hexadecimal,len=24"
    string method_id = 1;
    // @inject_tag: json:"region" validate:"omitempty,alpha,len=2"
    string region = 2;
    // @inject_tag: json:"card_brand" validate:"omitempty,alpha"
    string card_brand = 3;
    // @inject_tag: json:"fees" validate:"required,gte=1,dive"
    repeated FeeSet fees = 5;
    // @inject_tag: json:"user_id" validate:"required,hexadecimal,len=24"
    string user_id = 6;
}

message GetSystemFeesRequest {
    // @inject_tag: json:"method_id" validate:"required,hexadecimal,len=24"
    string method_id = 1;
    // @inject_tag: json:"region" validate:"omitempty,alpha,len=2"
    string region = 2;
    // @inject_tag: json:"card_brand" validate:"omitempty,alpha"
    string card_brand = 3;
    // @inject_tag: json:"amount" validate:"required,numeric,gte=0"
    double amount = 4;
    // @inject_tag: json:"currency" validate:"required,alpha,len=3"
    string currency = 5;
}

message MerchantPaymentMethodHistory {
    // @inject_tag: validate:"required,hexadecimal,len=24"
    string id = 1;
    // @inject_tag: validate:"required,hexadecimal,len=24"
    string merchant_id = 2;
    // @inject_tag: validate:"required"
    MerchantPaymentMethod paymentMethod = 3;
    // @inject_tag: json:"created_at" validate:"required"
    google.protobuf.Timestamp created_at = 4;
    // @inject_tag: validate:"required,hexadecimal,len=24"
    string user_id = 5;
}

message CustomerIdentity {
    string merchant_id = 1;
    string project_id = 2;
    string type = 3;
    string value = 4;
    bool verified = 5;
    google.protobuf.Timestamp created_at = 6;
}

message CustomerIpHistory {
    bytes ip = 1;
    google.protobuf.Timestamp created_at = 2;
}

message CustomerAddressHistory {
    string country = 1;
    string city = 2;
    string postal_code = 3;
    string state = 4;
    google.protobuf.Timestamp created_at = 5;
}

message CustomerStringValueHistory {
    string value = 1;
    google.protobuf.Timestamp created_at = 2;
}

message Customer {
    string id = 1;
    string tech_email = 2;
    string external_id = 3;
    string email = 4;
    bool email_verified = 5;
    string phone = 6;
    bool phone_verified = 7;
    string name = 8;
    bytes ip = 9;
    string locale = 10;
    string accept_language = 11;
    // @inject_tag: json:"-"
    string user_agent = 12;
    OrderBillingAddress address = 13;
    repeated CustomerIdentity identity = 14;
    // @inject_tag: json:"-"
    repeated CustomerIpHistory ip_history = 15;
    // @inject_tag: json:"-"
    repeated CustomerAddressHistory address_history = 16;
    // @inject_tag: json:"-"
    repeated CustomerStringValueHistory locale_history = 17;
    // @inject_tag: json:"-"
    repeated CustomerStringValueHistory accept_language_history = 18;
    // @inject_tag: json:"metadata"
    map<string, string> metadata = 19;
    // @inject_tag: json:"-"
    google.protobuf.Timestamp created_at = 20;
    // @inject_tag: json:"-"
    google.protobuf.Timestamp updated_at = 21;
    //@inject_tag: json:"notify_sale" bson:"notify_sale"
    bool notify_sale = 22;
    //@inject_tag: json:"notify_sale_email" bson:"notify_sale_email"
    string notify_sale_email = 23;
    //@inject_tag: json:"notify_new_region" bson:"notify_new_region"
    bool notify_new_region = 24;
    //@inject_tag: json:"notify_new_region_email" bson:"notify_new_region_email"
    string notify_new_region_email = 25;
}

message TokenUserEmailValue {
    //@inject_tag: validate:"omitempty,email"
    string value = 1;
    bool verified = 2;
}

message TokenUserPhoneValue {
    //@inject_tag: validate:"omitempty,phone"
    string value = 1;
    bool verified = 2;
}

message TokenUserIpValue {
    //@inject_tag: validate:"omitempty,ip"
    string value = 1;
}

message TokenUserLocaleValue {
    //@inject_tag: validate:"omitempty,alpha,len=2"
    string value = 1;
}

message TokenUserValue {
    string value = 1;
}

message TokenUser {
    string id = 1;
    TokenUserEmailValue email = 2;
    TokenUserPhoneValue phone = 4;
    TokenUserValue name = 6;
    TokenUserIpValue ip = 7;
    TokenUserLocaleValue locale = 8;
    OrderBillingAddress address = 9;
    map<string, string> metadata = 10;
    //@inject_tag: json:"-"
    string user_agent = 11;
    //@inject_tag: json:"-"
    string accept_language = 12;
}

message TokenSettingsReturnUrl {
    //@inject_tag: validate:"omitempty,url"
    string success = 1;
    //@inject_tag: validate:"omitempty,url"
    string fail = 2;
}

message TokenSettingsItem {
    //@inject_tag: validate:"required"
    string sku = 1;
    //@inject_tag: validate:"required,numeric,gt=0"
    double amount = 5;
    //@inject_tag: validate:"required,alpha,len=3"
    string currency = 4;
}

message TokenSettings {
    //@inject_tag: json:"project_id" validate:"required,hexadecimal,len=24"
    string project_id = 2;
    //@inject_tag: json:"return_url"
    TokenSettingsReturnUrl return_url = 3;
    //@inject_tag: json:"currency" validate:"omitempty,alpha,len=3"
    string currency = 4;
    //@inject_tag: json:"amount" validate:"omitempty,numeric,gt=0"
    double amount = 5;
    //@inject_tag: json:"payment_method"
    string payment_method = 6;
    //@inject_tag: json:"items"
    repeated TokenSettingsItem items = 7;
    //@inject_tag: json:"description"
    string description = 8;
    //@inject_tag: json:"products_ids"
    repeated string products_ids = 9;
    //@inject_tag: json:"metadata"
    map<string, string> metadata = 10;
}

message OrderIssuer {
    //@inject_tag: json:"url"
    string url = 1;
    //@inject_tag: json:"embedded"
    bool embedded = 2;
}

message OrderNotificationRefund {
    //@inject_tag: validate:"required,numeric,gt=0" json:"amount"
    double amount = 1;
    //@inject_tag: validate:"required,alpha,len=3" json:"currency"
    string currency = 2;
    //@inject_tag: json:"reason"
    string reason = 3;
    //@inject_tag: json:"code"
    string code = 4;
    //@inject_tag: json:"receipt_number"
    string receipt_number = 5;
    //@inject_tag: json:"receipt_url"
    string receipt_url = 6;
}

message GetCountryRequest {
    //@inject_tag: validate:"required,alpha,len=2"
    string iso_code = 1;
}

message Country {
    //@inject_tag: json:"-" bson:"_id" validate:"omitempty,hexadecimal,len=24"
    string id = 1;
    //@inject_tag: json:"iso_code_a2" bson:"iso_code_a2" validate:"required,alpha,len=2"
    string iso_code_a2 = 2;
    //@inject_tag: json:"region" bson:"region" validate:"required"
    string region = 3;
    //@inject_tag: json:"currency" bson:"currency" validate:"required,alpha,len=3"
    string currency = 4;
    //@inject_tag: json:"payments_allowed" bson:"payments_allowed"
    bool payments_allowed = 5;
    //@inject_tag: json:"change_allowed" bson:"change_allowed"
    bool change_allowed = 6;
    //@inject_tag: json:"vat_enabled" bson:"vat_enabled"
    bool vat_enabled = 7;
    //@inject_tag: json:"vat_currency" bson:"vat_currency" validate:"omitempty,alpha,len=3"
    string vat_currency = 8;
    //@inject_tag: json:"price_group_id" bson:"price_group_id" validate:"required,hexadecimal,len=24"
    string price_group_id = 9;
    //@inject_tag: json:"-" bson:"created_at"
    google.protobuf.Timestamp created_at = 11;
    //@inject_tag: json:"-" bson:"updated_at"
    google.protobuf.Timestamp updated_at = 12;
}

message CountriesList {
    repeated Country countries = 1;
}

message GetPriceGroupRequest {
    //@inject_tag: json:"id" bson:"_id" validate:"omitempty,hexadecimal,len=24"
    string id = 1;
}

message PriceGroup {
    //@inject_tag: json:"id" bson:"_id" validate:"required,hexadecimal,len=24"
    string id = 1;
    //@inject_tag: json:"currency" bson:"currency" validate:"required,alpha,len=3"
    string currency = 2;
    //@inject_tag: json:"is_simple" bson:"is_simple"
    bool is_simple = 3;
    //@inject_tag: json:"region" bson:"region" validate:"omitempty,alpha"
    string region = 4;
    //@inject_tag: json:"created_at" bson:"created_at"
    google.protobuf.Timestamp created_at = 5;
    //@inject_tag: json:"updated_at" bson:"updated_at"
    google.protobuf.Timestamp updated_at = 6;
}

message ZipCodeState {
    //@inject_tag: bson:"code"
    string code = 1;
    //@inject_tag: bson:"name"
    string name = 2;
}

message ZipCode {
    string zip = 1;
    string country = 2;
    string city = 3;
    ZipCodeState state = 4;
    google.protobuf.Timestamp created_at = 5;
}<|MERGE_RESOLUTION|>--- conflicted
+++ resolved
@@ -647,23 +647,13 @@
     // @inject_tag: json:"saved" bson:"saved"
     bool saved = 7;
     //@inject_tag: json:"fee" bson:"fee"
-<<<<<<< HEAD
     OrderFee fee = 8;
-    //@inject_tag: json:"card;omitempty" bson:"card;omitempty"
+    //@inject_tag: json:"card" bson:"card"
     PaymentMethodCard card = 9;
-    //@inject_tag: json:"wallet;omitempty" bson:"wallet;omitempty"
+    //@inject_tag: json:"wallet" bson:"wallet"
     PaymentMethodWallet wallet = 10;
-    //@inject_tag: json:"crypto_currency;omitempty" bson:"crypto_currency;omitempty"
+    //@inject_tag: json:"crypto_currency" bson:"crypto_currency"
     PaymentMethodCrypto crypto_currency = 11;
-=======
-    OrderFee fee = 7;
-    //@inject_tag: json:"card" bson:"card"
-    PaymentMethodCard card = 8;
-    //@inject_tag: json:"wallet" bson:"wallet"
-    PaymentMethodWallet wallet = 9;
-    //@inject_tag: json:"crypto_currency" bson:"crypto_currency"
-    PaymentMethodCrypto crypto_currency = 10;
->>>>>>> eed29c33
 }
 
 message PaymentMethodParams {
