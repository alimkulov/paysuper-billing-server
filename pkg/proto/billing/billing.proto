--- conflicted
+++ resolved
@@ -565,13 +565,12 @@
     repeated string products = 64;
     // @inject_tag: json:"-" bson:"is_notifications_sent"
     map<string, bool> is_notifications_sent = 65;
-<<<<<<< HEAD
-
-    // @inject_tag: json:"-"
-    OrderPaymentRoyaltyData payment_royalty_data = 66;
-=======
+
     // @inject_tag: json:"-" bson:"country_restriction"
     CountryRestriction country_restriction = 66;
+
+    // @inject_tag: json:"-"
+    OrderPaymentRoyaltyData payment_royalty_data = 67;
 }
 
 message CountryRestriction {
@@ -581,7 +580,6 @@
     bool payments_allowed = 2;
     //@inject_tag: json:"change_allowed" bson:"change_allowed"
     bool change_allowed = 3;
->>>>>>> 16da4aad
 }
 
 message OrderItem {
