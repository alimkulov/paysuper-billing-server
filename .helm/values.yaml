--- conflicted
+++ resolved
@@ -56,14 +56,11 @@
     - PAYSUPER_DOCUMENT_SIGNER_EMAIL
     - PAYSUPER_DOCUMENT_SIGNER_NAME
     - DASHBOARD_PROJECTS_URL
-<<<<<<< HEAD
+    - MERCHANTS_AGREEMENT_SIGNATURE_URL
+    - ADMIN_ONBOARDING_REQUESTS_URL
     - USER_INVITE_TOKEN_SECRET
     - USER_INVITE_TOKEN_TIMEOUT
     - EMAIL_CONFIRM_URL
-=======
-    - MERCHANTS_AGREEMENT_SIGNATURE_URL
-    - ADMIN_ONBOARDING_REQUESTS_URL
->>>>>>> 0718b459
 
 resources: {}
   # We usually recommend not to specify default resources and to leave this as a conscious
